'\" t
.\"     Title: afp.conf
.\"    Author: [FIXME: author] [see http://docbook.sf.net/el/author]
.\" Generator: DocBook XSL Stylesheets v1.78.0 <http://docbook.sf.net/>
.\"      Date: 30 Apr 2013
.\"    Manual: @NETATALK_VERSION@
.\"    Source: @NETATALK_VERSION@
.\"  Language: English
.\"
.TH "AFP\&.CONF" "5" "30 Apr 2013" "@NETATALK_VERSION@" "@NETATALK_VERSION@"
.\" -----------------------------------------------------------------
.\" * Define some portability stuff
.\" -----------------------------------------------------------------
.\" ~~~~~~~~~~~~~~~~~~~~~~~~~~~~~~~~~~~~~~~~~~~~~~~~~~~~~~~~~~~~~~~~~
.\" http://bugs.debian.org/507673
.\" http://lists.gnu.org/archive/html/groff/2009-02/msg00013.html
.\" ~~~~~~~~~~~~~~~~~~~~~~~~~~~~~~~~~~~~~~~~~~~~~~~~~~~~~~~~~~~~~~~~~
.ie \n(.g .ds Aq \(aq
.el       .ds Aq '
.\" -----------------------------------------------------------------
.\" * set default formatting
.\" -----------------------------------------------------------------
.\" disable hyphenation
.nh
.\" disable justification (adjust text to left margin only)
.ad l
.\" -----------------------------------------------------------------
.\" * MAIN CONTENT STARTS HERE *
.\" -----------------------------------------------------------------
.SH "NAME"
afp.conf \- Netatalk configuration file
.SH "SYNOPSIS"
.PP
The
afp\&.conf
file is the configuration file for the
\fBNetatalk\fR
AFP file server\&.
.PP
All AFP specific configuration and AFP volume definitions are done via this file\&.
.SH "FILE FORMAT"
.PP
The file consists of sections and parameters\&. A section begins with the name of the section in square brackets and continues until the next section begins\&. Sections contain parameters of the form:
.sp
.if n \{\
.RS 4
.\}
.nf
    \fIname\fR = \fIvalue \fR
    
.fi
.if n \{\
.RE
.\}
.PP
The file is line\-based \- that is, each newline\-terminated line represents either a comment, a section name or a parameter\&.
.PP
Section and parameter names are case sensitive\&.
.PP
Only the first equals sign in a parameter is significant\&. Whitespace before or after the first equals sign is discarded\&. Leading, trailing and internal whitespace in section and parameter names is irrelevant\&. Leading and trailing whitespace in a parameter value is discarded\&. Internal whitespace within a parameter value is retained verbatim\&.
.PP
Any line beginning with a semicolon (\(lq;\(rq) or a hash (\(lq#\(rq) character is ignored, as are lines containing only whitespace\&.
.PP
Any line ending in a
\(lq \e \(rq
is continued on the next line in the customary UNIX fashion\&.
.PP
The values following the equals sign in parameters are all either a string (no quotes needed) or a boolean, which may be given as yes/no, 1/0 or true/false\&. Case is not significant in boolean values, but is preserved in string values\&. Some items such as create masks are numeric\&.
.PP
The parameter
\fBinclude = \fR\fB\fIpath\fR\fR
allows you to include one config file inside another\&. The file is included literally, as though typed in place\&. Nested includes are not supported\&.
.SH "SECTION DESCRIPTIONS"
.PP
Each section in the configuration file (except for the [Global] section) describes a shared resource (known as a
\(lqvolume\(rq)\&. The section name is the name of the volume and the parameters within the section define the volume attributes and options\&.
.PP
There are two special sections, [Global] and [Homes], which are described under
\fIspecial sections\fR\&. The following notes apply to ordinary section descriptions\&.
.PP
A volume consists of a directory to which access is being given plus a description of the access rights which are granted to the user of the service\&. For volumes the
\fBpath\fR
option must specify the directory to share\&.
.PP
Any volume section without
\fBpath\fR
option is considered a
\fIvol preset\fR
which can be selected in other volume sections via the
\fBvol preset\fR
option and constitutes defaults for the volume\&. For any option specified both in a preset
\fIand\fR
in a volume section the volume section setting completely substitutes the preset option\&.
.PP
The access rights granted by the server are masked by the access rights granted to the specified or guest UNIX user by the host system\&. The server does not grant more access than the host system grants\&.
.PP
The following sample section defines an AFP volume\&. The user has full access to the path
/foo/bar\&. The share is accessed via the share name
baz:
.sp
.if n \{\
.RS 4
.\}
.nf
 [baz]
    path = /foo/bar 
.fi
.if n \{\
.RE
.\}
.SH "SPECIAL SECTIONS"
.SS "The [Global] section"
.PP
Parameters in this section apply to the server as a whole\&. Parameters denoted by a (G) below are must be set in this section\&.
.SS "The [Homes] section"
.PP
This section enable sharing of the UNIX server user home directories\&. Specifying an optional
\fBpath\fR
parameter means that not the whole user home will be shared but the subdirectory
\fBpath\fR\&. It is necessary to define the
\fBbasedir regex\fR
option\&. It should be a regex which matches the parent directory of the user homes\&. Parameters denoted by a (H) belong to volume sections\&. The optional parameter
\fBhome name\fR
can be used to change the AFP volume name which
\fI$u\*(Aqs home\fR
by default\&. See below under VARIABLE SUBSTITUTIONS\&.
.PP
The following example illustrates this\&. Given all user home directories are stored under
/home:
.sp
.if n \{\
.RS 4
.\}
.nf
 [Homes]
      path = afp\-data
      basedir regex = /home
.fi
.if n \{\
.RE
.\}
.sp
For a user
\fIjohn\fR
this results in an AFP home volume with a path of
/home/john/afp\-data\&.
.PP
If
\fBbasedir regex\fR
contains symlink, set the canonicalized absolute path\&. When
/home
links to
/usr/home:
.sp
.if n \{\
.RS 4
.\}
.nf
 [Homes]
      basedir regex = /usr/home
.fi
.if n \{\
.RE
.\}
.SH "PARAMETERS"
.PP
Parameters define the specific attributes of sections\&.
.PP
Some parameters are specific to the [Global] section (e\&.g\&.,
\fIlog type\fR)\&. All others are permissible only in volume sections\&. The letter
\fIG\fR
in parentheses indicates that a parameter is specific to the [Global] section\&. The letter
\fIV\fR
indicates that a parameter can be specified in a volume specific section\&.
.SH "VARIABLE SUBSTITUTIONS"
.PP
You can use variables in volume names\&. The use of variables in paths is not supported for now\&.
.sp
.RS 4
.ie n \{\
\h'-04' 1.\h'+01'\c
.\}
.el \{\
.sp -1
.IP "  1." 4.2
.\}
if you specify an unknown variable, it will not get converted\&.
.RE
.sp
.RS 4
.ie n \{\
\h'-04' 2.\h'+01'\c
.\}
.el \{\
.sp -1
.IP "  2." 4.2
.\}
if you specify a known variable, but that variable doesn\*(Aqt have a value, it will get ignored\&.
.RE
.PP
The variables which can be used for substitutions are:
.PP
$b
.RS 4
basename
.RE
.PP
$c
.RS 4
client\*(Aqs ip address
.RE
.PP
$d
.RS 4
volume pathname on server
.RE
.PP
$f
.RS 4
full name (contents of the gecos field in the passwd file)
.RE
.PP
$g
.RS 4
group name
.RE
.PP
$h
.RS 4
hostname
.RE
.PP
$i
.RS 4
client\*(Aqs ip, without port
.RE
.PP
$s
.RS 4
server name (this can be the hostname)
.RE
.PP
$u
.RS 4
user name (if guest, it is the user that guest is running as)
.RE
.PP
$v
.RS 4
volume name
.RE
.PP
$$
.RS 4
prints dollar sign ($)
.RE
.SH "EXPLANATION OF GLOBAL PARAMETERS"
.SS "Authentication Options"
.PP
ad domain = \fIDOMAIN\fR \fB(G)\fR
.RS 4
Append @DOMAIN to username when authenticating\&. Useful in Active Directory environments that otherwise would require the user to enter the full user@domain string\&.
.RE
.PP
admin auth user = \fIuser\fR \fB(G)\fR
.RS 4
Specifying eg "\fBadmin auth user = root\fR" whenever a normal user login fails, afpd will try to authenticate as the specified
\fBadmin auth user\fR\&. If this succeeds, a normal session is created for the original connecting user\&. Said differently: if you know the password of
\fBadmin auth user\fR, you can authenticate as any other user\&.
.RE
.PP
k5 keytab = \fIpath\fR \fB(G)\fR, k5 service = \fIservice\fR \fB(G)\fR, k5 realm = \fIrealm\fR \fB(G)\fR
.RS 4
These are required if the server supports the Kerberos 5 authentication UAM\&.
.RE
.PP
nt domain = \fIDOMAIN\fR \fB(G)\fR, nt separator = \fISEPARATOR\fR \fB(G)\fR
.RS 4
Use for eg\&. winbind authentication, prepends both strings before the username from login and then tries to authenticate with the result through the available and active UAM authentication modules\&.
.RE
.PP
save password = \fIBOOLEAN\fR (default: \fIyes\fR) \fB(G)\fR
.RS 4
Enables or disables the ability of clients to save passwords locally\&.
.RE
.PP
set password = \fIBOOLEAN\fR (default: \fIno\fR) \fB(G)\fR
.RS 4
Enables or disables the ability of clients to change their passwords via chooser or the "connect to server" dialog\&.
.RE
.PP
uam list = \fIuam list\fR \fB(G)\fR
.RS 4
Space or comma separated list of UAMs\&. (The default is "uams_dhx\&.so uams_dhx2\&.so")\&.
.sp
The most commonly used UAMs are:
.PP
uams_guest\&.so
.RS 4
allows guest logins
.RE
.PP
uams_clrtxt\&.so
.RS 4
(uams_pam\&.so or uams_passwd\&.so) Allow logins with passwords transmitted in the clear\&. (legacy)
.RE
.PP
uams_randum\&.so
.RS 4
allows Random Number and Two\-Way Random Number Exchange for authentication (requires a separate file containing the passwords, either @pkgconfdir@/afppasswd file or the one specified via "\fBpasswd file\fR"\&. See
\fBafppasswd\fR(1)
for details\&. (legacy)
.RE
.PP
uams_dhx\&.so
.RS 4
(uams_dhx_pam\&.so or uams_dhx_passwd\&.so) Allow Diffie\-Hellman eXchange (DHX) for authentication\&.
.RE
.PP
uams_dhx2\&.so
.RS 4
(uams_dhx2_pam\&.so or uams_dhx2_passwd\&.so) Allow Diffie\-Hellman eXchange 2 (DHX2) for authentication\&.
.RE
.PP
uam_gss\&.so
.RS 4
Allow Kerberos V for authentication (optional)
.RE
.RE
.PP
uam path = \fIpath\fR \fB(G)\fR
.RS 4
Sets the default path for UAMs for this server (default is @libdir@/netatalk)\&.
.RE
.SS "Charset Options"
.PP
With OS X Apple introduced the AFP3 protocol\&. One of the big changes was, that AFP3 uses Unicode names encoded as Decomposed UTF\-8 (UTF8\-MAC)\&. Previous AFP/OS versions used charsets like MacRoman, MacCentralEurope, etc\&.
.PP
To be able to serve AFP3 and older clients at the same time,
\fBafpd\fR
needs to be able to convert between UTF\-8 and Mac charsets\&. Even OS X clients partly still rely on the mac charset\&. As there\*(Aqs no way,
\fBafpd\fR
can detect the codepage a pre AFP3 client uses, you have to specify it using the
\fBmac charset\fR
option\&. The default is MacRoman, which should be fine for most western users\&.
.PP
As
\fBafpd\fR
needs to interact with UNIX operating system as well, it need\*(Aqs to be able to convert from UTF8\-MAC / Mac charset to the UNIX charset\&. By default
\fBafpd\fR
uses
\fIUTF8\fR\&. You can set the UNIX charset using the
\fBunix charset\fR
option\&. If you\*(Aqre using extended characters in the configuration files for
\fBafpd\fR, make sure your terminal matches the
\fBunix charset\fR\&.
.PP
mac charset = \fICHARSET\fR \fB(G)/(V)\fR
.RS 4
Specifies the Mac clients charset, e\&.g\&.
\fIMAC_ROMAN\fR\&. This is used to convert strings and filenames to the clients codepage for OS9 and Classic, i\&.e\&. for authentication and AFP messages (SIGUSR2 messaging)\&. This will also be the default for the volumes
\fBmac charset\fR\&. Defaults to
\fIMAC_ROMAN\fR\&.
.RE
.PP
unix charset = \fICHARSET\fR \fB(G)\fR
.RS 4
Specifies the servers unix charset, e\&.g\&.
\fIISO\-8859\-15\fR
or
\fIEUC\-JP\fR\&. This is used to convert strings to/from the systems locale, e\&.g\&. for authentication, server messages and volume names\&. If
\fILOCALE\fR
is set, the systems locale is used\&. Defaults to
\fIUTF8\fR\&.
.RE
.PP
vol charset = \fICHARSET\fR \fB(G)/(V)\fR
.RS 4
Specifies the encoding of the volumes filesystem\&. By default, it is the same as
\fBunix charset\fR\&.
.RE
.SS "Password Options"
.PP
passwd file = \fIpath\fR \fB(G)\fR
.RS 4
Sets the path to the Randnum UAM passwd file for this server (default is @pkgconfdir@/afppasswd)\&.
.RE
.PP
passwd minlen = \fInumber\fR \fB(G)\fR
.RS 4
Sets the minimum password length, if supported by the UAM
.RE
.SS "Network Options"
.PP
advertise ssh = \fIBOOLEAN\fR (default: \fIno\fR) \fB(G)\fR
.RS 4
Allows old Mac OS X clients (10\&.3\&.3\-10\&.4) to automagically establish a tunneled AFP connection through SSH\&. If this option is set, the server\*(Aqs answers to client\*(Aqs FPGetSrvrInfo requests contain an additional entry\&. It depends on both client\*(Aqs settings and a correctly configured and running
\fBsshd\fR(8)
on the server to let things work\&.
.if n \{\
.sp
.\}
.RS 4
.it 1 an-trap
.nr an-no-space-flag 1
.nr an-break-flag 1
.br
.ps +1
\fBNote\fR
.ps -1
.br
Setting this option is not recommended since globally encrypting AFP connections via SSH will increase the server\*(Aqs load significantly\&. On the other hand, Apple\*(Aqs client side implementation of this feature in MacOS X versions prior to 10\&.3\&.4 contained a security flaw\&.
.sp .5v
.RE
.RE
.PP
afp interfaces = \fIname [name \&.\&.\&.]\fR \fB(G)\fR
.RS 4
Specifies the network interfaces that the server should listens on\&. The default is advertise the first IP address of the system, but to listen for any incoming request\&.
.RE
.PP
afp listen = \fIip address[:port] [ip address[:port] \&.\&.\&.]\fR \fB(G)\fR
.RS 4
Specifies the IP address that the server should advertise
\fBand\fR
listens to\&. The default is advertise the first IP address of the system, but to listen for any incoming request\&. The network address may be specified either in dotted\-decimal format for IPv4 or in hexadecimal format for IPv6\&.
.sp
IPv6 address + port combination must use URL the format using square brackets [IPv6]:port
.RE
.PP
afp port = \fIport number\fR \fB(G)\fR
.RS 4
Allows a different TCP port to be used for AFP\&. The default is 548\&. Also sets the default port applied when none specified in an
\fBafp listen\fR
option\&.
.RE
.PP
cnid listen = \fIip address[:port] [ip address[:port] \&.\&.\&.]\fR \fB(G)\fR
.RS 4
Specifies the IP address that the CNID server should listen on\&. The default is
\fBlocalhost:4700\fR\&.
.RE
.PP
disconnect time = \fInumber\fR \fB(G)\fR
.RS 4
Keep disconnected AFP sessions for
\fInumber\fR
hours before dropping them\&. Default is 24 hours\&.
.RE
.PP
dsireadbuf = \fInumber\fR \fB(G)\fR
.RS 4
Scale factor that determines the size of the DSI/TCP readahead buffer, default is 12\&. This is multiplies with the DSI server quantum (default ~300k) to give the size of the buffer\&. Increasing this value might increase throughput in fast local networks for volume to volume copies\&.
\fINote\fR: This buffer is allocated per afpd child process, so specifying large values will eat up large amount of memory (buffer size * number of clients)\&.
.RE
.PP
fqdn = \fIname:port\fR \fB(G)\fR
.RS 4
Specifies a fully\-qualified domain name, with an optional port\&. This is discarded if the server cannot resolve it\&. This option is not honored by AppleShare clients <= 3\&.8\&.3\&. This option is disabled by default\&. Use with caution as this will involve a second name resolution step on the client side\&. Also note that afpd will advertise this name:port combination but not automatically listen to it\&.
.RE
.PP
hostname = \fIname\fR \fB(G)\fR
.RS 4
Use this instead of the result from calling hostname for determining which IP address to advertise, therefore the hostname is resolved to an IP which is the advertised\&. This is NOT used for listening and it is also overwritten by
\fBafp listen\fR\&.
.RE
.PP
max connections = \fInumber\fR \fB(G)\fR
.RS 4
Sets the maximum number of clients that can simultaneously connect to the server (default is 200)\&.
.RE
.PP
server quantum = \fInumber\fR \fB(G)\fR
.RS 4
This specifies the DSI server quantum\&. The default value is 1 MB\&. The maximum value is 0xFFFFFFFFF, the minimum is 32000\&. If you specify a value that is out of range, the default value will be set\&. Do not change this value unless you\*(Aqre absolutely sure, what you\*(Aqre doing
.RE
.PP
sleep time = \fInumber\fR \fB(G)\fR
.RS 4
Keep sleeping AFP sessions for
\fInumber\fR
hours before disconnecting clients in sleep mode\&. Default is 10 hours\&.
.RE
.PP
tcprcvbuf = \fInumber\fR \fB(G)\fR
.RS 4
Try to set TCP receive buffer using setsockpt()\&. Often OSes impose restrictions on the applications ability to set this value\&.
.RE
.PP
tcpsndbuf = \fInumber\fR \fB(G)\fR
.RS 4
Try to set TCP send buffer using setsockpt()\&. Often OSes impose restrictions on the applications ability to set this value\&.
.RE
.PP
use sendfile = \fIBOOLEAN\fR (default: \fIyes\fR) \fB(G)\fR
.RS 4
Whether to use sendfile
syscall for sending file data to clients\&.
.RE
.PP
zeroconf = \fIBOOLEAN\fR (default: \fIyes\fR) \fB(G)\fR
.RS 4
Whether to use automatic Zeroconf
service registration if Avahi or mDNSResponder were compiled in\&.
.RE
.SS "Miscellaneous Options"
.PP
admin group = \fIgroup\fR \fB(G)\fR
.RS 4
Allows users of a certain group to be seen as the superuser when they log in\&. This option is disabled by default\&.
.RE
.PP
afp read locks = \fIBOOLEAN\fR (default: \fIno\fR) \fB(G)\fR
.RS 4
Whether to apply locks to the byte region read in FPRead calls\&. The AFP spec mandates this, but it\*(Aqs not really in line with UNIX semantics and is a performance hug\&.
.RE
.PP
afpstats = \fIBOOLEAN\fR (default: \fIno\fR) \fB(G)\fR
.RS 4
Whether to provide AFP runtime statistics (connected users, open volumes) via dbus\&.
.RE
.PP
basedir regex = \fIregex\fR \fB(H)\fR
.RS 4
Regular expression which matches the parent directory of the user homes\&. If
\fBbasedir regex\fR
contains symlink, you must set the canonicalized absolute path\&. In the simple case this is just a path ie
\fBbasedir regex = /home\fR
.RE
.PP
close vol = \fIBOOLEAN\fR (default: \fIno\fR) \fB(G)\fR
.RS 4
Whether to close volumes possibly opened by clients when they\*(Aqre removed from the configuration and the configuration is reloaded\&.
.RE
.PP
cnid server = \fIipaddress[:port]\fR \fB(G)/(V)\fR
.RS 4
Specifies the IP address and port of a cnid_metad server, required for CNID dbd backend\&. Defaults to localhost:4700\&. The network address may be specified either in dotted\-decimal format for IPv4 or in hexadecimal format for IPv6\&.\-
.RE
.PP
dircachesize = \fInumber\fR \fB(G)\fR
.RS 4
Maximum possible entries in the directory cache\&. The cache stores directories and files\&. It is used to cache the full path to directories and CNIDs which considerably speeds up directory enumeration\&.
.sp
Default size is 8192, maximum size is 131072\&. Given value is rounded up to nearest power of 2\&. Each entry takes about 100 bytes, which is not much, but remember that every afpd child process for every connected user has its cache\&.
.RE
.PP
extmap file = \fIpath\fR \fB(G)\fR
.RS 4
Sets the path to the file which defines file extension type/creator mappings\&. (default is @pkgconfdir@/extmap\&.conf)\&.
.RE
.PP
guest account = \fIname\fR \fB(G)\fR
.RS 4
Specifies the user that guests should use (default is "nobody")\&. The name should be quoted\&.
.RE
.PP
home name = \fIname\fR \fB(H)\fR
.RS 4
AFP user home volume name\&. The default is
\fIuser\*(Aqs home\fR\&.
.RE
.PP
login message = \fImessage\fR \fB(G)/(V)\fR
.RS 4
Sets a message to be displayed when clients logon to the server\&. The message should be in
\fBunix charset\fR
and should be quoted\&. Extended characters are allowed\&.
.RE
.PP
ignored attributes = \fIall | nowrite | nodelete | norename\fR \fB(G)/(V)\fR
.RS 4
Speficy a set of file and directory attributes that shall be ignored by the server,
\fBall\fR
includes all the other options\&.
.sp
In OS X when the Finder sets a lock on a file/directory or you set the BSD uchg flag in the Terminal, all three attributes are used\&. Thus in order to ignore the Finder lock/BSD uchg flag, add set
\fIignored attributes = all\fR\&.
.RE
.PP
mimic model = \fImodel\fR \fB(G)\fR
.RS 4
Specifies the icon model that appears on clients\&. Defaults to off\&. Note that afpd must support Zeroconf\&. Examples: RackMac (same as Xserve), PowerBook, PowerMac, Macmini, iMac, MacBook, MacBookPro, MacBookAir, MacPro, AppleTV1,1, AirPort\&.
.RE
.PP
signature = <text> \fB(G)\fR
.RS 4
Specify a server signature\&. The maximum length is 16 characters\&. This option is useful for clustered environments, to provide fault isolation etc\&. By default, afpd generate signature and saving it to
@localstatedir@/netatalk/afp_signature\&.conf
automatically (based on random number)\&. See also asip\-status\&.pl(1)\&.
.RE
.PP
solaris share reservations = \fIBOOLEAN\fR (default: \fIyes\fR) \fB(G)\fR
.RS 4
Use share reservations on Solaris\&. Solaris CIFS server uses this too, so this makes a lock coherent multi protocol server\&.
.RE
.PP
<<<<<<< HEAD
spotlight = \fIBOOLEAN\fR (default: \fIno\fR) \fB(G)/(V)\fR
.RS 4
Whether to enable Spotlight searches\&. Note: once the global option is enabled, any volume that is not enabled won\*(Aqt be searchable at all\&.
=======
veto message = \fIBOOLEAN\fR (default: \fIno\fR) \fB(G)\fR
.RS 4
Use section
\fBname\fR
as option preset for all volumes (when set in the [Global] section) or for one volume (when set in that volume\*(Aqs section)\&.
>>>>>>> 68796405
.RE
.PP
vol dbpath = \fIpath\fR \fB(G)\fR
.RS 4
Sets the database information to be stored in path\&. You have to specify a writable location, even if the volume is read only\&. The default is
@localstatedir@/netatalk/CNID/\&.
.RE
.PP
volnamelen = \fInumber\fR \fB(G)\fR
.RS 4
Max length of UTF8\-MAC volume name for Mac OS X\&. Note that Hangul is especially sensitive to this\&.
.sp
.if n \{\
.RS 4
.\}
.nf
 73: limit of Mac OS X 10\&.1 80: limit of Mac
            OS X 10\&.4/10\&.5 (default) 255: limit of recent Mac OS
            X
.fi
.if n \{\
.RE
.\}
.sp
Mac OS 9 and earlier are not influenced by this, because Maccharset volume name is always limited to 27 bytes\&.
.RE
.PP
vol preset = \fIname\fR \fB(G)/(V)\fR
.RS 4
Use section
\fBname\fR
as option preset for all volumes (when set in the [Global] section) or for one volume (when set in that volume\*(Aqs section)\&.
.RE
.SS "Logging Options"
.PP
log file = \fIlogfile\fR \fB(G)\fR
.RS 4
If not specified Netatalk logs to syslogs daemon facility\&. Otherwise it logs to
\fBlogfile\fR\&.
.RE
.PP
log level = \fItype:level [type:level \&.\&.\&.]\fR \fB(G)\fR, log level = \fItype:level,[type:level, \&.\&.\&.]\fR \fB(G)\fR
.RS 4
Specify that any message of a loglevel up to the given
\fBlog level\fR
should be logged\&.
.sp
By default afpd logs to syslog with a default logging setup equivalent to
\fBdefault:note\fR
.sp
logtypes: default, afpdaemon, logger, uamsdaemon
.sp
loglevels: severe, error, warn, note, info, debug, debug6, debug7, debug8, debug9, maxdebug
.if n \{\
.sp
.\}
.RS 4
.it 1 an-trap
.nr an-no-space-flag 1
.nr an-break-flag 1
.br
.ps +1
\fBNote\fR
.ps -1
.br
Both logtype and loglevels are case insensitive\&.
.sp .5v
.RE
.RE
.SS "Filesystem Change Events (FCE)"
.PP
Netatalk includes a nifty filesystem change event mechanism where afpd processes notify interested listeners about certain filesystem event by UDP network datagrams\&.
.PP
fce listener = \fIhost[:port]\fR \fB(G)\fR
.RS 4
Enables sending FCE events to the specified
\fIhost\fR, default
\fIport\fR
is 12250 if not specified\&. Specifying multiple listeners is done by having this option once for each of them\&.
.RE
.PP
fce events = \fIfmod,fdel,ddel,fcre,dcre,tmsz\fR \fB(G)\fR
.RS 4
Specifies which FCE events are active, default is
\fIfmod,fdel,ddel,fcre,dcre\fR\&.
.RE
.PP
fce coalesce = \fIall|delete|create\fR \fB(G)\fR
.RS 4
Coalesce FCE events\&.
.RE
.PP
fce holdfmod = \fIseconds\fR \fB(G)\fR
.RS 4
This determines the time delay in seconds which is always waited if another file modification for the same file is done by a client before sending an FCE file modification event (fmod)\&. For example saving a file in Photoshop would generate multiple events by itself because the application is opening, modifying and closing a file multiple times for every "save"\&. Default: 60 seconds\&.
.RE
.SS "Debug Parameters"
.PP
These options are useful for debugging only\&.
.PP
tickleval = \fInumber\fR \fB(G)\fR
.RS 4
Sets the tickle timeout interval (in seconds)\&. Defaults to 30\&.
.RE
.PP
timeout = \fInumber\fR \fB(G)\fR
.RS 4
Specify the number of tickles to send before timing out a connection\&. The default is 4, therefore a connection will timeout after 2 minutes\&.
.RE
.PP
client polling = \fIBOOLEAN\fR (default: \fIno\fR) \fB(G)\fR
.RS 4
With this option enabled, afpd won\*(Aqt advertise that it is capable of server notifications, so that connected clients poll the server every 10 seconds to detect changes in opened server windows\&.
\fINote\fR: Depending on the number of simultaneously connected clients and the network\*(Aqs speed, this can lead to a significant higher load on your network!
.sp
Do not use this option any longer as present Netatalk correctly supports server notifications, allowing connected clients to update folder listings in case another client changed the contents\&.
.RE
.SS "Options for ACL handling"
.PP
By default, the effective permission of the authenticated user are only mapped to the mentioned UARights permission structure, not the UNIX mode\&. You can adjust this behaviour with the configuration option
\fBmac acls\fR:
.PP
map acls = \fInone|rights|mode\fR \fB(G)\fR
.RS 4
.PP
none
.RS 4
no mapping of ACLs
.RE
.PP
rights
.RS 4
effective permissions are mapped to UARights structure\&. This is the default\&.
.RE
.PP
mode
.RS 4
ACLs are additionally mapped to the UNIX mode of the filesystem object\&.
.RE
.RE
.PP
If you want to be able to display ACLs on the client, you must setup both client and server as part on a authentication domain (directory service, eg LDAP, Open Directory, Active Directory)\&. The reason is, in OS X ACLs are bound to UUIDs, not just uid\*(Aqs or gid\*(Aqs\&. Therefor Netatalk must be able to map every filesystem uid and gid to a UUID so that it can return the server side ACLs which are bound to UNIX uid and gid mapped to OS X UUIDs\&.
.PP
Netatalk can query a directory server using LDAP queries\&. Either the directory server already provides an UUID attribute for user and groups (Active Directory, Open Directory) or you reuse an unused attribute (or add a new one) to you directory server (eg OpenLDAP)\&.
.PP
The following LDAP options must be configured for Netatalk:
.PP
ldap auth method = \fInone|simple|sasl\fR \fB(G)\fR
.RS 4
Authentication method:
\fBnone | simple | sasl\fR
.PP
none
.RS 4
anonymous LDAP bind
.RE
.PP
simple
.RS 4
simple LDAP bind
.RE
.PP
sasl
.RS 4
SASL\&. Not yet supported !
.RE
.RE
.PP
ldap auth dn = \fIdn\fR \fB(G)\fR
.RS 4
Distinguished Name of the user for simple bind\&.
.RE
.PP
ldap auth pw = \fIpassword\fR \fB(G)\fR
.RS 4
Distinguished Name of the user for simple bind\&.
.RE
.PP
ldap server = \fIhost\fR \fB(G)\fR
.RS 4
Name or IP address of your LDAP Server\&. This is only needed for explicit ACL support in order to be able to query LDAP for UUIDs\&.
.sp
You can use
\fBafpldaptest\fR(1)
to syntactically check your config\&.
.RE
.PP
ldap userbase = \fIbase dn\fR \fB(G)\fR
.RS 4
DN of the user container in LDAP\&.
.RE
.PP
ldap userscope = \fIscope\fR \fB(G)\fR
.RS 4
Search scope for user search:
\fBbase | one | sub\fR
.RE
.PP
ldap groupbase = \fIbase dn\fR \fB(G)\fR
.RS 4
DN of the group container in LDAP\&.
.RE
.PP
ldap groupscope = \fIscope\fR \fB(G)\fR
.RS 4
Search scope for user search:
\fBbase | one | sub\fR
.RE
.PP
ldap uuid attr = \fIdn\fR \fB(G)\fR
.RS 4
Name of the LDAP attribute with the UUIDs\&.
.sp
Note: this is used both for users and groups\&.
.RE
.PP
ldap name attr = \fIdn\fR \fB(G)\fR
.RS 4
Name of the LDAP attribute with the users short name\&.
.RE
.PP
ldap group attr = \fIdn\fR \fB(G)\fR
.RS 4
Name of the LDAP attribute with the groups short name\&.
.RE
.PP
ldap uuid string = \fISTRING\fR \fB(G)\fR
.RS 4
Format of the uuid string in the directory\&. A series of x and \-, where every x denotes a value 0\-9a\-f and every \- is a separator\&.
.sp
Default: xxxxxxxx\-xxxx\-xxxx\-xxxx\-xxxxxxxxxxxx
.RE
.PP
ldap uuid encoding = \fIstring | ms\-guid (default: string)\fR \fB(G)\fR
.RS 4
Format of the UUID of the LDAP attribute, allows usage of the binary objectGUID fields from Active Directory\&. If left unspecified, string is the default, which passes through the ASCII UUID returned by most other LDAP stores\&. If set to ms\-guid, the internal UUID representation is converted to and from the binary format used in the objectGUID attribute found on objects in Active Directory when interacting with the server\&.
.sp
See also the options
\fBldap user filter\fR
and
\fBldap group filter\fR\&.
.PP
string
.RS 4
UUID is a string, use with eg OpenDirectory\&.
.RE
.PP
ms\-guid
.RS 4
Binary objectGUID from Active Directory
.RE
.RE
.PP
ldap user filter = \fISTRING (default: unused)\fR \fB(G)\fR
.RS 4
Optional LDAP filter that matches user objects\&. This is necessary for Active Directory environments where users and groups are stored in the same directory subtree\&.
.sp
Recommended setting for Active Directory:
\fIobjectClass=user\fR\&.
.RE
.PP
ldap group filter = \fISTRING (default: unused)\fR \fB(G)\fR
.RS 4
Optional LDAP filter that matches group objects\&. This is necessary for Active Directory environments where users and groups are stored in the same directory subtree\&.
.sp
Recommended setting for Active Directory:
\fIobjectClass=group\fR\&.
.RE
.SH "EXPLANATION OF VOLUME PARAMETERS"
.SS "Parameters"
.PP
The section name defines the volume name\&. No two volumes may have the same name\&. The volume name cannot contain the
\*(Aq:\*(Aq
character\&. The volume name is mangled if it is very long\&. Mac charset volume name is limited to 27 characters\&. UTF8\-MAC volume name is limited to volnamelen parameter\&.
.PP
path = \fIPATH\fR \fB(V)\fR
.RS 4
The path name must be a fully qualified path name\&.
.RE
.PP
appledouble = \fIea|v2\fR \fB(V)\fR
.RS 4
Specify the format of the metadata files, which are used for saving Mac resource fork as well\&. Earlier versions used AppleDouble v2, the new default format is
\fBea\fR\&.
.RE
.PP
vol size limit = \fIsize in MiB\fR \fB(V)\fR
.RS 4
Useful for Time Machine: limits the reported volume size, thus preventing Time Machine from using the whole real disk space for backup\&. Example: "vol size limit = 1000" would limit the reported disk space to 1 GB\&.
\fBIMPORTANT: \fR
This is an approximated calculation taking into account the contents of Time Machine sparsebundle images\&. Therefor you MUST NOT use this volume to store other content when using this option, because it would NOT be accounted\&. The calculation works by reading the band size from the Info\&.plist XML file of the sparsebundle, reading the bands/ directory counting the number of band files, and then multiplying one with the other\&.
.RE
.PP
valid users = \fIuser @group\fR \fB(V)\fR
.RS 4
The allow option allows the users and groups that access a share to be specified\&. Users and groups are specified, delimited by spaces or commas\&. Groups are designated by a @ prefix\&. Names may be quoted in order to allow for spaces in names\&. Example:
.sp
.if n \{\
.RS 4
.\}
.nf
valid users = user "user 2" @group \(lq@group 2"
.fi
.if n \{\
.RE
.\}
.RE
.PP
invalid users = \fIusers/groups\fR \fB(V)\fR
.RS 4
The deny option specifies users and groups who are not allowed access to the share\&. It follows the same format as the "valid users" option\&.
.RE
.PP
hosts allow = \fIIP host address/IP netmask bits [ \&.\&.\&. ]\fR \fB(V)\fR
.RS 4
Only listed hosts and networks are allowed, all others are rejected\&. The network address may be specified either in dotted\-decimal format for IPv4 or in hexadecimal format for IPv6\&.
.sp
Example: hosts allow = 10\&.1\&.0\&.0/16 10\&.2\&.1\&.100 2001:0db8:1234::/48
.RE
.PP
hosts deny = \fIIP host address/IP netmask bits [ \&.\&.\&. ]\fR \fB(V)\fR
.RS 4
Listed hosts and nets are rejected, all others are allowed\&.
.sp
Example: hosts deny = 192\&.168\&.100/24 10\&.1\&.1\&.1 2001:db8::1428:57ab
.RE
.PP
cnid scheme = \fIbackend\fR \fB(V)\fR
.RS 4
set the CNID backend to be used for the volume, default is [@DEFAULT_CNID_SCHEME@] available schemes: [@compiled_backends@]
.RE
.PP
ea = \fInone|auto|sys|ad\fR \fB(V)\fR
.RS 4
Specify how Extended Attributes
are stored\&.
\fBauto\fR
is the default\&.
.PP
auto
.RS 4
Try
\fBsys\fR
(by setting an EA on the shared directory itself), fallback to
\fBad\fR\&. Requires writable volume for performing test\&. "\fBread only = yes\fR" overwrites
\fBauto\fR
with
\fBnone\fR\&. Use explicit "\fBea = sys|ad\fR" for read\-only volumes where appropriate\&.
.RE
.PP
sys
.RS 4
Use filesystem Extended Attributes\&.
.RE
.PP
ad
.RS 4
Use files in
\fI\&.AppleDouble\fR
directories\&.
.RE
.PP
none
.RS 4
No Extended Attributes support\&.
.RE
.RE
.PP
mac charset = \fICHARSET\fR \fB(V)\fR
.RS 4
specifies the Mac client charset for this Volume, e\&.g\&.
\fIMAC_ROMAN\fR,
\fIMAC_CYRILLIC\fR\&. If not specified the global setting is applied\&. This setting is only required if you need volumes, where the Mac charset differs from the one globally set in the [Global] section\&.
.RE
.PP
casefold = \fBoption\fR \fB(V)\fR
.RS 4
The casefold option handles, if the case of filenames should be changed\&. The available options are:
.sp
\fBtolower\fR
\- Lowercases names in both directions\&.
.sp
\fBtoupper\fR
\- Uppercases names in both directions\&.
.sp
\fBxlatelower\fR
\- Client sees lowercase, server sees uppercase\&.
.sp
\fBxlateupper\fR
\- Client sees uppercase, server sees lowercase\&.
.RE
.PP
password = \fIpassword\fR \fB(V)\fR
.RS 4
This option allows you to set a volume password, which can be a maximum of 8 characters long (using ASCII strongly recommended at the time of this writing)\&.
.RE
.PP
file perm = \fImode\fR \fB(V)\fR, directory perm = \fImode\fR \fB(V)\fR
.RS 4
Add(or) with the client requested permissions:
\fBfile perm\fR
is for files only,
\fBdirectory perm\fR
is for directories only\&. Don\*(Aqt use with "\fBunix priv = no\fR"\&.
.PP
\fBExample.\ \&Volume for a collaborative workgroup\fR
.sp
.if n \{\
.RS 4
.\}
.nf
file perm = 0660 directory perm =
              0770
.fi
.if n \{\
.RE
.\}

.RE
.PP
umask = \fImode\fR \fB(V)\fR
.RS 4
set perm mask\&. Don\*(Aqt use with "\fBunix priv = no\fR"\&.
.RE
.PP
preexec = \fIcommand\fR \fB(V)\fR
.RS 4
command to be run when the volume is mounted, ignored for user defined volumes
.RE
.PP
postexec = \fIcommand\fR \fB(V)\fR
.RS 4
command to be run when the volume is closed, ignored for user defined volumes
.RE
.PP
root preexec = \fIcommand\fR \fB(V)\fR
.RS 4
command to be run as root when the volume is mounted, ignored for user defined volumes
.RE
.PP
root postexec = \fIcommand\fR \fB(V)\fR
.RS 4
command to be run as root when the volume is closed, ignored for user defined volumes
.RE
.PP
rolist = \fBusers/groups\fR \fB(V)\fR
.RS 4
Allows certain users and groups to have read\-only access to a share\&. This follows the allow option format\&.
.RE
.PP
rwlist = \fIusers/groups\fR \fB(V)\fR
.RS 4
Allows certain users and groups to have read/write access to a share\&. This follows the allow option format\&.
.RE
.PP
veto files = \fIvetoed names\fR \fB(V)\fR
.RS 4
hide files and directories,where the path matches one of the \*(Aq/\*(Aq delimited vetoed names\&. The veto string must always be terminated with a \*(Aq/\*(Aq, eg\&. "veto1/", "veto1/veto2/"\&.
.RE
.SS "Volume options"
.PP
Boolean volume options\&.
.PP
acls = \fIBOOLEAN\fR (default: \fIyes\fR) \fB(V)\fR
.RS 4
Whether to flag volumes as supporting ACLs\&. If ACL support is compiled in, this is yes by default\&.
.RE
.PP
cnid dev = \fIBOOLEAN\fR (default: \fIyes\fR) \fB(V)\fR
.RS 4
Whether to use the device number in the CNID backends\&. Helps when the device number is not constant across a reboot, eg cluster, \&.\&.\&.
.RE
.PP
convert appledouble = \fIBOOLEAN\fR (default: \fIyes\fR) \fB(V)\fR
.RS 4
Whether automatic conversion from
\fBappledouble = v2\fR
to
\fBappledouble = ea\fR
is performed when accessing filesystems from clients\&. This is generally useful, but costs some performance\&. It\*(Aqs recommendable to run
\fBdbd\fR
on volumes and do the conversion with that\&. Then this option can be set to no\&.
.RE
.PP
delete veto files = \fIBOOLEAN\fR (default: \fIno\fR) \fB(V)\fR
.RS 4
This option is used when Netatalk is attempting to delete a directory that contains one or more vetoed files or directories (see the veto files option)\&. If this option is set to no (the default) then if a directory contains any non\-vetoed files or directories then the directory delete will fail\&. This is usually what you want\&.
.sp
If this option is set to yes, then Netatalk will attempt to recursively delete any files and directories within the vetoed directory\&.
.RE
.PP
follow symlinks = \fIBOOLEAN\fR (default: \fIno\fR) \fB(V)\fR
.RS 4
The default setting is false thus symlinks are not followed on the server\&. This is the same behaviour as OS X\*(Aqs AFP server\&. Setting the option to true causes afpd to follow symlinks on the server\&. symlinks may point outside of the AFP volume, currently afpd doesn\*(Aqt do any checks for "wide symlinks"\&.
.RE
.PP
invisible dots = \fIBOOLEAN\fR (default: \fIno\fR) \fB(V)\fR
.RS 4
make dot files invisible\&. WARNING: enabling this option will lead to unwanted sideeffects were OS X applications when saving files to a temporary file starting with a dot first, then renaming the temp file to its final name, result in the saved file being invisible\&. The only thing this option is useful for is making files that start with a dot invisible on Mac OS 9\&. It\*(Aqs completely useless on Mac OS X, as both in Finder and in Terminal files starting with a dot are hidden anyway\&.
.RE
.PP
network ids = \fIBOOLEAN\fR (default: \fIyes\fR) \fB(V)\fR
.RS 4
Whether the server support network ids\&. Setting this to
\fIno\fR
will result in the client not using ACL AFP functions\&.
.RE
.PP
preexec close = \fIBOOLEAN\fR (default: \fIno\fR) \fB(V)\fR
.RS 4
A non\-zero return code from preexec close the volume being immediately, preventing clients to mount/see the volume in question\&.
.RE
.PP
read only = \fIBOOLEAN\fR (default: \fIno\fR) \fB(V)\fR
.RS 4
Specifies the share as being read only for all users\&. Overwrites
\fBea = auto\fR
with
\fBea = none\fR
.RE
.PP
root preexec close= \fIBOOLEAN\fR (default: \fIno\fR) \fB(V)\fR
.RS 4
A non\-zero return code from root_preexec closes the volume immediately, preventing clients to mount/see the volume in question\&.
.RE
.PP
search db = \fIBOOLEAN\fR (default: \fIno\fR) \fB(V)\fR
.RS 4
Use fast CNID database namesearch instead of slow recursive filesystem search\&. Relies on a consistent CNID database, ie Samba or local filesystem access lead to inaccurate or wrong results\&. Works only for "dbd" CNID db volumes\&.
.RE
.PP
stat vol = \fIBOOLEAN\fR (default: \fIyes\fR) \fB(V)\fR
.RS 4
Whether to stat volume path when enumerating volumes list, useful for automounting or volumes created by a preexec script\&.
.RE
.PP
time machine = \fIBOOLEAN\fR (default: \fIno\fR) \fB(V)\fR
.RS 4
Whether to enable Time Machine support for this volume\&.
.RE
.PP
unix priv = \fIBOOLEAN\fR (default: \fIyes\fR) \fB(V)\fR
.RS 4
Whether to use AFP3 UNIX privileges\&. This should be set for OS X clients\&. See also:
\fBfile perm\fR,
\fBdirectory perm\fR
and
\fBumask\fR\&.
.RE
.SH "CNID BACKENDS"
.PP
The AFP protocol mostly refers to files and directories by ID and not by name\&. Netatalk needs a way to store these ID\*(Aqs in a persistent way, to achieve this several different CNID backends are available\&. The CNID Databases are by default located in the
@localstatedir@/netatalk/CNID/(volumename)/\&.AppleDB/
directory\&.
.PP
cdb
.RS 4
"Concurrent database", backend is based on Oracle Berkley DB\&. With this backend several
\fBafpd\fR
daemons access the CNID database directly\&. Berkeley DB locking is used to synchronize access, if more than one
\fBafpd\fR
process is active for a volume\&. The drawback is, that the crash of a single
\fBafpd\fR
process might corrupt the database\&.
.RE
.PP
dbd
.RS 4
Access to the CNID database is restricted to the
\fBcnid_metad\fR
daemon process\&.
\fBafpd\fR
processes communicate with the daemon for database reads and updates\&. If built with Berkeley DB transactions the probability for database corruption is practically zero, but performance can be slower than with
\fBcdb\fR
.RE
.PP
last
.RS 4
This backend is an exception, in terms of ID persistency\&. ID\*(Aqs are only valid for the current session\&. This is basically what
\fBafpd\fR
did in the 1\&.5 (and 1\&.6) versions\&. This backend is still available, as it is useful for e\&.g\&. sharing cdroms\&. Starting with Netatalk 3\&.0, it becomes the
\fIread only mode\fR
automatically\&.
.sp
\fBWarning\fR: It is
\fINOT\fR
recommended to use this backend for volumes anymore, as
\fBafpd\fR
now relies heavily on a persistent ID database\&. Aliases will likely not work and filename mangling is not supported\&.
.RE
.PP
Even though
\fB\&./configure \-\-help\fR
might show that there are other CNID backends available, be warned those are likely broken or mainly used for testing\&. Don\*(Aqt use them unless you know what you\*(Aqre doing, they may be removed without further notice from future versions\&.
.SH "CHARSET OPTIONS"
.PP
With OS X Apple introduced the AFP3 protocol\&. One of the most important changes was that AFP3 uses unicode names encoded as UTF\-8 decomposed\&. Previous AFP/OS versions used codepages, like MacRoman, MacCentralEurope, etc\&.
.PP
\fBafpd\fR
needs a way to preserve extended Macintosh characters, or characters illegal in unix filenames, when saving files on a unix filesystem\&. Earlier versions used the the so called CAP encoding\&. An extended character (>0x7F) would be converted to a :xx sequence, e\&.g\&. the Apple Logo (MacRoman: 0xF0) was saved as
:f0\&. Some special characters will be converted as to :xx notation as well\&. \*(Aq/\*(Aq will be encoded to
:2f, if
\fBusedots\fR
is not specified, a leading dot \*(Aq\&.\*(Aq will be encoded as
:2e\&.
.PP
This version now uses UTF\-8 as the default encoding for names\&. \*(Aq/\*(Aq will be converted to \*(Aq:\*(Aq\&.
.PP
The
\fBvol charset\fR
option will allow you to select another volume encoding\&. E\&.g\&. for western users another useful setting could be vol charset ISO\-8859\-15\&.
\fBafpd\fR
will accept any
\fBiconv\fR(1)
provided charset\&. If a character cannot be converted from the
\fBmac charset\fR
to the selected
\fBvol charset\fR, afpd will save it as a CAP encoded character\&. For AFP3 clients,
\fBafpd\fR
will convert the UTF\-8
character to
\fBmac charset\fR
first\&. If this conversion fails, you\*(Aqll receive a \-50 error on the mac\&.
.PP
\fINote\fR: Whenever you can, please stick with the default UTF\-8 volume format\&.
.SH "SEE ALSO"
.PP
\fBafpd\fR(8),
\fBafppasswd\fR(5),
\fBafp_signature.conf\fR(5),
\fBextmap.conf\fR(5),
\fBcnid_metad\fR(8)<|MERGE_RESOLUTION|>--- conflicted
+++ resolved
@@ -595,17 +595,16 @@
 Use share reservations on Solaris\&. Solaris CIFS server uses this too, so this makes a lock coherent multi protocol server\&.
 .RE
 .PP
-<<<<<<< HEAD
 spotlight = \fIBOOLEAN\fR (default: \fIno\fR) \fB(G)/(V)\fR
 .RS 4
 Whether to enable Spotlight searches\&. Note: once the global option is enabled, any volume that is not enabled won\*(Aqt be searchable at all\&.
-=======
+.RE
+.PP
 veto message = \fIBOOLEAN\fR (default: \fIno\fR) \fB(G)\fR
 .RS 4
 Use section
 \fBname\fR
 as option preset for all volumes (when set in the [Global] section) or for one volume (when set in that volume\*(Aqs section)\&.
->>>>>>> 68796405
 .RE
 .PP
 vol dbpath = \fIpath\fR \fB(G)\fR
