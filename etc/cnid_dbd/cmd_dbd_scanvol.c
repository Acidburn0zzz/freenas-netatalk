/*
  Copyright (c) 2009 Frank Lahm <franklahm@gmail.com>

  This program is free software; you can redistribute it and/or modify
  it under the terms of the GNU General Public License as published by
  the Free Software Foundation; either version 2 of the License, or
  (at your option) any later version.

  This program is distributed in the hope that it will be useful,
  but WITHOUT ANY WARRANTY; without even the implied warranty of
  MERCHANTABILITY or FITNESS FOR A PARTICULAR PURPOSE.  See the
  GNU General Public License for more details.
*/

#ifdef HAVE_CONFIG_H
#include "config.h"
#endif /* HAVE_CONFIG_H */

#include <unistd.h>
#include <stdlib.h>
#include <sys/types.h>
#include <sys/stat.h>
#include <dirent.h>
#include <fcntl.h>
#include <string.h>
#include <errno.h>
#include <setjmp.h>

#include <atalk/adouble.h>
#include <atalk/unicode.h>
#include <atalk/volinfo.h>
#include <atalk/cnid_dbd_private.h>
#include <atalk/volume.h>
#include <atalk/ea.h>
#include <atalk/util.h>
#include <atalk/acl.h>

#include "cmd_dbd.h"
#include "dbif.h"
#include "db_param.h"
#include "dbd.h"

/* Some defines to ease code parsing */
#define ADDIR_OK (addir_ok == 0)
#define ADFILE_OK (adfile_ok == 0)


static struct volinfo *myvolinfo;
static char           cwdbuf[MAXPATHLEN+1];
static DBD            *dbd;
static DBD            *dbd_rebuild;
static dbd_flags_t    dbd_flags;
static char           stamp[CNID_DEV_LEN];
static char           *netatalk_dirs[] = {
    ".AppleDB",
    ".AppleDesktop",
    NULL
};
static char           *special_dirs[] = {
    ".zfs",
    NULL
};
static struct cnid_dbd_rqst rqst;
static struct cnid_dbd_rply rply;
static jmp_buf jmp;
static struct vol volume; /* fake it for ea_open */
static char pname[MAXPATHLEN] = "../";

/*
  Taken form afpd/desktop.c
*/
static char *utompath(char *upath)
{
    static char  mpath[ MAXPATHLEN + 2]; /* for convert_charset dest_len parameter +2 */
    char         *m, *u;
    uint16_t     flags = CONV_IGNORE | CONV_UNESCAPEHEX;
    size_t       outlen;

    if (!upath)
        return NULL;

    m = mpath;
    u = upath;
    outlen = strlen(upath);

    if ((myvolinfo->v_casefold & AFPVOL_UTOMUPPER))
        flags |= CONV_TOUPPER;
    else if ((myvolinfo->v_casefold & AFPVOL_UTOMLOWER))
        flags |= CONV_TOLOWER;

    if ((myvolinfo->v_flags & AFPVOL_EILSEQ)) {
        flags |= CONV__EILSEQ;
    }

    /* convert charsets */
    if ((size_t)-1 == ( outlen = convert_charset(myvolinfo->v_volcharset,
                                                 CH_UTF8_MAC,
                                                 myvolinfo->v_maccharset,
                                                 u, outlen, mpath, MAXPATHLEN, &flags)) ) {
        dbd_log( LOGSTD, "Conversion from %s to %s for %s failed.",
                 myvolinfo->v_volcodepage, myvolinfo->v_maccodepage, u);
        return NULL;
    }

    return(m);
}

/*
  Taken form afpd/desktop.c
*/
static char *mtoupath(char *mpath)
{
    static char  upath[ MAXPATHLEN + 2]; /* for convert_charset dest_len parameter +2 */
    char    *m, *u;
    size_t       inplen;
    size_t       outlen;
    u_int16_t    flags = 0;

    if (!mpath)
        return NULL;

    if ( *mpath == '\0' ) {
        return( "." );
    }

    /* set conversion flags */
    if (!(myvolinfo->v_flags & AFPVOL_NOHEX))
        flags |= CONV_ESCAPEHEX;
    if (!(myvolinfo->v_flags & AFPVOL_USEDOTS))
        flags |= CONV_ESCAPEDOTS;

    if ((myvolinfo->v_casefold & AFPVOL_MTOUUPPER))
        flags |= CONV_TOUPPER;
    else if ((myvolinfo->v_casefold & AFPVOL_MTOULOWER))
        flags |= CONV_TOLOWER;

    if ((myvolinfo->v_flags & AFPVOL_EILSEQ)) {
        flags |= CONV__EILSEQ;
    }

    m = mpath;
    u = upath;

    inplen = strlen(m);
    outlen = MAXPATHLEN;

    if ((size_t)-1 == (outlen = convert_charset(CH_UTF8_MAC,
                                                myvolinfo->v_volcharset,
                                                myvolinfo->v_maccharset,
                                                m, inplen, u, outlen, &flags)) ) {
        dbd_log( LOGSTD, "conversion from UTF8-MAC to %s for %s failed.",
                 myvolinfo->v_volcodepage, mpath);
        return NULL;
    }

    return( upath );
}

#if 0
/* 
   Check if "name" is pointing to
   a) an object inside the current volume (return 0)
   b) an object outside the current volume (return 1)
   Then stats the pointed to object and if it is a dir ors ADFLAGS_DIR to *adflags
   Return -1 on any serious error.
 */
static int check_symlink(const char *name, int *adflags)
{
    int cwd;
    ssize_t len;
    char pathbuf[MAXPATHLEN + 1];
    char *sep;
    struct stat st;

    if ((len = readlink(name, pathbuf, MAXPATHLEN)) == -1) {
        dbd_log(LOGSTD, "Error reading link info for '%s/%s': %s", 
                cwdbuf, name, strerror(errno));
        return -1;
    }
    pathbuf[len] = 0;

    if ((stat(pathbuf, &st)) != 0) {
        dbd_log(LOGSTD, "stat error '%s': %s", pathbuf, strerror(errno));
    }

    /* Remember cwd */
    if ((cwd = open(".", O_RDONLY)) < 0) {
        dbd_log(LOGSTD, "error opening cwd '%s': %s", cwdbuf, strerror(errno));
        return -1;
    }

    if (S_ISDIR(st.st_mode)) {
        *adflags |= ADFLAGS_DIR;
    } else { /* file */
        /* get basename from path */
        if ((sep = strrchr(pathbuf, '/')) == NULL)
            /* just a file at the same level */
            return 0;
        sep = 0; /* pathbuf now contains the directory*/
    }

    /* fchdir() to pathbuf so we can easily get its path with getcwd() */
    if ((chdir(pathbuf)) != 0) {
        dbd_log(LOGSTD, "Cant chdir to '%s': %s", pathbuf, strerror(errno));
        return -1;
    }

    if ((getcwd(pathbuf, MAXPATHLEN)) == NULL) {
        dbd_log(LOGSTD, "Cant get symlink'ed dir '%s/%s': %s", cwdbuf, pathbuf, strerror(errno));
        if ((fchdir(cwd)) != 0)
            /* We're foobared */
            longjmp(jmp, 1); /* this jumps back to cmd_dbd_scanvol() */
        return -1;
    }

    if ((fchdir(cwd)) != 0)
        /* We're foobared */
        longjmp(jmp, 1); /* this jumps back to cmd_dbd_scanvol() */

    /*
      We now have the symlink target dir as absoulte path in pathbuf
      and can compare it with the currents volume path
    */
    int i = 0;
    while (myvolinfo->v_path[i]) {
        if ((pathbuf[i] == 0) || (myvolinfo->v_path[i] != pathbuf[i])) {
            dbd_log( LOGDEBUG, "extra-share symlink '%s/%s', following", cwdbuf, name);
            return 1;
        }
        i++;
    }

    dbd_log( LOGDEBUG, "intra-share symlink '%s/%s', not following", cwdbuf, name);
    return 0;
}
#endif

/*
  Check for wrong encoding e.g. "." at the beginning is not CAP encoded (:2e) although volume is default !AFPVOL_USEDOTS.
  We do it by roundtripiping from volcharset to UTF8-MAC and back and then compare the result.
*/
static int check_name_encoding(char *uname)
{
    char *roundtripped;

    roundtripped = mtoupath(utompath(uname));
    if (!roundtripped) {
        dbd_log( LOGSTD, "Error checking encoding for '%s/%s'", cwdbuf, uname);
        return -1;
    }

    if ( STRCMP(uname, !=, roundtripped)) {
        dbd_log( LOGSTD, "Bad encoding for '%s/%s'", cwdbuf, uname);
        return -1;
    }

    return 0;
}

/*
  Check for netatalk special folders e.g. ".AppleDB" or ".AppleDesktop"
  Returns pointer to name or NULL.
*/
static const char *check_netatalk_dirs(const char *name)
{
    int c;

    for (c=0; netatalk_dirs[c]; c++) {
        if ((strcmp(name, netatalk_dirs[c])) == 0)
            return netatalk_dirs[c];
    }
    return NULL;
}

/*
  Check for special names
  Returns pointer to name or NULL.
*/
static const char *check_special_dirs(const char *name)
{
    int c;

    for (c=0; special_dirs[c]; c++) {
        if ((strcmp(name, special_dirs[c])) == 0)
            return special_dirs[c];
    }
    return NULL;
}

/*
  Check for .AppleDouble file, create if missing
*/
static int check_adfile(const char *fname, const struct stat *st)
{
    int ret, adflags;
    struct adouble ad;
    char *adname;

    if (dbd_flags & DBD_FLAGS_CLEANUP)
        return 0;

    if (S_ISREG(st->st_mode))
        adflags = 0;
    else
        adflags = ADFLAGS_DIR;

    adname = myvolinfo->ad_path(fname, adflags);

    if ((ret = access( adname, F_OK)) != 0) {
        if (errno != ENOENT) {
            dbd_log(LOGSTD, "Access error for ad-file '%s/%s': %s",
                    cwdbuf, adname, strerror(errno));
            return -1;
        }
        /* Missing. Log and create it */
        dbd_log(LOGSTD, "Missing AppleDouble file '%s/%s'", cwdbuf, adname);

        if (dbd_flags & DBD_FLAGS_SCAN)
            /* Scan only requested, dont change anything */
            return -1;

        /* Create ad file */
        ad_init(&ad, myvolinfo->v_adouble, myvolinfo->v_ad_options);

        if ((ret = ad_open_metadata( fname, adflags, O_CREAT, &ad)) != 0) {
            dbd_log( LOGSTD, "Error creating AppleDouble file '%s/%s': %s",
                     cwdbuf, adname, strerror(errno));

            return -1;
        }

        /* Set name in ad-file */
        ad_setname(&ad, utompath((char *)fname));
        ad_flush(&ad);
        ad_close_metadata(&ad);

        chown(adname, st->st_uid, st->st_gid);
        /* FIXME: should we inherit mode too here ? */
#if 0
        chmod(adname, st->st_mode);
#endif
    } else {
        ad_init(&ad, myvolinfo->v_adouble, myvolinfo->v_ad_options);
        if (ad_open_metadata( fname, adflags, O_RDONLY, &ad) != 0) {
            dbd_log( LOGSTD, "Error opening AppleDouble file for '%s/%s'", cwdbuf, fname);
            return -1;
        }
        ad_close_metadata(&ad);
    }
    return 0;
}

/* 
   Remove all files with file::EA* from adouble dir
*/
static void remove_eafiles(const char *name, struct ea *ea)
{
    DIR *dp = NULL;
    struct dirent *ep;
    char eaname[MAXPATHLEN];

    strlcpy(eaname, name, sizeof(eaname));
    if (strlcat(eaname, "::EA", sizeof(eaname)) >= sizeof(eaname)) {
        dbd_log(LOGSTD, "name too long: '%s/%s/%s'", cwdbuf, ADv2_DIRNAME, name);
        return;
    }

    if ((chdir(ADv2_DIRNAME)) != 0) {
        dbd_log(LOGSTD, "Couldn't chdir to '%s/%s': %s",
                cwdbuf, ADv2_DIRNAME, strerror(errno));
        return;
    }

    if ((dp = opendir(".")) == NULL) {
        dbd_log(LOGSTD, "Couldn't open the directory '%s/%s': %s",
                cwdbuf, ADv2_DIRNAME, strerror(errno));
        return;
    }

    while ((ep = readdir(dp))) {
        if (strstr(ep->d_name, eaname) != NULL) {
            dbd_log(LOGSTD, "Removing EA file: '%s/%s/%s'",
                    cwdbuf, ADv2_DIRNAME, ep->d_name);
            if ((unlink(ep->d_name)) != 0) {
                dbd_log(LOGSTD, "Error unlinking EA file '%s/%s/%s': %s",
                        cwdbuf, ADv2_DIRNAME, ep->d_name, strerror(errno));
            }
        } /* if */
    } /* while */

    if (dp)
        closedir(dp);

}

/*
  Check Extended Attributes files
*/
static int check_eafiles(const char *fname)
{
    unsigned int  count = 0;
    int ret = 0, remove;
    struct ea ea;
    struct stat st;
    char *eaname;

    if ((ret = ea_open(&volume, fname, EA_RDWR, &ea)) != 0) {
        if (errno == ENOENT)
            return 0;
        dbd_log(LOGSTD, "Error calling ea_open for file: %s/%s, removing EA files", cwdbuf, fname);
        if ( ! (dbd_flags & DBD_FLAGS_SCAN))
            remove_eafiles(fname, &ea);
        return -1;
    }

    /* Check all EAs */
    while (count < ea.ea_count) {        
        dbd_log(LOGDEBUG, "EA: %s", (*ea.ea_entries)[count].ea_name);
        remove = 0;

        eaname = ea_path(&ea, (*ea.ea_entries)[count].ea_name, 0);

        if (lstat(eaname, &st) != 0) {
            if (errno == ENOENT)
                dbd_log(LOGSTD, "Missing EA: %s/%s", cwdbuf, eaname);
            else
                dbd_log(LOGSTD, "Bogus EA: %s/%s", cwdbuf, eaname);
            remove = 1;
        } else if (st.st_size != (*ea.ea_entries)[count].ea_size) {
            dbd_log(LOGSTD, "Bogus EA: %s/%s, removing it...", cwdbuf, eaname);
            remove = 1;
            if ((unlink(eaname)) != 0)
                dbd_log(LOGSTD, "Error removing EA file '%s/%s': %s",
                        cwdbuf, eaname, strerror(errno));
        }

        if (remove) {
            /* Be CAREFUL here! This should do what ea_delentry does. ea_close relies on it !*/
            free((*ea.ea_entries)[count].ea_name);
            (*ea.ea_entries)[count].ea_name = NULL;
        }

        count++;
    } /* while */

    ea_close(&ea);
    return ret;
}

/*
  Check for .AppleDouble folder and .Parent, create if missing
*/
static int check_addir(int volroot)
{
    int addir_ok, adpar_ok;
    struct stat st;
    struct adouble ad;
    char *mname = NULL;

    if (dbd_flags & DBD_FLAGS_CLEANUP)
        return 0;

    /* Check for ad-dir */
    if ( (addir_ok = access(ADv2_DIRNAME, F_OK)) != 0) {
        if (errno != ENOENT) {
            dbd_log(LOGSTD, "Access error in directory %s: %s", cwdbuf, strerror(errno));
            return -1;
        }
        dbd_log(LOGSTD, "Missing %s for '%s'", ADv2_DIRNAME, cwdbuf);
    }

    /* Check for ".Parent" */
    if ( (adpar_ok = access(myvolinfo->ad_path(".", ADFLAGS_DIR), F_OK)) != 0) {
        if (errno != ENOENT) {
            dbd_log(LOGSTD, "Access error on '%s/%s': %s",
                    cwdbuf, myvolinfo->ad_path(".", ADFLAGS_DIR), strerror(errno));
            return -1;
        }
        dbd_log(LOGSTD, "Missing .AppleDouble/.Parent for '%s'", cwdbuf);
    }

    /* Is one missing ? */
    if ((addir_ok != 0) || (adpar_ok != 0)) {
        /* Yes, but are we only scanning ? */
        if (dbd_flags & DBD_FLAGS_SCAN) {
            /* Yes:  missing .Parent is not a problem, but missing ad-dir
               causes later checking of ad-files to fail. So we have to return appropiately */
            if (addir_ok != 0)
                return -1;
            else  /* (adpar_ok != 0) */
                return 0;
        }

        /* Create ad dir and set name */
        ad_init(&ad, myvolinfo->v_adouble, myvolinfo->v_ad_options);

        if (ad_open_metadata( ".", ADFLAGS_DIR, O_CREAT, &ad) != 0) {
            dbd_log( LOGSTD, "Error creating AppleDouble dir in %s: %s", cwdbuf, strerror(errno));
            return -1;
        }

        /* Get basename of cwd from cwdbuf */
        mname = utompath(strrchr(cwdbuf, '/') + 1);

        /* Update name in ad file */
        ad_setname(&ad, mname);
        ad_flush(&ad);
        ad_close_metadata(&ad);

        /* Inherit owner/group from "." to ".AppleDouble" and ".Parent" */
        if ((lstat(".", &st)) != 0) {
            dbd_log( LOGSTD, "Couldnt stat %s: %s", cwdbuf, strerror(errno));
            return -1;
        }
        chown(ADv2_DIRNAME, st.st_uid, st.st_gid);
        chown(myvolinfo->ad_path(".", ADFLAGS_DIR), st.st_uid, st.st_gid);
    }

    return 0;
}

/*
  Check if file cotains "::EA" and if it does check if its correspondig data fork exists.
  Returns:
  0 = name is not an EA file
  1 = name is an EA file and no problem was found
  -1 = name is an EA file and data fork is gone
 */
static int check_eafile_in_adouble(const char *name)
{
    int ret = 0;
    char *namep, *namedup = NULL;

    /* Check if this is an AFPVOL_EA_AD vol */
    if (myvolinfo->v_vfs_ea == AFPVOL_EA_AD) {
        /* Does the filename contain "::EA" ? */
        namedup = strdup(name);
        if ((namep = strstr(namedup, "::EA")) == NULL) {
            ret = 0;
            goto ea_check_done;
        } else {
            /* File contains "::EA" so it's an EA file. Check for data file  */

            /* Get string before "::EA" from EA filename */
            namep[0] = 0;
            strlcpy(pname + 3, namedup, sizeof(pname)); /* Prepends "../" */

            if ((access( pname, F_OK)) == 0) {
                ret = 1;
                goto ea_check_done;
            } else {
                ret = -1;
                if (errno != ENOENT) {
                    dbd_log(LOGSTD, "Access error for file '%s/%s': %s",
                            cwdbuf, name, strerror(errno));
                    goto ea_check_done;
                }

                /* Orphaned EA file*/
                dbd_log(LOGSTD, "Orphaned Extended Attribute file '%s/%s/%s'",
                        cwdbuf, ADv2_DIRNAME, name);

                if (dbd_flags & DBD_FLAGS_SCAN)
                    /* Scan only requested, dont change anything */
                    goto ea_check_done;

                if ((unlink(name)) != 0) {
                    dbd_log(LOGSTD, "Error unlinking orphaned Extended Attribute file '%s/%s/%s'",
                            cwdbuf, ADv2_DIRNAME, name);
                }
            } /* if (access) */
        } /* if strstr */
    } /* if AFPVOL_EA_AD */

ea_check_done:
    if (namedup)
        free(namedup);

    return ret;
}

/*
  Check files and dirs inside .AppleDouble folder:
  - remove orphaned files
  - bail on dirs
*/
static int read_addir(void)
{
    DIR *dp;
    struct dirent *ep;
    struct stat st;

    if ((chdir(ADv2_DIRNAME)) != 0) {
        dbd_log(LOGSTD, "Couldn't chdir to '%s/%s': %s",
                cwdbuf, ADv2_DIRNAME, strerror(errno));
        return -1;
    }

    if ((dp = opendir(".")) == NULL) {
        dbd_log(LOGSTD, "Couldn't open the directory '%s/%s': %s",
                cwdbuf, ADv2_DIRNAME, strerror(errno));
        return -1;
    }

    while ((ep = readdir(dp))) {
        /* Check if its "." or ".." */
        if (DIR_DOT_OR_DOTDOT(ep->d_name))
            continue;
        /* Skip ".Parent" */
        if (STRCMP(ep->d_name, ==, ".Parent"))
            continue;

        if ((lstat(ep->d_name, &st)) < 0) {
            dbd_log( LOGSTD, "Lost file or dir while enumeratin dir '%s/%s/%s', probably removed: %s",
                     cwdbuf, ADv2_DIRNAME, ep->d_name, strerror(errno));
            continue;
        }

        /* Check for dirs */
        if (S_ISDIR(st.st_mode)) {
            dbd_log( LOGSTD, "Unexpected directory '%s' in AppleDouble dir '%s/%s'",
                     ep->d_name, cwdbuf, ADv2_DIRNAME);
            continue;
        }

        /* Check if for orphaned and corrupt Extended Attributes file */
        if (check_eafile_in_adouble(ep->d_name) != 0)
            continue;

        /* Check for data file */
        strcpy(pname + 3, ep->d_name);
        if ((access( pname, F_OK)) != 0) {
            if (errno != ENOENT) {
                dbd_log(LOGSTD, "Access error for file '%s/%s': %s",
                        cwdbuf, pname, strerror(errno));
                continue;
            }
            /* Orphaned ad-file*/
            dbd_log(LOGSTD, "Orphaned AppleDoube file '%s/%s/%s'",
                    cwdbuf, ADv2_DIRNAME, ep->d_name);

            if (dbd_flags & DBD_FLAGS_SCAN)
                /* Scan only requested, dont change anything */
                continue;;

            if ((unlink(ep->d_name)) != 0) {
                dbd_log(LOGSTD, "Error unlinking orphaned AppleDoube file '%s/%s/%s'",
                        cwdbuf, ADv2_DIRNAME, ep->d_name);

            }
        }
    }

    if ((chdir("..")) != 0) {
        dbd_log(LOGSTD, "Couldn't chdir back to '%s' from AppleDouble dir: %s",
                cwdbuf, strerror(errno));
        /* This really is EOT! */
        longjmp(jmp, 1); /* this jumps back to cmd_dbd_scanvol() */
    }

    closedir(dp);

    return 0;
}

/*
  Check CNID for a file/dir, both from db and from ad-file.
  For detailed specs see intro.
*/
static cnid_t check_cnid(const char *name, cnid_t did, struct stat *st, int adfile_ok, int adflags)
{
    int ret;
    cnid_t db_cnid, ad_cnid;
    struct adouble ad;

    /* Force checkout every X items */
    static int cnidcount = 0;
    cnidcount++;
    if (cnidcount > 10000) {
        cnidcount = 0;
        if (dbif_txn_checkpoint(dbd, 0, 0, 0) < 0) {
            dbd_log(LOGSTD, "Error checkpointing!");
            return 0;
        }
    }

    /* Get CNID from ad-file if volume is using AFPVOL_CACHE */
    ad_cnid = 0;
    if ( (myvolinfo->v_flags & AFPVOL_CACHE) && ADFILE_OK) {
        ad_init(&ad, myvolinfo->v_adouble, myvolinfo->v_ad_options);
        if (ad_open_metadata( name, adflags, O_RDWR, &ad) != 0) {
            
            if (dbd_flags & DBD_FLAGS_CLEANUP)
                return 0;

            dbd_log( LOGSTD, "Error opening AppleDouble file for '%s/%s': %s", cwdbuf, name, strerror(errno));
            return 0;
        }

        if (dbd_flags & DBD_FLAGS_FORCE) {
            ad_cnid = ad_forcegetid(&ad);
            /* This ensures the changed stamp is written */
            ad_setid( &ad, st->st_dev, st->st_ino, ad_cnid, did, stamp);
            ad_flush(&ad);
        }
        else
            ad_cnid = ad_getid(&ad, st->st_dev, st->st_ino, did, stamp);

        if (ad_cnid == 0)
            dbd_log( LOGSTD, "Bad CNID in adouble file of '%s/%s'", cwdbuf, name);
        else
            dbd_log( LOGDEBUG, "CNID from .AppleDouble file for '%s/%s': %u", cwdbuf, name, ntohl(ad_cnid));

        ad_close_metadata(&ad);
    }

    /* Get CNID from database */

    /* Prepare request data */
    memset(&rqst, 0, sizeof(struct cnid_dbd_rqst));
    memset(&rply, 0, sizeof(struct cnid_dbd_rply));
    rqst.did = did;
    rqst.cnid = ad_cnid;
    if ( ! (myvolinfo->v_flags & AFPVOL_NODEV))
        rqst.dev = st->st_dev;
    rqst.ino = st->st_ino;
    rqst.type = S_ISDIR(st->st_mode)?1:0;
    rqst.name = (char *)name;
    rqst.namelen = strlen(name);

    /* Query the database */
    ret = dbd_lookup(dbd, &rqst, &rply, (dbd_flags & DBD_FLAGS_SCAN) ? 1 : 0);
    dbif_txn_close(dbd, ret);
    if (rply.result == CNID_DBD_RES_OK) {
        db_cnid = rply.cnid;
    } else if (rply.result == CNID_DBD_RES_NOTFOUND) {
        if ( ! (dbd_flags & DBD_FLAGS_FORCE))
            dbd_log( LOGSTD, "No CNID for '%s/%s' in database", cwdbuf, name);
        db_cnid = 0;
    } else {
        dbd_log( LOGSTD, "Fatal error resolving '%s/%s'", cwdbuf, name);
        db_cnid = 0;
    }

    /* Compare results from both CNID searches */
    if (ad_cnid && db_cnid && (ad_cnid == db_cnid)) {
        /* Everything is fine */
        return db_cnid;
    } else if (ad_cnid && db_cnid && (ad_cnid != db_cnid)) {
        /* Mismatch ? Delete both from db and re-add data from file */
        dbd_log( LOGSTD, "CNID mismatch for '%s/%s', db: %u, ad-file: %u", cwdbuf, name, ntohl(db_cnid), ntohl(ad_cnid));
        if ( ! (dbd_flags & DBD_FLAGS_SCAN)) {
            rqst.cnid = db_cnid;
            ret = dbd_delete(dbd, &rqst, &rply, DBIF_CNID);
            dbif_txn_close(dbd, ret);

            rqst.cnid = ad_cnid;
            ret = dbd_delete(dbd, &rqst, &rply, DBIF_CNID);
            dbif_txn_close(dbd, ret);

            ret = dbd_rebuild_add(dbd, &rqst, &rply);
            dbif_txn_close(dbd, ret);
        }
        return ad_cnid;
    } else if (ad_cnid && (db_cnid == 0)) {
        /* in ad-file but not in db */
        if ( ! (dbd_flags & DBD_FLAGS_SCAN)) {
            /* Ensure the cnid from the ad-file is not already occupied by another file */
            dbd_log(LOGDEBUG, "Checking whether CNID %u from ad-file is occupied",
                    ntohl(ad_cnid));

            rqst.cnid = ad_cnid;
            ret = dbd_resolve(dbd, &rqst, &rply);
            if (ret == CNID_DBD_RES_OK) {
                /* Occupied! Choose another, update ad-file */
                ret = dbd_add(dbd, &rqst, &rply, 1);
                dbif_txn_close(dbd, ret);
                db_cnid = rply.cnid;
                dbd_log(LOGSTD, "New CNID for '%s/%s': %u", cwdbuf, name, ntohl(db_cnid));

                if ((myvolinfo->v_flags & AFPVOL_CACHE)
                    && ADFILE_OK
                    && ( ! (dbd_flags & DBD_FLAGS_SCAN))) {
                    dbd_log(LOGSTD, "Writing CNID data for '%s/%s' to AppleDouble file",
                            cwdbuf, name, ntohl(db_cnid));
                    ad_init(&ad, myvolinfo->v_adouble, myvolinfo->v_ad_options);
                    if (ad_open_metadata( name, adflags, O_RDWR, &ad) != 0) {
                        dbd_log(LOGSTD, "Error opening AppleDouble file for '%s/%s': %s",
                                cwdbuf, name, strerror(errno));
                        return 0;
                    }
                    ad_setid( &ad, st->st_dev, st->st_ino, db_cnid, did, stamp);
                    ad_flush(&ad);
                    ad_close_metadata(&ad);
                }
                return db_cnid;
            }

            dbd_log(LOGDEBUG, "CNID rebuild add '%s/%s' with CNID from ad-file %u",
                    cwdbuf, name, ntohl(ad_cnid));
            rqst.cnid = ad_cnid;
            ret = dbd_rebuild_add(dbd, &rqst, &rply);
            dbif_txn_close(dbd, ret);
        }
        return ad_cnid;
    } else if ((db_cnid == 0) && (ad_cnid == 0)) {
        /* No CNID at all, we clearly have to allocate a fresh one... */
        /* Note: the next test will use this new CNID too! */
        if ( ! (dbd_flags & DBD_FLAGS_SCAN)) {
            /* add to db */
            ret = dbd_add(dbd, &rqst, &rply, 1);
            dbif_txn_close(dbd, ret);
            db_cnid = rply.cnid;
            dbd_log(LOGSTD, "New CNID for '%s/%s': %u", cwdbuf, name, ntohl(db_cnid));
        }
    }

    if ((ad_cnid == 0) && db_cnid) {
        /* in db but zeroID in ad-file, write it to ad-file if AFPVOL_CACHE */
        if ((myvolinfo->v_flags & AFPVOL_CACHE) && ADFILE_OK) {
            if ( ! (dbd_flags & DBD_FLAGS_SCAN)) {
                dbd_log(LOGSTD, "Writing CNID data for '%s/%s' to AppleDouble file",
                        cwdbuf, name, ntohl(db_cnid));
                ad_init(&ad, myvolinfo->v_adouble, myvolinfo->v_ad_options);
                if (ad_open_metadata( name, adflags, O_RDWR, &ad) != 0) {
                    dbd_log(LOGSTD, "Error opening AppleDouble file for '%s/%s': %s",
                            cwdbuf, name, strerror(errno));
                    return 0;
                }
                ad_setid( &ad, st->st_dev, st->st_ino, db_cnid, did, stamp);
                ad_flush(&ad);
                ad_close_metadata(&ad);
            }
        }
        return db_cnid;
    }

    return 0;
}

/*
  This is called recursively for all dirs.
  volroot=1 means we're in the volume root dir, 0 means we aren't.
  We use this when checking for netatalk private folders like .AppleDB.
  did is our parents CNID.
*/
static int dbd_readdir(int volroot, cnid_t did)
{
    int cwd, ret = 0, adflags, adfile_ok, addir_ok, encoding_ok;
    cnid_t cnid = 0;
    const char *name;
    DIR *dp;
    struct dirent *ep;
    static struct stat st;      /* Save some stack space */

    /* Check again for .AppleDouble folder, check_adfile also checks/creates it */
    if ((addir_ok = check_addir(volroot)) != 0)
        if ( ! (dbd_flags & DBD_FLAGS_SCAN))
            /* Fatal on rebuild run, continue if only scanning ! */
            return -1;

    /* Check AppleDouble files in AppleDouble folder, but only if it exists or could be created */
    if (ADDIR_OK)
        if ((read_addir()) != 0)
            if ( ! (dbd_flags & DBD_FLAGS_SCAN))
                /* Fatal on rebuild run, continue if only scanning ! */
                return -1;

    if ((dp = opendir (".")) == NULL) {
        dbd_log(LOGSTD, "Couldn't open the directory: %s",strerror(errno));
        return -1;
    }

    while ((ep = readdir (dp))) {
        /* Check if we got a termination signal */
        if (alarmed)
            longjmp(jmp, 1); /* this jumps back to cmd_dbd_scanvol() */

        /* Check if its "." or ".." */
        if (DIR_DOT_OR_DOTDOT(ep->d_name))
            continue;

        /* Check for netatalk special folders e.g. ".AppleDB" or ".AppleDesktop" */
        if ((name = check_netatalk_dirs(ep->d_name)) != NULL) {
            if (! volroot)
                dbd_log(LOGSTD, "Nested %s in %s", name, cwdbuf);
            continue;
        }

        /* Check for special folders in volume root e.g. ".zfs" */
        if (volroot) {
            if ((name = check_special_dirs(ep->d_name)) != NULL) {
                dbd_log(LOGSTD, "Ignoring special dir \"%s\"", name);
                continue;
            }
        }

        /* Skip .AppleDouble dir in this loop */
        if (STRCMP(ep->d_name, == , ADv2_DIRNAME))
            continue;

        if ((ret = lstat(ep->d_name, &st)) < 0) {
            dbd_log( LOGSTD, "Lost file while reading dir '%s/%s', probably removed: %s",
                     cwdbuf, ep->d_name, strerror(errno));
            continue;
        }
        
        switch (st.st_mode & S_IFMT) {
        case S_IFREG:
            adflags = 0;
            break;
        case S_IFDIR:
            adflags = ADFLAGS_DIR;
            break;
        case S_IFLNK:
            dbd_log(LOGDEBUG, "Ignoring symlink %s/%s", cwdbuf, ep->d_name);
#if 0
            ret = check_symlink(ep->d_name, &adflags);
            if (ret == 1)
                break;
            if (ret == -1)
                dbd_log(LOGSTD, "Error checking symlink %s/%s", cwdbuf, ep->d_name);
#endif
            continue;
        default:
            dbd_log(LOGSTD, "Bad filetype: %s/%s", cwdbuf, ep->d_name);
            if ( ! (dbd_flags & DBD_FLAGS_SCAN)) {
                if ((unlink(ep->d_name)) != 0) {
                    dbd_log(LOGSTD, "Error removing: %s/%s: %s", cwdbuf, ep->d_name, strerror(errno));
                }
            }
            continue;
        }

        /**************************************************************************
           Statistics
         **************************************************************************/
        static unsigned long long statcount = 0;
        static time_t t = 0;

        if (t == 0)
            t = time(NULL);

        statcount++;
        if ((statcount % 10000) == 0) {
            if (dbd_flags & DBD_FLAGS_STATS)            
                dbd_log(LOGSTD, "Scanned: %10llu, time: %10llu s",
                        statcount, (unsigned long long)(time(NULL) - t));
        }

        /**************************************************************************
           Tests
        **************************************************************************/

        /* Check encoding */
        if ( -1 == (encoding_ok = check_name_encoding(ep->d_name)) ) {
            /* If its a file: skipp all other tests now ! */
            /* For dirs we could try to get a CNID for it and recurse, but currently I prefer not to */
            continue;
        }

        /* Check for appledouble file, create if missing, but only if we have addir */
        adfile_ok = -1;
        if (ADDIR_OK)
            adfile_ok = check_adfile(ep->d_name, &st);

        if ( ! nocniddb) {
            /* Check CNIDs */
            cnid = check_cnid(ep->d_name, did, &st, adfile_ok, adflags);

            /* Now add this object to our rebuild dbd */
            if (cnid) {
                static uint count = 0;
                rqst.cnid = rply.cnid;
                ret = dbd_rebuild_add(dbd_rebuild, &rqst, &rply);
                dbif_txn_close(dbd_rebuild, ret);
                if (rply.result != CNID_DBD_RES_OK) {
                    dbd_log( LOGDEBUG, "Fatal error adding CNID: %u for '%s/%s' to in-memory rebuild-db",
                             cnid, cwdbuf, ep->d_name);
                    longjmp(jmp, 1); /* this jumps back to cmd_dbd_scanvol() */
                }
                count++;
                if (count == 10000) {
                    if (dbif_txn_checkpoint(dbd_rebuild, 0, 0, 0) < 0) {
                        dbd_log(LOGSTD, "Error checkpointing!");
                        return -1;
                    }
                    count = 0;
                }
            }
        }

        /* Check EA files */
        if (myvolinfo->v_vfs_ea == AFPVOL_EA_AD)
            check_eafiles(ep->d_name);

        /**************************************************************************
          Recursion
        **************************************************************************/
        if (S_ISDIR(st.st_mode) && (cnid || nocniddb)) { /* If we have no cnid for it we cant recur */
            strcat(cwdbuf, "/");
            strcat(cwdbuf, ep->d_name);
            dbd_log( LOGDEBUG, "Entering directory: %s", cwdbuf);
            if (-1 == (cwd = open(".", O_RDONLY))) {
                dbd_log( LOGSTD, "Cant open directory '%s': %s", cwdbuf, strerror(errno));
                continue;
            }
            if (0 != chdir(ep->d_name)) {
                dbd_log( LOGSTD, "Cant chdir to directory '%s': %s", cwdbuf, strerror(errno));
                close(cwd);
                continue;
            }

            ret = dbd_readdir(0, cnid);

            fchdir(cwd);
            close(cwd);
            *(strrchr(cwdbuf, '/')) = 0;
            if (ret < 0)
                continue;
        }
    }

    /*
      Use results of previous checks
    */

    closedir(dp);
    return ret;
}

static int scanvol(struct volinfo *vi, dbd_flags_t flags)
{
    /* Dont scanvol on no-appledouble vols */
    if (vi->v_flags & AFPVOL_NOADOUBLE) {
        dbd_log( LOGSTD, "Volume without AppleDouble support: skipping volume scanning.");
        return 0;
    }

    /* Make this stuff accessible from all funcs easily */
    myvolinfo = vi;
    dbd_flags = flags;

    /* Init a fake struct vol with just enough so we can call ea_open and friends */
    volume.v_adouble = AD_VERSION2;
    volume.v_vfs_ea = myvolinfo->v_vfs_ea;
    initvol_vfs(&volume);

    /* Run with umask 0 */
    umask(0);

    /* Remove trailing slash from volume, chdir to vol */
    if (myvolinfo->v_path[strlen(myvolinfo->v_path) - 1] == '/')
        myvolinfo->v_path[strlen(myvolinfo->v_path) - 1] = 0;
    strcpy(cwdbuf, myvolinfo->v_path);
    chdir(myvolinfo->v_path);

    /* Start recursion */
    if (dbd_readdir(1, htonl(2)) < 0)  /* 2 = volumeroot CNID */
        return -1;

    return 0;
}

/*
  Remove all CNIDs from dbd that are not in dbd_rebuild
*/
static void delete_orphaned_cnids(DBD *dbd, DBD *dbd_rebuild, dbd_flags_t flags)
{
    int ret = 0, deleted = 0;
    cnid_t dbd_cnid = 0, rebuild_cnid = 0;
    struct cnid_dbd_rqst rqst;
    struct cnid_dbd_rply rply;

    dbd->db_param.txn_frequency = 0;

    /* jump over rootinfo key */
    if ( dbif_idwalk(dbd, &dbd_cnid, 0) != 1)
        return;
    if ( dbif_idwalk(dbd_rebuild, &rebuild_cnid, 0) != 1)
        return;

    /* Get first id from dbd_rebuild */
    if ((dbif_idwalk(dbd_rebuild, &rebuild_cnid, 0)) == -1)
        return;

    /* Start main loop through dbd: get CNID from dbd */
    while ((dbif_idwalk(dbd, &dbd_cnid, 0)) == 1) {
        /* Check if we got a termination signal */
        if (alarmed)
            longjmp(jmp, 1); /* this jumps back to cmd_dbd_scanvol() */

        if (deleted > 1000) {
            deleted = 0;
            if (dbif_txn_checkpoint(dbd, 0, 0, 0) < 0) {
                dbd_log(LOGSTD, "Error checkpointing!");
                goto cleanup;
            }
        }

        /* This should be the normal case: CNID is in both dbs */
        if (dbd_cnid == rebuild_cnid) {
            /* Get next CNID from rebuild db */
            if ((ret = dbif_idwalk(dbd_rebuild, &rebuild_cnid, 0)) == -1) {
                /* Some error */
                goto cleanup;
            } else if (ret == 0) {
                /* end of rebuild_cnid, delete all remaining CNIDs from dbd */
                while ((dbif_idwalk(dbd, &dbd_cnid, 0)) == 1) {
                    dbd_log(LOGSTD, "Orphaned CNID in database: %u", dbd_cnid);
                    if ( ! (dbd_flags & DBD_FLAGS_SCAN)) {
                        rqst.cnid = htonl(dbd_cnid);
                        if ((ret = dbd_delete(dbd, &rqst, &rply, DBIF_CNID)) == -1) {
                            dbd_log(LOGSTD, "Error deleting CNID %u", dbd_cnid);
                            (void)dbif_txn_abort(dbd);
                            goto cleanup;
                        }
                        
                        dbif_txn_close(dbd, ret);
                        deleted++;
                    }
                    /* Check if we got a termination signal */
                    if (alarmed)
                        longjmp(jmp, 1); /* this jumps back to cmd_dbd_scanvol() */
                }
                return;
            } else
                /* Normal case (ret=1): continue while loop */
                continue;
        }

        if (dbd_cnid < rebuild_cnid) {
            /* CNID is orphaned -> delete */
            dbd_log(LOGSTD, "One orphaned CNID in database: %u.", dbd_cnid);
            if ( ! (dbd_flags & DBD_FLAGS_SCAN)) {
                rqst.cnid = htonl(dbd_cnid);
                if ((ret = dbd_delete(dbd, &rqst, &rply, DBIF_CNID)) == -1) {
                    dbd_log(LOGSTD, "Error deleting CNID %u", dbd_cnid);
                    (void)dbif_txn_abort(dbd);
                    goto cleanup;
                }
                dbif_txn_close(dbd, ret);
                deleted++;
            }
            continue;
        }

        if (dbd_cnid > rebuild_cnid) {
            dbif_idwalk(dbd, NULL, 1); /* Close cursor */
            dbif_idwalk(dbd_rebuild, NULL, 1); /* Close cursor */
            dbif_txn_close(dbd, 2);
            dbif_txn_close(dbd_rebuild, 2);
            dbd_log(LOGSTD, "Ghost CNID: %u. This is fatal! Dumping rebuild db:\n", rebuild_cnid);
            dbif_dump(dbd_rebuild, 0);
            dbd_log(LOGSTD, "Send this dump and a `dbd -d ...` dump to the Netatalk Dev team!");
            goto cleanup;
        }
    } /* while ((dbif_idwalk(dbd, &dbd_cnid, 0)) == 1) */

cleanup:
    dbif_idwalk(dbd, NULL, 1); /* Close cursor */
    dbif_idwalk(dbd_rebuild, NULL, 1); /* Close cursor */
    return;
}

static const char *get_tmpdb_path(void)
{
    pid_t pid = getpid();
    static char path[MAXPATHLEN];
    snprintf(path, MAXPATHLEN, "/tmp/tmpdb-dbd.%u", pid);
    if (mkdir(path, 0755) != 0)
        return NULL;
    return path;
}

/*
  Main func called from cmd_dbd.c
*/
int cmd_dbd_scanvol(DBD *dbd_ref, struct volinfo *vi, dbd_flags_t flags)
{
    int ret = 0;
    struct db_param db_param = { 0 };
    const char *tmpdb_path = NULL;

    /* Set cachesize for in-memory rebuild db */
<<<<<<< HEAD
    db_param.cachesize = 128 * 1024; /* 128 MB */
    db_param.maxlocks = DEFAULT_MAXLOCKS;
    db_param.maxlockobjs = DEFAULT_MAXLOCKOBJS;
=======
    db_param.cachesize = 64 * 1024;         /* 64 MB */
>>>>>>> 7756f5de
    db_param.txn_frequency = 1000;          /* close txn every 1000 objects */
    db_param.logfile_autoremove = 1;

    /* Make it accessible for all funcs */
    dbd = dbd_ref;

    /* We only support unicode volumes ! */
    if ( vi->v_volcharset != CH_UTF8) {
        dbd_log( LOGSTD, "Not a Unicode volume: %s, %u != %u", vi->v_volcodepage, vi->v_volcharset, CH_UTF8);
        return -1;
    }

    if (! nocniddb) {
        /* Get volume stamp */
        dbd_getstamp(dbd, &rqst, &rply);
        if (rply.result != CNID_DBD_RES_OK)
            goto exit;
        memcpy(stamp, rply.name, CNID_DEV_LEN);

        /* open/create rebuild dbd, copy rootinfo key */
        tmpdb_path = get_tmpdb_path();
        if (NULL == (dbd_rebuild = dbif_init(tmpdb_path, "cnid2.db"))) {
            ret = -1;
            goto exit;
        }

        if (dbif_env_open(dbd_rebuild,
                          &db_param,
                          DB_CREATE | DB_INIT_LOCK | DB_INIT_LOG | DB_INIT_MPOOL | DB_INIT_TXN) < 0) {
            dbd_log(LOGSTD, "error opening tmp database!");
            goto exit;
        }

        if (0 != (dbif_open(dbd_rebuild, NULL, 0))) {
            ret = -1;
            goto exit;
        }

        if (0 != (dbif_copy_rootinfokey(dbd, dbd_rebuild))) {
            ret = -1;
            goto exit;
        }
    }

    if (setjmp(jmp) != 0) {
        ret = 0;                /* Got signal, jump from dbd_readdir */
        goto exit_cleanup;              
    }

    /* scanvol */
    if ( (scanvol(vi, flags)) != 0) {
        ret = -1;
        goto exit;
    }

exit_cleanup:
    if (! nocniddb) {
        dbif_txn_close(dbd, 2);
        dbif_txn_close(dbd_rebuild, 2);
        if ((flags & DBD_FLAGS_EXCL) && !(flags & DBD_FLAGS_FORCE))
            /* We can only do this in exclusive mode, otherwise we might delete CNIDs added from
               other clients in between our pass 1 and 2 */
            delete_orphaned_cnids(dbd, dbd_rebuild, flags);
    }

exit:
    if (dbd_rebuild) {
        dbd_log(LOGDEBUG, "Closing tmp db");
        dbif_close(dbd_rebuild);

        if (tmpdb_path) {
            char cmd[8 + MAXPATHLEN];
            snprintf(cmd, 8 + MAXPATHLEN, "rm -f %s/*", tmpdb_path);
            dbd_log( LOGDEBUG, "Removing temp database '%s'", tmpdb_path);
            system(cmd);
            snprintf(cmd, 8 + MAXPATHLEN, "rmdir %s", tmpdb_path);
            system(cmd);
        }        
    }
    return ret;
}<|MERGE_RESOLUTION|>--- conflicted
+++ resolved
@@ -1183,13 +1183,9 @@
     const char *tmpdb_path = NULL;
 
     /* Set cachesize for in-memory rebuild db */
-<<<<<<< HEAD
-    db_param.cachesize = 128 * 1024; /* 128 MB */
+    db_param.cachesize = 64 * 1024;         /* 64 MB */
     db_param.maxlocks = DEFAULT_MAXLOCKS;
     db_param.maxlockobjs = DEFAULT_MAXLOCKOBJS;
-=======
-    db_param.cachesize = 64 * 1024;         /* 64 MB */
->>>>>>> 7756f5de
     db_param.txn_frequency = 1000;          /* close txn every 1000 objects */
     db_param.logfile_autoremove = 1;
 
