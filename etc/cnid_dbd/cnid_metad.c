--- conflicted
+++ resolved
@@ -560,13 +560,8 @@
                 srv[i].tm = 0;
                 srv[i].count = 0;
             }
-<<<<<<< HEAD
             else if (WIFSIGNALED(status)) {
                 LOG(log_info, logtype_cnid, "cnid_dbd[%i] got signal %i",
-=======
-            if (WIFSIGNALED(status)) {
-                LOG(log_info, logtype_cnid, "cnid_dbd[%i] received signal %i",
->>>>>>> 751630e5
                     pid, WTERMSIG(status));
             }
             sigchild = 0;
