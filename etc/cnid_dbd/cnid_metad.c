/*
 * Copyright (C) Joerg Lenneis 2003
 * Copyright (C) Frank Lahm 2009, 2010
 *
 * All Rights Reserved.  See COPYING.
 */

/* 
   cnid_dbd metadaemon to start up cnid_dbd upon request from afpd.
   Here is how it works:
   
                       via TCP socket
   1.       afpd          ------->        cnid_metad

                   via UNIX domain socket
   2.   cnid_metad        ------->         cnid_dbd

                    passes afpd client fd
   3.   cnid_metad        ------->         cnid_dbd

   Result:
                       via TCP socket
   4.       afpd          ------->         cnid_dbd

   cnid_metad and cnid_dbd have been converted to non-blocking IO in 2010.
 */


#ifdef HAVE_CONFIG_H
#include "config.h"
#endif /* HAVE_CONFIG_H */

#include <unistd.h>
#undef __USE_GNU

#include <stdlib.h>
#include <sys/param.h>
#include <errno.h>
#include <string.h>
#include <signal.h>
#include <sys/types.h>
#include <sys/time.h>
#include <sys/wait.h>
#include <sys/uio.h>
#include <sys/un.h>
#define _XPG4_2 1
#include <sys/socket.h>
#include <stdio.h>
#include <time.h>
#include <sys/ioctl.h>

#ifndef WEXITSTATUS
#define WEXITSTATUS(stat_val) ((unsigned)(stat_val) >> 8)
#endif /* ! WEXITSTATUS */
#ifndef WIFEXITED
#define WIFEXITED(stat_val) (((stat_val) & 255) == 0)
#endif /* ! WIFEXITED */
#ifndef WIFSTOPPED
#define WIFSTOPPED(status) (((status) & 0xff) == 0x7f)
#endif

#ifndef WIFSIGNALED
#define WIFSIGNALED(status) (!WIFSTOPPED(status) && !WIFEXITED(status))
#endif
#ifndef WTERMSIG
#define WTERMSIG(status)      ((status) & 0x7f)
#endif

/* functions for username and group */
#include <pwd.h>
#include <grp.h>

/* FIXME */
#ifdef linux
#ifndef USE_SETRESUID
#define USE_SETRESUID 1
#define SWITCH_TO_GID(gid)  ((setresgid(gid,gid,gid) < 0 || setgid(gid) < 0) ? -1 : 0)
#define SWITCH_TO_UID(uid)  ((setresuid(uid,uid,uid) < 0 || setuid(uid) < 0) ? -1 : 0)
#endif  /* USE_SETRESUID */
#else   /* ! linux */
#ifndef USE_SETEUID
#define USE_SETEUID 1
#define SWITCH_TO_GID(gid)  ((setegid(gid) < 0 || setgid(gid) < 0) ? -1 : 0)
#define SWITCH_TO_UID(uid)  ((setuid(uid) < 0 || seteuid(uid) < 0 || setuid(uid) < 0) ? -1 : 0)
#endif  /* USE_SETEUID */
#endif  /* linux */

#include <atalk/util.h>
#include <atalk/logger.h>
#include <atalk/cnid_dbd_private.h>
#include <atalk/paths.h>

#include "db_param.h"
#include "usockfd.h"

#define DBHOME        ".AppleDB"
#define DBHOMELEN    8

static int srvfd;
static int rqstfd;
static volatile sig_atomic_t sigchild = 0;

#define MAXSPAWN   3                   /* Max times respawned in.. */
#define TESTTIME   42                  /* this much seconds apfd client tries to  *
                                        * to reconnect every 5 secondes, catch it */
#define MAXVOLS    512
#define DEFAULTHOST  "localhost"
#define DEFAULTPORT  "4700"

struct server {
    char  *name;
    pid_t pid;
    time_t tm;                    /* When respawned last */
    int count;                    /* Times respawned in the last TESTTIME secondes */
    int control_fd;               /* file descriptor to child cnid_dbd process */
};

static struct server srv[MAXVOLS];

/* Default logging config: log to syslog with level log_note */
static char logconfig[MAXPATHLEN + 21 + 1] = "default log_note";

static void daemon_exit(int i)
{
    server_unlock(_PATH_CNID_METAD_LOCK);
    exit(i);
}

/* ------------------ */
static void sigterm_handler(int sig)
{
    switch( sig ) {
    case SIGTERM :
        LOG(log_info, logtype_afpd, "shutting down on signal %d", sig );
        break;
    default :
        LOG(log_error, logtype_afpd, "unexpected signal: %d", sig);
    }
    daemon_exit(0);
}

static struct server *test_usockfn(char *dir)
{
    int i;
    for (i = 0; i < MAXVOLS; i++) {
        if (srv[i].name && !strcmp(srv[i].name, dir)) {
            return &srv[i];
        }
    }
    return NULL;
}

/* -------------------- */
static int send_cred(int socket, int fd)
{
    int ret;
    struct msghdr msgh;
    struct iovec iov[1];
    struct cmsghdr *cmsgp = NULL;
    char *buf;
    size_t size;
    int er=0;

    size = CMSG_SPACE(sizeof fd);
    buf = malloc(size);
    if (!buf) {
        LOG(log_error, logtype_cnid, "error in sendmsg: %s", strerror(errno));
        return -1;
    }

    memset(&msgh,0,sizeof (msgh));
    memset(buf,0, size);

    msgh.msg_name = NULL;
    msgh.msg_namelen = 0;

    msgh.msg_iov = iov;
    msgh.msg_iovlen = 1;

    iov[0].iov_base = &er;
    iov[0].iov_len = sizeof(er);

    msgh.msg_control = buf;
    msgh.msg_controllen = size;

    cmsgp = CMSG_FIRSTHDR(&msgh);
    cmsgp->cmsg_level = SOL_SOCKET;
    cmsgp->cmsg_type = SCM_RIGHTS;
    cmsgp->cmsg_len = CMSG_LEN(sizeof(fd));

    *((int *)CMSG_DATA(cmsgp)) = fd;
    msgh.msg_controllen = cmsgp->cmsg_len;

    do  {
        ret = sendmsg(socket,&msgh, 0);
    } while ( ret == -1 && errno == EINTR );
    if (ret == -1) {
        LOG(log_error, logtype_cnid, "error in sendmsg: %s", strerror(errno));
        free(buf);
        return -1;
    }
    free(buf);
    return 0;
}

/* -------------------- */
static int maybe_start_dbd(char *dbdpn, char *dbdir, char *usockfn)
{
    pid_t pid;
    struct server *up;
    int sv[2];
    int i;
    time_t t;
    char buf1[8];
    char buf2[8];

    LOG(log_maxdebug, logtype_cnid, "maybe_start_dbd: dbdir: '%s', UNIX socket file: '%s'", 
        dbdir, usockfn);

    up = test_usockfn(dbdir);
    if (up && up->pid) {
        /* we already have a process, send our fd */
        if (send_cred(up->control_fd, rqstfd) < 0) {
            /* FIXME */
            return -1;
        }
        return 0;
    }

    LOG(log_maxdebug, logtype_cnid, "maybe_start_dbd: no cnid_dbd for that volume yet. Starting one ...");

    time(&t);
    if (!up) {
        /* find an empty slot */
        for (i = 0; i < MAXVOLS; i++) {
            if ( !srv[i].name ) {
                up = &srv[i];
                up->tm = t;
                up->count = 0;
                up->name = strdup(dbdir);
                break;
            }
        }
        if (!up) {
            LOG(log_error, logtype_cnid, "no free slot for cnid_dbd child. Configured maximum: %d. Do you have so many volumes?", MAXVOLS);
            return -1;
        }
    }
    else {
        /* we have a slot but no process, check for respawn too fast */
        if ( (t < (up->tm + TESTTIME)) /* We're in the respawn time window */
             &&
             (up->count > MAXSPAWN) ) { /* ...and already tried to fork too often */
            LOG(log_maxdebug, logtype_cnid, "maybe_start_dbd: respawn too fast just exiting");
            return -1; /* just exit, dont sleep, because we might have work to do for another client  */
        }
        if ( t >= (up->tm + TESTTIME) ) { /* out of respawn too fast windows reset the count */
            LOG(log_maxdebug, logtype_cnid, "maybe_start_dbd: respawn window ended");
            up->tm = t;
            up->count = 0;
        }
        up->count++;
        LOG(log_maxdebug, logtype_cnid, "maybe_start_dbd: respawn count now is: %u", up->count);
        if (up->count > MAXSPAWN) {
            /* We spawned too fast. From now until the first time we tried + TESTTIME seconds
               we will just return -1 above */
            LOG(log_maxdebug, logtype_cnid, "maybe_start_dbd: reached MAXSPAWN threshhold");
        }
    }

    /* 
       Create socketpair for comm between parent and child.
       We use it to pass fds from connecting afpd processes to our
       cnid_dbd child via fd passing.
    */
    if (socketpair(PF_UNIX, SOCK_STREAM, 0, sv) < 0) {
        LOG(log_error, logtype_cnid, "error in socketpair: %s", strerror(errno));
        return -1;
    }

    if ((pid = fork()) < 0) {
        LOG(log_error, logtype_cnid, "error in fork: %s", strerror(errno));
        return -1;
    }
    if (pid == 0) {
        int ret;
        /*
         *  Child. Close descriptors and start the daemon. If it fails
         *  just log it. The client process will fail connecting
         *  afterwards anyway.
         */

        close(srvfd);
        close(sv[0]);

        for (i = 0; i < MAXVOLS; i++) {
            if (srv[i].pid && up != &srv[i]) {
                close(srv[i].control_fd);
            }
        }

        sprintf(buf1, "%i", sv[1]);
        sprintf(buf2, "%i", rqstfd);

        if (up->count == MAXSPAWN) {
            /* there's a pb with the db inform child
             * it will run recover, delete the db whatever
             */
            LOG(log_error, logtype_cnid, "try with -d %s", up->name);
            ret = execlp(dbdpn, dbdpn, "-d", dbdir, buf1, buf2, logconfig, NULL);
        }
        else {
            ret = execlp(dbdpn, dbdpn, dbdir, buf1, buf2, logconfig, NULL);
        }
        /* Yikes! We're still here, so exec failed... */
        LOG(log_error, logtype_cnid, "Fatal error in exec: %s", strerror(errno));
        daemon_exit(0);
    }
    /*
     *  Parent.
     */
    up->pid = pid;
    close(sv[1]);
    up->control_fd = sv[0];
    return 0;
}

/* ------------------ */
static int set_dbdir(char *dbdir, int len)
{
    struct stat st;

    if (!len)
        return -1;

    if (stat(dbdir, &st) < 0 && mkdir(dbdir, 0755) < 0) {
        LOG(log_error, logtype_cnid, "set_dbdir: mkdir failed for %s", dbdir);
        return -1;
    }

    if (dbdir[len - 1] != '/') {
        strcat(dbdir, "/");
        len++;
    }
    strcpy(dbdir + len, DBHOME);
    if (stat(dbdir, &st) < 0 && mkdir(dbdir, 0755 ) < 0) {
        LOG(log_error, logtype_cnid, "set_dbdir: mkdir failed for %s", dbdir);
        return -1;
    }
    return 0;
}

/* ------------------ */
static uid_t user_to_uid (char *username)
{
    struct passwd *this_passwd;

    /* check for anything */
    if ( !username || strlen ( username ) < 1 ) return 0;

    /* grab the /etc/passwd record relating to username */
    this_passwd = getpwnam ( username );

    /* return false if there is no structure returned */
    if (this_passwd == NULL) return 0;

    /* return proper uid */
    return this_passwd->pw_uid;

}

/* ------------------ */
static gid_t group_to_gid ( char *group)
{
    struct group *this_group;

    /* check for anything */
    if ( !group || strlen ( group ) < 1 ) return 0;

    /* grab the /etc/groups record relating to group */
    this_group = getgrnam ( group );

    /* return false if there is no structure returned */
    if (this_group == NULL) return 0;

    /* return proper gid */
    return this_group->gr_gid;

}

/* ------------------ */
static void catch_child(int sig _U_) 
{
    sigchild = 1;
}

/* ----------------------- */
static void set_signal(void)
{
    struct sigaction sv;
    sigset_t set;

    memset(&sv, 0, sizeof(sv));

    /* Catch SIGCHLD */
    sv.sa_handler = catch_child;
    sv.sa_flags = SA_NOCLDSTOP;
    sigemptyset(&sv.sa_mask);
    if (sigaction(SIGCHLD, &sv, NULL) < 0) {
        LOG(log_error, logtype_cnid, "cnid_metad: sigaction: %s", strerror(errno));
        daemon_exit(EXITERR_SYS);
    }

    /* Catch SIGTERM */
    sv.sa_handler = sigterm_handler;
    sigfillset(&sv.sa_mask );
    if (sigaction(SIGTERM, &sv, NULL ) < 0 ) {
        LOG(log_error, logtype_afpd, "sigaction: %s", strerror(errno) );
        daemon_exit(EXITERR_SYS);
    }

    /* Ignore the rest */
    sv.sa_handler = SIG_IGN;
    sigemptyset(&sv.sa_mask );
    if (sigaction(SIGALRM, &sv, NULL ) < 0 ) {
        LOG(log_error, logtype_afpd, "sigaction: %s", strerror(errno) );
        daemon_exit(EXITERR_SYS);
    }
    sv.sa_handler = SIG_IGN;
    sigemptyset(&sv.sa_mask );
    if (sigaction(SIGHUP, &sv, NULL ) < 0 ) {
        LOG(log_error, logtype_afpd, "sigaction: %s", strerror(errno) );
        daemon_exit(EXITERR_SYS);
    }
    sv.sa_handler = SIG_IGN;
    sigemptyset(&sv.sa_mask );
    if (sigaction(SIGUSR1, &sv, NULL ) < 0 ) {
        LOG(log_error, logtype_afpd, "sigaction: %s", strerror(errno) );
        daemon_exit(EXITERR_SYS);
    }
    sv.sa_handler = SIG_IGN;
    sigemptyset(&sv.sa_mask );
    if (sigaction(SIGUSR2, &sv, NULL ) < 0 ) {
        LOG(log_error, logtype_afpd, "sigaction: %s", strerror(errno) );
        daemon_exit(EXITERR_SYS);
    }
    sv.sa_handler = SIG_IGN;
    sigemptyset(&sv.sa_mask );
    if (sigaction(SIGPIPE, &sv, NULL ) < 0 ) {
        LOG(log_error, logtype_afpd, "sigaction: %s", strerror(errno) );
        daemon_exit(EXITERR_SYS);
    }

    /* block everywhere but in pselect */
    sigemptyset(&set);
    sigaddset(&set, SIGCHLD);
    sigprocmask(SIG_BLOCK, &set, NULL);
}

/* ------------------ */
int main(int argc, char *argv[])
{
    char  dbdir[MAXPATHLEN + 1];
    int   len, actual_len;
    pid_t pid;
    int   status;
    char  *dbdpn = _PATH_CNID_DBD;
    char  *host = DEFAULTHOST;
    char  *port = DEFAULTPORT;
    struct db_param *dbp;
    int    i;
    int    cc;
    uid_t  uid = 0;
    gid_t  gid = 0;
    int    err = 0;
    int    debug = 0;
    int    ret;
    char   *loglevel = NULL;
    char   *logfile  = NULL;
    sigset_t set;

    set_processname("cnid_metad");

    while (( cc = getopt( argc, argv, "ds:p:h:u:g:l:f:")) != -1 ) {
        switch (cc) {
        case 'd':
            debug = 1;
            break;
        case 'h':
            host = strdup(optarg);
            break;
        case 'u':
            uid = user_to_uid (optarg);
            if (!uid) {
                LOG(log_error, logtype_cnid, "main: bad user %s", optarg);
                err++;
            }
            break;
        case 'g':
            gid =group_to_gid (optarg);
            if (!gid) {
                LOG(log_error, logtype_cnid, "main: bad group %s", optarg);
                err++;
            }
            break;
        case 'p':
            port = strdup(optarg);
            break;
        case 's':
            dbdpn = strdup(optarg);
            break;
        case 'l':
            loglevel = strdup(optarg);
            break;
        case 'f':
            logfile = strdup(optarg);
            break;
        default:
            err++;
            break;
        }
    }

    if (loglevel) {
        strlcpy(logconfig + 8, loglevel, 13);
        free(loglevel);
        strcat(logconfig, " ");
    }
    if (logfile) {
        strlcat(logconfig, logfile, MAXPATHLEN);
        free(logfile);
    }
    setuplog(logconfig);

    if (err) {
        LOG(log_error, logtype_cnid, "main: bad arguments");
        daemon_exit(1);
    }

    /* Check PID lockfile and become a daemon */
    switch(server_lock("cnid_metad", _PATH_CNID_METAD_LOCK, 0)) {
    case -1: /* error */
        daemon_exit(EXITERR_SYS);
    case 0: /* child */
        break;
    default: /* server */
        exit(0);
    }

    if ((srvfd = tsockfd_create(host, port, 10)) < 0)
        daemon_exit(1);

    /* switch uid/gid */
    if (uid || gid) {
        LOG(log_debug, logtype_cnid, "Setting uid/gid to %i/%i", uid, gid);
        if (gid) {
            if (SWITCH_TO_GID(gid) < 0) {
                LOG(log_info, logtype_cnid, "unable to switch to group %d", gid);
                daemon_exit(1);
            }
        }
        if (uid) {
            if (SWITCH_TO_UID(uid) < 0) {
                LOG(log_info, logtype_cnid, "unable to switch to user %d", uid);
                daemon_exit(1);
            }
        }
    }

    set_signal();

    sigemptyset(&set);
    sigprocmask(SIG_SETMASK, NULL, &set);
    sigdelset(&set, SIGCHLD);

    while (1) {
        rqstfd = usockfd_check(srvfd, &set);
        /* Collect zombie processes and log what happened to them */
        if (sigchild) while ((pid = waitpid(-1, &status, WNOHANG)) > 0) {
            for (i = 0; i < MAXVOLS; i++) {
                if (srv[i].pid == pid) {
                    srv[i].pid = 0;
                    close(srv[i].control_fd);
                    break;
                }
            }
            if (WIFEXITED(status)) {
                LOG(log_info, logtype_cnid, "cnid_dbd pid %i exited with exit code %i",
                    pid, WEXITSTATUS(status));
            }
            else if (WIFSIGNALED(status)) {
                LOG(log_info, logtype_cnid, "cnid_dbd pid %i exited with signal %i",
                    pid, WTERMSIG(status));
            }
            sigchild = 0;
        }
        if (rqstfd <= 0)
            continue;

<<<<<<< HEAD
        ret = readt(rqstfd, &len, sizeof(int), 4);
=======
        /* TODO: Check out read errors, broken pipe etc. in libatalk. Is
           SIGIPE ignored there? Answer: Ignored for dsi, but not for asp ... */
        ret = readt(rqstfd, &len, sizeof(int), 1, 5);
>>>>>>> e15fadbc
        if (!ret) {
            /* already close */
            goto loop_end;
        }
        else if (ret < 0) {
            LOG(log_severe, logtype_cnid, "error read: %s", strerror(errno));
            goto loop_end;
        }
        else if (ret != sizeof(int)) {
            LOG(log_error, logtype_cnid, "short read: got %d", ret);
            goto loop_end;
        }
        /*
         *  checks for buffer overruns. The client libatalk side does it too
         *  before handing the dir path over but who trusts clients?
         */
        if (!len || len +DBHOMELEN +2 > MAXPATHLEN) {
            LOG(log_error, logtype_cnid, "wrong len parameter: %d", len);
            goto loop_end;
        }

        actual_len = readt(rqstfd, dbdir, len, 1);
        if (actual_len < 0) {
            LOG(log_severe, logtype_cnid, "Read(2) error : %s", strerror(errno));
            goto loop_end;
        }
        if (actual_len != len) {
            LOG(log_error, logtype_cnid, "error/short read (dir): %s", strerror(errno));
            goto loop_end;
        }
        dbdir[len] = '\0';

        if (set_dbdir(dbdir, len) < 0) {
            goto loop_end;
        }

        if ((dbp = db_param_read(dbdir, METAD)) == NULL) {
            LOG(log_error, logtype_cnid, "Error reading config file");
            goto loop_end;
        }
        maybe_start_dbd(dbdpn, dbdir, dbp->usock_file);

    loop_end:
        close(rqstfd);
    }
}<|MERGE_RESOLUTION|>--- conflicted
+++ resolved
@@ -597,13 +597,8 @@
         if (rqstfd <= 0)
             continue;
 
-<<<<<<< HEAD
-        ret = readt(rqstfd, &len, sizeof(int), 4);
-=======
-        /* TODO: Check out read errors, broken pipe etc. in libatalk. Is
-           SIGIPE ignored there? Answer: Ignored for dsi, but not for asp ... */
-        ret = readt(rqstfd, &len, sizeof(int), 1, 5);
->>>>>>> e15fadbc
+        ret = readt(rqstfd, &len, sizeof(int), 1, 4);
+
         if (!ret) {
             /* already close */
             goto loop_end;
