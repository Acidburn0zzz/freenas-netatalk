--- conflicted
+++ resolved
@@ -384,12 +384,7 @@
     /* Check if -f is requested and wipe db if yes */
     if ((flags & DBD_FLAGS_FORCE) && rebuild && (volinfo.v_flags & AFPVOL_CACHE)) {
         char cmd[8 + MAXPATHLEN];
-<<<<<<< HEAD
-
-        if ((db_locked = get_lock(0, NULL)) != 0)
-=======
         if ((db_locked = get_lock(LOCK_FREE, NULL)) != 0)
->>>>>>> 74a8bf56
             goto exit_failure;
 
         snprintf(cmd, 8 + MAXPATHLEN, "rm -rf \"%s\"", dbpath);
