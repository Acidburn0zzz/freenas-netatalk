--- conflicted
+++ resolved
@@ -91,16 +91,8 @@
     NULL,                       /* Volume dirpath */
     1,                          /* bdb logfile autoremove */
     64 * 1024,                  /* bdb cachesize (64 MB) */
-<<<<<<< HEAD
     DEFAULT_MAXLOCKS,           /* maxlocks */
     DEFAULT_MAXLOCKOBJS,        /* maxlockobjs */
-    -1,                         /* not used ... */
-    -1,
-    "",
-    -1,
-    -1,
-    -1
-=======
     0,                          /* flush_interval */
     0,                          /* flush_frequency */
     1000,                       /* txn_frequency */
@@ -108,7 +100,6 @@
     -1,                         /* fd_table_size */
     -1,                         /* idle_timeout */
     -1                          /* max_vols */
->>>>>>> 42fea367
 };
 static char dbpath[MAXPATHLEN+1];   /* Path to the dbd database */
 
