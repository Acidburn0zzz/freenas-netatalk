--- conflicted
+++ resolved
@@ -1,9 +1,5 @@
 /*
-<<<<<<< HEAD
- * $Id: directory.h,v 1.34 2010-03-12 15:16:49 franklahm Exp $
-=======
- * $Id: directory.h,v 1.33.4.2 2010-02-05 10:27:59 franklahm Exp $
->>>>>>> ba40d577
+ * $Id: directory.h,v 1.34 2010/03/12 15:16:49 franklahm Exp $
  *
  * Copyright (c) 1990,1991 Regents of The University of Michigan.
  * All Rights Reserved.
@@ -110,41 +106,14 @@
 #define	AR_UWRITE	(1<<2)
 #define	AR_UOWN		(1<<7)
 
-<<<<<<< HEAD
-extern struct dir       *dirnew (const char *, const char *);
-extern void             dirfreename (struct dir *);
-extern void             dirfree (struct dir *);
-extern struct dir	*dirsearch (const struct vol *, u_int32_t);
-extern struct dir	*dirlookup (struct vol *, u_int32_t);
-extern struct dir       *dirsearch_byname (const struct vol *, struct dir *,char *);
-
-extern struct dir	*adddir (struct vol *, struct dir *, 
-                                               struct path *);
-
-extern int              movecwd (struct vol *, struct dir *);
-extern int              deletecurdir (struct vol *);
-extern struct path      *cname (struct vol *, struct dir *,
-                             char **);
-extern mode_t           mtoumode (struct maccess *);
-extern void             utommode (struct stat *, struct maccess *);
-extern int getdirparams (const struct vol *, u_int16_t, struct path *,
-                                 struct dir *, char *, size_t *);
-extern int setdirparams (struct vol *, struct path *, u_int16_t, char *);
-extern int renamedir(const struct vol *, int, char *, char *, struct dir *,
-                     struct dir *, char *);
-extern int path_error (struct path *, int error);
-
-extern void setdiroffcnt (struct dir *dir, struct stat *st,  u_int32_t count);
-extern int dirreenumerate (struct dir *dir, struct stat *st);
-
-=======
->>>>>>> ba40d577
 typedef int (*dir_loop)(struct dirent *, char *, void *);
 
-extern struct dir *dir_new(const char *mname, const char *uname, const struct vol *, cnid_t pdid, cnid_t did, bstring fullpath); /* volume.c needs it once */
+extern struct dir *dir_new(const char *mname, const char *uname, const struct vol *,
+                           cnid_t pdid, cnid_t did, bstring fullpath); /* volume.c needs it once */
 extern void        dir_free (struct dir *);
 extern struct dir  *dir_add(const struct vol *, const struct dir *, struct path *, int);
-extern int         dir_modify(const struct vol *vol, struct dir *dir, cnid_t pdid, cnid_t did, const char *new_mname, const char *new_uname, bstring pdir_fullpath);
+extern int         dir_modify(const struct vol *vol, struct dir *dir, cnid_t pdid, cnid_t did,
+                              const char *new_mname, const char *new_uname, bstring pdir_fullpath);
 extern int         dir_remove(const struct vol *vol, struct dir *dir);
 extern struct dir  *dirlookup (const struct vol *, cnid_t);
 extern int         movecwd (const struct vol *, struct dir *);
@@ -155,19 +124,21 @@
 extern void        utommode (struct stat *, struct maccess *);
 extern int         getdirparams (const struct vol *, u_int16_t, struct path *,
                                  struct dir *, char *, size_t *);
-extern int         setdirparams (struct vol *, struct path *, u_int16_t, char *);
-extern int         renamedir (const struct vol *, char *, char *, struct dir *,
-                              struct dir *, char *);
-extern int         path_error (struct path *, int error);
-extern void        setdiroffcnt (struct dir *dir, struct stat *st,  u_int32_t count);
-extern int         dirreenumerate (struct dir *dir, struct stat *st);
-extern int         for_each_dirent (const struct vol *, char *, dir_loop , void *);
-extern int         check_access (char *name , int mode);
-extern int         file_access   (struct path *path, int mode);
+
+extern int         setdirparams(struct vol *, struct path *, u_int16_t, char *);
+extern int         renamedir(const struct vol *, int, char *, char *, struct dir *,
+                             struct dir *, char *);
+extern int         path_error(struct path *, int error);
+extern void        setdiroffcnt(struct dir *dir, struct stat *st,  u_int32_t count);
+extern int         dirreenumerate(struct dir *dir, struct stat *st);
+extern int         for_each_dirent(const struct vol *, char *, dir_loop , void *);
+extern int         check_access(char *name , int mode);
+extern int         file_access(struct path *path, int mode);
 extern int         netatalk_unlink (const char *name);
 extern int         caseenumerate (const struct vol *, struct path *, struct dir *);
+
 /* from enumerate.c */
-extern char *check_dirent (const struct vol *, char *);
+extern char        *check_dirent (const struct vol *, char *);
 
 /* FP functions */
 int afp_createdir (AFPObj *obj, char *ibuf, size_t ibuflen, char *rbuf,  size_t *rbuflen);
