/*
 * $Id: directory.c,v 1.140 2010/03/12 15:16:49 franklahm Exp $
 *
 * Copyright (c) 1990,1993 Regents of The University of Michigan.
 * All Rights Reserved.  See COPYRIGHT.
 */

#ifdef HAVE_CONFIG_H
#include "config.h"
#endif /* HAVE_CONFIG_H */

#include <string.h>
#include <stdio.h>
#include <stdlib.h>
#include <grp.h>
#include <pwd.h>
#include <sys/param.h>
#include <sys/stat.h>
#include <errno.h>
#include <utime.h>
#include <assert.h>

#include <atalk/adouble.h>
#include <atalk/vfs.h>
#include <atalk/afp.h>
#include <atalk/util.h>
#include <atalk/cnid.h>
#include <atalk/logger.h>
#include <atalk/uuid.h>
#include <atalk/unix.h>
#include <atalk/bstrlib.h>
#include <atalk/bstradd.h>

#include "directory.h"
#include "dircache.h"
#include "desktop.h"
#include "volume.h"
#include "fork.h"
#include "file.h"
#include "filedir.h"
#include "globals.h"
#include "unix.h"
#include "mangle.h"
#include "hash.h"

#ifdef HAVE_NFSv4_ACLS
extern void addir_inherit_acl(const struct vol *vol);
#endif

/*
 * FIXMEs, loose ends after the dircache rewrite:
 * o merge dircache_search_by_name and dir_add ??
 * o case-insensitivity is gone from cname
 */


/*******************************************************************************************
 * Globals
 ******************************************************************************************/

int         afp_errno;
struct dir rootParent  = {
    NULL, NULL, NULL, NULL,          /* path, d_m_name, d_u_name, d_m_name_ucs2 */
    NULL, NULL, 0, 0,                /* qidx_node, d_ofork, ctime, d_flags */
    0, 0, 0, 0                       /* pdid, did, offcnt, d_vid */
};
struct dir  *curdir = &rootParent;
struct path Cur_Path = {
    0,
    "",  /* mac name */
    ".", /* unix name */
    0,   /* id */
    NULL,/* struct dir * */
    0,   /* stat is not set */
    0,   /* errno */
    {0} /* struct stat */
};


/*******************************************************************************************
 * Locals
 ******************************************************************************************/


/* -------------------------
   appledouble mkdir afp error code.
*/
static int netatalk_mkdir(const char *name)
{
    if (ad_mkdir(name, DIRBITS | 0777) < 0) {
        switch ( errno ) {
        case ENOENT :
            return( AFPERR_NOOBJ );
        case EROFS :
            return( AFPERR_VLOCK );
        case EPERM:
        case EACCES :
            return( AFPERR_ACCESS );
        case EEXIST :
            return( AFPERR_EXIST );
        case ENOSPC :
        case EDQUOT :
            return( AFPERR_DFULL );
        default :
            return( AFPERR_PARAM );
        }
    }
    return AFP_OK;
}

/* ------------------- */
static int deletedir(int dirfd, char *dir)
{
    char path[MAXPATHLEN + 1];
    DIR *dp;
    struct dirent   *de;
    struct stat st;
    size_t len;
    int err = AFP_OK;
    size_t remain;

    if ((len = strlen(dir)) +2 > sizeof(path))
        return AFPERR_PARAM;

    /* already gone */
    if ((dp = opendirat(dirfd, dir)) == NULL)
        return AFP_OK;

    strcpy(path, dir);
    strcat(path, "/");
    len++;
    remain = sizeof(path) -len -1;
    while ((de = readdir(dp)) && err == AFP_OK) {
        /* skip this and previous directory */
        if (!strcmp(de->d_name, ".") || !strcmp(de->d_name, ".."))
            continue;

        if (strlen(de->d_name) > remain) {
            err = AFPERR_PARAM;
            break;
        }
        strcpy(path + len, de->d_name);
        if (lstatat(dirfd, path, &st)) {
            continue;
        }
        if (S_ISDIR(st.st_mode)) {
            err = deletedir(dirfd, path);
        } else {
            err = netatalk_unlinkat(dirfd, path);
        }
    }
    closedir(dp);

    /* okay. the directory is empty. delete it. note: we already got rid
       of .AppleDouble.  */
    if (err == AFP_OK) {
        err = netatalk_rmdir(dirfd, dir);
    }
    return err;
}

/* do a recursive copy. */
static int copydir(const struct vol *vol, int dirfd, char *src, char *dst)
{
    char spath[MAXPATHLEN + 1], dpath[MAXPATHLEN + 1];
    DIR *dp;
    struct dirent   *de;
    struct stat st;
    struct utimbuf      ut;
    size_t slen, dlen;
    size_t srem, drem;
    int err;

    /* doesn't exist or the path is too long. */
    if (((slen = strlen(src)) > sizeof(spath) - 2) ||
        ((dlen = strlen(dst)) > sizeof(dpath) - 2) ||
        ((dp = opendirat(dirfd, src)) == NULL))
        return AFPERR_PARAM;

    /* try to create the destination directory */
    if (AFP_OK != (err = netatalk_mkdir(dst)) ) {
        closedir(dp);
        return err;
    }

    /* set things up to copy */
    strcpy(spath, src);
    strcat(spath, "/");
    slen++;
    srem = sizeof(spath) - slen -1;

    strcpy(dpath, dst);
    strcat(dpath, "/");
    dlen++;
    drem = sizeof(dpath) - dlen -1;

    err = AFP_OK;
    while ((de = readdir(dp))) {
        /* skip this and previous directory */
        if (!strcmp(de->d_name, ".") || !strcmp(de->d_name, ".."))
            continue;

        if (strlen(de->d_name) > srem) {
            err = AFPERR_PARAM;
            break;
        }
        strcpy(spath + slen, de->d_name);

        if (lstatat(dirfd, spath, &st) == 0) {
            if (strlen(de->d_name) > drem) {
                err = AFPERR_PARAM;
                break;
            }
            strcpy(dpath + dlen, de->d_name);

            if (S_ISDIR(st.st_mode)) {
                if (AFP_OK != (err = copydir(vol, dirfd, spath, dpath)))
                    goto copydir_done;
            } else if (AFP_OK != (err = copyfile(vol, vol, dirfd, spath, dpath, NULL, NULL))) {
                goto copydir_done;

            } else {
                /* keep the same time stamp. */
                ut.actime = ut.modtime = st.st_mtime;
                utime(dpath, &ut);
            }
        }
    }

    /* keep the same time stamp. */
    if (lstatat(dirfd, src, &st) == 0) {
        ut.actime = ut.modtime = st.st_mtime;
        utime(dst, &ut);
    }

copydir_done:
    closedir(dp);
    return err;
}

/* ---------------------
 * is our cached offspring count valid?
 */
static int diroffcnt(struct dir *dir, struct stat *st)
{
    return st->st_ctime == dir->ctime;
}

/* --------------------- */
static int invisible_dots(const struct vol *vol, const char *name)
{
    return vol_inv_dots(vol) && *name  == '.' && strcmp(name, ".") && strcmp(name, "..");
}

/* ------------------ */
static int set_dir_errors(struct path *path, const char *where, int err)
{
    switch ( err ) {
    case EPERM :
    case EACCES :
        return AFPERR_ACCESS;
    case EROFS :
        return AFPERR_VLOCK;
    }
    LOG(log_error, logtype_afpd, "setdirparam(%s): %s: %s", fullpathname(path->u_name), where, strerror(err) );
    return AFPERR_PARAM;
}

/*!
 * @brief Convert name in client encoding to server encoding
 *
 * Convert ret->m_name to ret->u_name from client encoding to server encoding.
 * This only gets called from cname().
 *
 * @returns 0 on success, -1 on error
 *
 * @note If the passed ret->m_name is mangled, we'll demangle it
 */
static int cname_mtouname(const struct vol *vol, const struct dir *dir, struct path *ret, int toUTF8)
{
    static char temp[ MAXPATHLEN + 1];
    char *t;
    cnid_t fileid;

    if (afp_version >= 30) {
        if (toUTF8) {
            if (dir->d_did == DIRDID_ROOT_PARENT) {
                /*
                 * With uft8 volume name is utf8-mac, but requested path may be a mangled longname. See #2611981.
                 * So we compare it with the longname from the current volume and if they match
                 * we overwrite the requested path with the utf8 volume name so that the following
                 * strcmp can match.
                 */
                ucs2_to_charset(vol->v_maccharset, vol->v_macname, temp, AFPVOL_MACNAMELEN + 1);
                if (strcasecmp(ret->m_name, temp) == 0)
                    ucs2_to_charset(CH_UTF8_MAC, vol->v_u8mname, ret->m_name, AFPVOL_U8MNAMELEN);
            } else {
                /* toUTF8 */
                if (mtoUTF8(vol, ret->m_name, strlen(ret->m_name), temp, MAXPATHLEN) == (size_t)-1) {
                    afp_errno = AFPERR_PARAM;
                    return -1;
                }
                strcpy(ret->m_name, temp);
            }
        }

        /* check for OS X mangled filename :( */
        t = demangle_osx(vol, ret->m_name, dir->d_did, &fileid);
        LOG(log_maxdebug, logtype_afpd, "cname_mtouname('%s',did:%u) {demangled:'%s', fileid:%u}",
            ret->m_name, ntohl(dir->d_did), t, ntohl(fileid));

        if (t != ret->m_name) {
            ret->u_name = t;
            /* duplicate work but we can't reuse all convert_char we did in demangle_osx
             * flags weren't the same
             */
            if ( (t = utompath(vol, ret->u_name, fileid, utf8_encoding())) ) {
                /* at last got our view of mac name */
                strcpy(ret->m_name, t);
            }
        }
    } /* afp_version >= 30 */

    /* If we haven't got it by now, get it */
    if (ret->u_name == NULL) {
        if ((ret->u_name = mtoupath(vol, ret->m_name, dir->d_did, utf8_encoding())) == NULL) {
            afp_errno = AFPERR_PARAM;
            return -1;
        }
    }

    return 0;
}

/*!
 * @brief Build struct path from struct dir
 *
 * The final movecwd in cname failed, possibly with EPERM or ENOENT. We:
 * 1. move cwd into parent dir (we're often already there, but not always)
 * 2. set struct path to the dirname
 * 3. in case of
 *    AFPERR_ACCESS: the dir is there, we just cant chdir into it
 *    AFPERR_NOOBJ: the dir was there when we stated it in cname, so we have a race
 *                  4. indicate there's no dir for this path
 *                  5. remove the dir
 */
static struct path *path_from_dir(struct vol *vol, struct dir *dir, struct path *ret)
{
    if (dir->d_did == DIRDID_ROOT_PARENT || dir->d_did == DIRDID_ROOT)
        return NULL;

    switch (afp_errno) {

    case AFPERR_ACCESS:
        if (movecwd( vol, dirlookup(vol, dir->d_pdid)) < 0 ) /* 1 */
            return NULL;

        memcpy(ret->m_name, cfrombstring(dir->d_m_name), blength(dir->d_m_name) + 1); /* 3 */
        if (dir->d_m_name == dir->d_u_name) {
            ret->u_name = ret->m_name;
        } else {
            ret->u_name =  ret->m_name + blength(dir->d_m_name) + 1;
            memcpy(ret->u_name, cfrombstring(dir->d_u_name), blength(dir->d_u_name) + 1);
        }

        ret->d_dir = dir;

        LOG(log_debug, logtype_afpd, "cname('%s') {path-from-dir: AFPERR_ACCESS. curdir:'%s', path:'%s'}",
            cfrombstring(dir->d_fullpath),
            cfrombstring(curdir->d_fullpath),
            ret->u_name);

        return ret;

    case AFPERR_NOOBJ:
        if (movecwd(vol, dirlookup(vol, dir->d_pdid)) < 0 ) /* 1 */
            return NULL;

        memcpy(ret->m_name, cfrombstring(dir->d_m_name), blength(dir->d_m_name) + 1);
        if (dir->d_m_name == dir->d_u_name) {
            ret->u_name = ret->m_name;
        } else {
            ret->u_name =  ret->m_name + blength(dir->d_m_name) + 1;
            memcpy(ret->u_name, cfrombstring(dir->d_u_name), blength(dir->d_u_name) + 1);
        }

        ret->d_dir = NULL;      /* 4 */
        dir_remove(vol, dir);   /* 5 */
        return ret;

    default:
        return NULL;
    }

    /* DEADC0DE: never get here */
    return NULL;
}


/*********************************************************************************************
 * Interface
 ********************************************************************************************/

int get_afp_errno(const int param)
{
    if (afp_errno != AFPERR_DID1)
        return afp_errno;
    return param;
}

/*!
 * @brief Resolve a DID
 *
 * Resolve a DID, allocate a struct dir for it
 * 1. Check for special CNIDs 0 (invalid), 1 and 2.
 * 2. Check if the DID is in the cache.
 * 3. If it's not in the cache resolve it via the database.
 * 4. Build complete server-side path to the dir.
 * 5. Check if it exists and is a directory.
 * 6. Create the struct dir and populate it.
 * 7. Add it to the cache.
 *
 * @param vol   (r) pointer to struct vol
 * @param did   (r) DID to resolve
 *
 * @returns pointer to struct dir
 *
 * @note FIXME: OSX calls it with bogus id, ie file ID not folder ID,
 *       and we are really bad in this case.
 */
struct dir *dirlookup(const struct vol *vol, cnid_t did)
{
    static char  buffer[12 + MAXPATHLEN + 1];
    struct stat  st;
    struct dir   *ret = NULL, *pdir;
    bstring      fullpath = NULL;
    char         *upath = NULL, *mpath;
    cnid_t       cnid, pdid;
    size_t       maxpath;
    int          buflen = 12 + MAXPATHLEN + 1;
    int          utf8;
    int          err = 0;

    LOG(log_debug, logtype_afpd, "dirlookup(did: %u) {start}", ntohl(did));

    /* check for did 0, 1 and 2 */
    if (did == 0 || vol == NULL) { /* 1 */
        afp_errno = AFPERR_PARAM;
        return NULL;
    } else if (did == DIRDID_ROOT_PARENT) {
        rootParent.d_vid = vol->v_vid;
        return (&rootParent);
    } else if (did == DIRDID_ROOT) {
        return vol->v_root;
    }

    /* Search the cache */
    if ((ret = dircache_search_by_did(vol, did)) != NULL) { /* 2 */
        if (lstat(cfrombstring(ret->d_fullpath), &st) != 0) {
            LOG(log_debug, logtype_afpd, "dirlookup(did: %u) {lstat: %s}", ntohl(did), strerror(errno));
            switch (errno) {
            case ENOENT:
            case ENOTDIR:
                /* It's not there anymore, so remove it */
                LOG(log_debug, logtype_afpd, "dirlookup(did: %u) {calling dir_remove()}", ntohl(did));
                dir_remove(vol, ret);
                afp_errno = AFPERR_NOOBJ;
                return NULL;
            default:
                return ret;
            }
            /* DEADC0DE */
            return NULL;
        }
        return ret;
    }

    utf8 = utf8_encoding();
    maxpath = (utf8) ? MAXPATHLEN - 7 : 255;

    /* Get it from the database */
    cnid = did;
    if ( (upath = cnid_resolve(vol->v_cdb, &cnid, buffer, buflen)) == NULL 
         || (upath = strdup(upath)) == NULL) { /* 3 */
        afp_errno = AFPERR_NOOBJ;
        err = 1;
        goto exit;
    }
    pdid = cnid;

    /*
     * Recurse up the tree, terminates in dirlookup when either
     * - DIRDID_ROOT is hit
     * - a cached entry is found
     */
    if ((pdir = dirlookup(vol, pdid)) == NULL) {
        err = 1;
        goto exit;
    }

    /* build the fullpath */
    if ((fullpath = bstrcpy(pdir->d_fullpath)) == NULL
        || bconchar(fullpath, '/') != BSTR_OK
        || bcatcstr(fullpath, upath) != BSTR_OK) {
        err = 1;
        goto exit;
    }

    /* stat it and check if it's a dir */
    LOG(log_debug, logtype_afpd, "dirlookup: {stating %s}", cfrombstring(fullpath));

    if (stat(cfrombstring(fullpath), &st) != 0) { /* 5a */
        switch (errno) {
        case ENOENT:
            afp_errno = AFPERR_NOOBJ;
            err = 1;
            goto exit;
        case EPERM:
            afp_errno = AFPERR_ACCESS;
            err = 1;
            goto exit;
        default:
            afp_errno = AFPERR_MISC;
            err = 1;
            goto exit;
        }
    } else {
        if ( ! S_ISDIR(st.st_mode)) { /* 5b */
            afp_errno = AFPERR_BADTYPE;
            err = 1;
            goto exit;
        }
    }

    /* Get macname from unix name */
    if ( (mpath = utompath(vol, upath, did, utf8)) == NULL ) {
        afp_errno = AFPERR_NOOBJ;
        err = 1;
        goto exit;
    }

    /* Create struct dir */
    if ((ret = dir_new(mpath, upath, vol, pdid, did, fullpath)) == NULL) { /* 6 */
        LOG(log_error, logtype_afpd, "dirlookup(did: %u) {%s, %s}: %s", ntohl(did), mpath, upath, strerror(errno));
        err = 1;
        goto exit;
    }

    /* Add it to the cache only if it's a dir */
    if (dircache_add(ret) != 0) { /* 7 */
        err = 1;
        goto exit;
    }

    LOG(log_debug, logtype_afpd, "dirlookup(did: %u) {end: did:%u, path:'%s'}",
        ntohl(did), ntohl(pdid), cfrombstring(ret->d_fullpath));

exit:
    if (err) {
        LOG(log_debug, logtype_afpd, "dirlookup(did: %u) {exit_error: %s}",
            ntohl(did), AfpErr2name(afp_errno));
        free(upath);
        if (fullpath)
            bdestroy(fullpath);
        if (ret) {
            dir_free(ret);
            ret = NULL;
        }
    }
    return ret;
}

#define ENUMVETO "./../Network Trash Folder/TheVolumeSettingsFolder/TheFindByContentFolder/:2eDS_Store/Contents/Desktop Folder/Trash/Benutzer/"

int caseenumerate(const struct vol *vol, struct path *path, struct dir *dir)
{
    DIR               *dp;
    struct dirent     *de;
    int               ret;
    static u_int32_t  did = 0;
    static char       cname[MAXPATHLEN];
    static char       lname[MAXPATHLEN];
    ucs2_t        u2_path[MAXPATHLEN];
    ucs2_t        u2_dename[MAXPATHLEN];
    char          *tmp, *savepath;

    if (!(vol->v_flags & AFPVOL_CASEINSEN))
        return -1;

    if (veto_file(ENUMVETO, path->u_name))
        return -1;

    savepath = path->u_name;

    /* very simple cache */
    if ( dir->d_did == did && strcmp(lname, path->u_name) == 0) {
        path->u_name = cname;
        path->d_dir = NULL;
        if (of_stat( path ) == 0 ) {
            return 0;
        }
        /* something changed, we cannot stat ... */
        did = 0;
    }

    if (NULL == ( dp = opendir( "." )) ) {
        LOG(log_debug, logtype_afpd, "caseenumerate: opendir failed: %s", dir->d_u_name);
        return -1;
    }


    /* LOG(log_debug, logtype_afpd, "caseenumerate: for %s", path->u_name); */
    if ((size_t) -1 == convert_string(vol->v_volcharset, CH_UCS2, path->u_name, -1, u2_path, sizeof(u2_path)) )
        LOG(log_debug, logtype_afpd, "caseenumerate: conversion failed for %s", path->u_name);

    /*LOG(log_debug, logtype_afpd, "caseenumerate: dir: %s, path: %s", dir->d_u_name, path->u_name); */
    ret = -1;
    for ( de = readdir( dp ); de != NULL; de = readdir( dp )) {
        if (NULL == check_dirent(vol, de->d_name))
            continue;

        if ((size_t) -1 == convert_string(vol->v_volcharset, CH_UCS2, de->d_name, -1, u2_dename, sizeof(u2_dename)) )
            continue;

        if (strcasecmp_w( u2_path, u2_dename) == 0) {
            tmp = path->u_name;
            strlcpy(cname, de->d_name, sizeof(cname));
            path->u_name = cname;
            path->d_dir = NULL;
            if (of_stat( path ) == 0 ) {
                LOG(log_debug, logtype_afpd, "caseenumerate: using dir: %s, path: %s", de->d_name, path->u_name);
                strlcpy(lname, tmp, sizeof(lname));
                did = dir->d_did;
                ret = 0;
                break;
            }
            else
                path->u_name = tmp;
        }

    }
    closedir(dp);

    if (ret) {
        /* invalidate cache */
        cname[0] = 0;
        did = 0;
        path->u_name = savepath;
    }
    /* LOG(log_debug, logtype_afpd, "caseenumerate: path on ret: %s", path->u_name); */
    return ret;
}


/*!
 * @brief Construct struct dir
 *
 * Construct struct dir from parameters.
 *
 * @param m_name   (r) directory name in UTF8-dec
 * @param u_name   (r) directory name in server side encoding
 * @param vol      (r) pointer to struct vol
 * @param pdid     (r) Parent CNID
 * @param did      (r) CNID
 * @param fullpath (r) Full unix path to dir
 *
 * @returns pointer to new struct dir or NULL on error
 *
 * @note Most of the time mac name and unix name are the same.
 */
struct dir *dir_new(const char *m_name,
                    const char *u_name,
                    const struct vol *vol,
                    cnid_t pdid,
                    cnid_t did,
                    bstring path)
{
    struct dir *dir;

    dir = (struct dir *) calloc(1, sizeof( struct dir ));
    if (!dir)
        return NULL;

    if ((dir->d_m_name = bfromcstr(m_name)) == NULL) {
        free(dir);
        return NULL;
    }

<<<<<<< HEAD
    if (convert_string_allocate( (utf8_encoding()) ? CH_UTF8_MAC : vol->v_maccharset,
                                 CH_UCS2,
                                 m_name,
                                 -1, (char **)&dir->d_m_name_ucs2) == (size_t)-1 ) {
        LOG(log_error, logtype_afpd, "dir_new(did: %u) {%s, %s}: couldn't set UCS2 name", ntohl(did), m_name, u_name);
        dir->d_m_name_ucs2 = NULL;
=======
    if (of_stat( path ) != 0 ) {
        if (!(vol->v_flags & AFPVOL_CASEINSEN))
            return NULL;
        else if(caseenumerate(vol, path, dir) != 0)
            return(NULL);
    }

    if (!S_ISDIR(path->st.st_mode)) {
        return( NULL );
    }

    /* mac name is always with the right encoding (from cname()) */
    if (( dir = adddir( vol, dir, path)) == NULL ) {
        return( NULL );
    }

    path->d_dir = dir;
    if ( movecwd( vol, dir ) < 0 ) {
        return( NULL );
    }

    return( dir );
}

/* -------------------------
   appledouble mkdir afp error code.
*/
static int netatalk_mkdir(const struct vol *vol, const char *name)
{
    int ret;
    struct stat st;

    if (vol->v_flags & AFPVOL_UNIX_PRIV) {
        if (lstat(".", &st) < 0)
            return AFPERR_MISC;
        int mode = (DIRBITS & (~S_ISGID & st.st_mode)) | (0777 & ~vol->v_umask);
        LOG(log_maxdebug, logtype_afpd, "netatalk_mkdir(\"%s\") {parent mode: %04o, vol umask: %04o}",
            name, st.st_mode, vol->v_umask);

        ret = mkdir(name, mode);
    } else {
        ret = ad_mkdir(name, DIRBITS | 0777);
    }

    if (ret < 0) {
        switch ( errno ) {
        case ENOENT :
            return( AFPERR_NOOBJ );
        case EROFS :
            return( AFPERR_VLOCK );
        case EPERM:
        case EACCES :
            return( AFPERR_ACCESS );
        case EEXIST :
            return( AFPERR_EXIST );
        case ENOSPC :
        case EDQUOT :
            return( AFPERR_DFULL );
        default :
            return( AFPERR_PARAM );
        }
    }
    return AFP_OK;
}

/* ------------------- */
static int deletedir(int dirfd, char *dir)
{
    char path[MAXPATHLEN + 1];
    DIR *dp;
    struct dirent   *de;
    struct stat st;
    size_t len;
    int err = AFP_OK;
    size_t remain;

    if ((len = strlen(dir)) +2 > sizeof(path))
        return AFPERR_PARAM;

    /* already gone */
    if ((dp = opendirat(dirfd, dir)) == NULL)
        return AFP_OK;

    strcpy(path, dir);
    strcat(path, "/");
    len++;
    remain = sizeof(path) -len -1;
    while ((de = readdir(dp)) && err == AFP_OK) {
        /* skip this and previous directory */
        if (!strcmp(de->d_name, ".") || !strcmp(de->d_name, ".."))
            continue;

        if (strlen(de->d_name) > remain) {
            err = AFPERR_PARAM;
            break;
        }
        strcpy(path + len, de->d_name);
        if (lstatat(dirfd, path, &st)) {
            continue;
        }
        if (S_ISDIR(st.st_mode)) {
            err = deletedir(dirfd, path);
        } else {
            err = netatalk_unlinkat(dirfd, path);
        }
    }
    closedir(dp);

    /* okay. the directory is empty. delete it. note: we already got rid
       of .AppleDouble.  */
    if (err == AFP_OK) {
        err = netatalk_rmdir(dirfd, dir);
    }
    return err;
}

/* do a recursive copy. */
static int copydir(const struct vol *vol, int dirfd, char *src, char *dst)
{
    char spath[MAXPATHLEN + 1], dpath[MAXPATHLEN + 1];
    DIR *dp;
    struct dirent   *de;
    struct stat st;
    struct utimbuf      ut;
    size_t slen, dlen;
    size_t srem, drem;
    int err;

    /* doesn't exist or the path is too long. */
    if (((slen = strlen(src)) > sizeof(spath) - 2) ||
        ((dlen = strlen(dst)) > sizeof(dpath) - 2) ||
        ((dp = opendirat(dirfd, src)) == NULL))
        return AFPERR_PARAM;

    /* try to create the destination directory */
    if (AFP_OK != (err = netatalk_mkdir(vol, dst)) ) {
        closedir(dp);
        return err;
>>>>>>> 825256ab
    }

    if (m_name == u_name || !strcmp(m_name, u_name)) {
        dir->d_u_name = dir->d_m_name;
    }
    else if ((dir->d_u_name = bfromcstr(u_name)) == NULL) {
        bdestroy(dir->d_m_name);
        free(dir);
        return NULL;
    }

    dir->d_did = did;
    dir->d_pdid = pdid;
    dir->d_vid = vol->v_vid;
    dir->d_fullpath = path;
    return dir;
}

/*!
 * @brief Free a struct dir and all its members
 *
 * @param (rw) pointer to struct dir
 */
void dir_free(struct dir *dir)
{
    if (dir->d_u_name != dir->d_m_name) {
        bdestroy(dir->d_u_name);
    }
    if (dir->d_m_name_ucs2)
        free(dir->d_m_name_ucs2);
    bdestroy(dir->d_m_name);
    bdestroy(dir->d_fullpath);
    free(dir);
}

/*!
 * @brief Create struct dir from struct path
 *
 * Create a new struct dir from struct path. Then add it to the cache.
 * The caller must have assured that the dir is not already in the cache,
 * cf theAFP_ASSERTion.
 * 1. Open adouble file, get CNID from it.
 * 2. Search the database, hinting with the CNID from (1).
 * 3. Build fullpath and create struct dir.
 * 4. Add it to the cache.
 *
 * @param vol   (r) pointer to struct vol
 * @param dir   (r) pointer to parrent directory
 * @param path  (rw) pointer to struct path with valid path->u_name
 * @param len   (r) strlen of path->u_name
 *
 * @returns Pointer to new struct dir or NULL on error.
 *
 * @note Function also assigns path->m_name from path->u_name.
 */
struct dir *dir_add(const struct vol *vol, const struct dir *dir, struct path *path, int len)
{
    int err = 0;
    struct dir  *cdir = NULL;
    cnid_t      id;
    struct adouble  ad;
    struct adouble *adp = NULL;
    bstring fullpath;

    AFP_ASSERT(vol);
    AFP_ASSERT(dir);
    AFP_ASSERT(path);
    AFP_ASSERT(len > 0);

    if ((cdir = dircache_search_by_name(vol, dir, path->u_name, strlen(path->u_name))) != NULL) {
        /* there's a stray entry in the dircache */
        LOG(log_debug, logtype_afpd, "dir_add(did:%u,'%s/%s'): {stray cache entry: did:%u,'%s', removing}",
            ntohl(dir->d_did), cfrombstring(dir->d_fullpath), path->u_name,
            ntohl(cdir->d_did), cfrombstring(dir->d_fullpath));
        if (dir_remove(vol, cdir) != 0) {
            dircache_dump();
            exit(EXITERR_SYS);
        }
    }

    /* get_id needs adp for reading CNID from adouble file */
    ad_init(&ad, vol->v_adouble, vol->v_ad_options);
    if ((ad_open_metadata(path->u_name, ADFLAGS_DIR, 0, &ad)) == 0) /* 1 */
        adp = &ad;

    /* Get CNID */
    if ((id = get_id(vol, adp, &path->st, dir->d_did, path->u_name, len)) == 0) { /* 2 */
        err = 1;
        goto exit;
    }

    if (adp)
        ad_close_metadata(adp);

    /* Get macname from unixname */
    if (path->m_name == NULL) {
        if ((path->m_name = utompath(vol, path->u_name, id, utf8_encoding())) == NULL) {
            err = 2;
            goto exit;
        }
    }

    /* Build fullpath */
    if ( ((fullpath = bstrcpy(dir->d_fullpath)) == NULL) /* 3 */
         || (bconchar(fullpath, '/') != BSTR_OK)
         || (bcatcstr(fullpath, path->u_name)) != BSTR_OK) {
        LOG(log_error, logtype_afpd, "dir_add: fullpath: %s", strerror(errno) );
        err = 3;
        goto exit;
    }

    /* Allocate and initialize struct dir */
    if ((cdir = dir_new( path->m_name, path->u_name, vol, dir->d_did, id, fullpath)) == NULL) { /* 3 */
        err = 4;
        goto exit;
    }

    if ((dircache_add(cdir)) != 0) { /* 4 */
        LOG(log_error, logtype_afpd, "dir_add: fatal dircache error: %s", cfrombstring(fullpath));
        exit(EXITERR_SYS);
    }

exit:
    if (err != 0) {
        LOG(log_debug, logtype_afpd, "dir_add('%s/%s'): error: %u",
            cfrombstring(dir->d_u_name), path->u_name, err);

        if (adp)
            ad_close_metadata(adp);
        if (!cdir && fullpath)
            bdestroy(fullpath);
        if (cdir)
            dir_free(cdir);
        cdir = NULL;
    } else {
        /* no error */
        LOG(log_debug, logtype_afpd, "dir_add(did:%u,'%s/%s'): {cached: %u,'%s'}",
            ntohl(dir->d_did), cfrombstring(dir->d_fullpath), path->u_name,
            ntohl(cdir->d_did), cfrombstring(cdir->d_fullpath));
    }

    return(cdir);
}

/*!
 * @brief Remove a dir from a cache and free it and any ressources with it
 *
 * 1. Check if the dir is locked or has opened forks
 * 2. If it's a request to remove curdir, just chdir to volume root
 * 3. Remove it from the cache
 * 4. Remove the dir plus any allocated resources it references
 *
 * @param (r) pointer to struct vol
 * @param (rw) pointer to struct dir
 */
int dir_remove(const struct vol *vol, struct dir *dir)
{
    AFP_ASSERT(vol);
    AFP_ASSERT(dir);

    if (dir->d_did == DIRDID_ROOT_PARENT || dir->d_did == DIRDID_ROOT)
        return 0;

    if (dir->d_flags & DIRF_CACHELOCK || dir->d_ofork) { /* 1 */
        LOG(log_warning, logtype_afpd, "dir_remove(did:%u,'%s'): dir is locked or has opened forks",
            ntohl(dir->d_did), cfrombstring(dir->d_fullpath));
        return 0;
    }

    if (curdir == dir) {        /* 2 */
        if (movecwd(vol, vol->v_root) < 0) {
            LOG(log_error, logtype_afpd, "dir_remove: can't chdir to : %s", vol->v_root);
        }
    }

    LOG(log_debug, logtype_afpd, "dir_remove(did:%u,'%s'): {removing}",
        ntohl(dir->d_did), cfrombstring(dir->d_fullpath));

    dircache_remove(vol, dir, DIRCACHE | DIDNAME_INDEX | QUEUE_INDEX); /* 3 */
    dir_free(dir);              /* 4 */

    return 0;
}

/*!
 * @brief Modify a struct dir, adjust cache
 *
 * Any value that is 0 or NULL is not changed. If new_uname is NULL it is set to new_mname.
 * If given new_uname == new_mname, new_uname will point to new_mname.
 *
 * @param vol       (r) pointer to struct vol
 * @param dir       (rw) pointer to struct dir
 * @param pdid      (r) new parent DID
 * @param did       (r) new DID
 * @param new_mname (r) new mac-name
 * @param new_uname (r) new unix-name
 */
int dir_modify(const struct vol *vol,
               struct dir *dir,
               cnid_t pdid,
               cnid_t did,
               const char *new_mname,
               const char *new_uname,
               bstring pdir_fullpath)
{
    int ret = 0;

    /* Remove it from the cache */
    dircache_remove(vol, dir, DIRCACHE | DIDNAME_INDEX | QUEUE_INDEX);

    if (pdid)
        dir->d_pdid = pdid;
    if (did)
        dir->d_did = did;

    if (new_mname) {
        /* free uname if it's not the same as mname */
        if (dir->d_m_name != dir->d_u_name)
            bdestroy(dir->d_u_name);

        if (new_uname == NULL)
            new_uname = new_mname;

        /* assign new name */
        if ((bassigncstr(dir->d_m_name, new_mname)) != BSTR_OK) {
            LOG(log_error, logtype_afpd, "dir_modify: bassigncstr: %s", strerror(errno) );
            return -1;
        }

        if (new_mname == new_uname || (strcmp(new_mname, new_uname) == 0)) {
            dir->d_u_name = dir->d_m_name;
        } else {
            if ((dir->d_u_name = bfromcstr(new_uname)) == NULL) {
                LOG(log_error, logtype_afpd, "renamedir: bassigncstr: %s", strerror(errno) );
                return -1;
            }
        }
    }

    if (pdir_fullpath) {
        if (bassign(dir->d_fullpath, pdir_fullpath) != BSTR_OK)
            return -1;
        if (bcatcstr(dir->d_fullpath, "/") != BSTR_OK)
            return -1;
        if (bcatcstr(dir->d_fullpath, new_uname) != BSTR_OK)
            return -1;
    }

    if (dir->d_m_name_ucs2)
        free(dir->d_m_name_ucs2);
    if ((size_t)-1 == convert_string_allocate((utf8_encoding())?CH_UTF8_MAC:vol->v_maccharset, CH_UCS2, dir->d_m_name, -1, (char**)&dir->d_m_name_ucs2))
        dir->d_m_name_ucs2 = NULL;

    /* Re-add it to the cache */
    if ((dircache_add(dir)) != 0) {
        dircache_dump();
        exit(EXITERR_SYS);
    }

    return ret;
}

/*!
 * @brief Resolve a catalog node name path
 *
 * 1. Evaluate path type
 * 2. Move to start dir, if we cant, it might eg because of EACCES, build
 *    path from dirname, so eg getdirparams has sth it can chew on. curdir
 *    is dir parent then. All this is done in path_from_dir().
 * 3. Parse next cnode name in path, cases:
 * 4.   single "\0" -> do nothing
 * 5.   two or more consecutive "\0" -> chdir("..") one or more times
 * 6.   cnode name -> copy it to path.m_name
 * 7. Get unix name from mac name
 * 8. Special handling of request with did 1
 * 9. stat the cnode name
 * 10. If it's not there, it's probably an afp_createfile|dir,
 *     return with curdir = dir parent, struct path = dirname
 * 11. If it's there and it's a file, it must should be the last element of the requested
 *     path. Return with curdir = cnode name parent dir, struct path = filename
 * 12. Treat symlinks like files, dont follow them
 * 13. If it's a dir:
 * 14. Search the dircache for it
 * 15. If it's not in the cache, create a struct dir for it and add it to the cache
 * 16. chdir into the dir and
 * 17. set m_name to the mac equivalent of "."
 * 18. goto 3
 */
struct path *cname(struct vol *vol, struct dir *dir, char **cpath)
{
    static char        path[ MAXPATHLEN + 1];
    static struct path ret;

    struct dir  *cdir;
    char        *data, *p;
    int         len;
    u_int32_t   hint;
    u_int16_t   len16;
    int         size = 0;
    int         toUTF8 = 0;

    LOG(log_maxdebug, logtype_afpd, "came('%s'): {start}", cfrombstring(dir->d_fullpath));

    data = *cpath;
    afp_errno = AFPERR_NOOBJ;
    memset(&ret, 0, sizeof(ret));

    switch (ret.m_type = *data) { /* 1 */
    case 2:
        data++;
        len = (unsigned char) *data++;
        size = 2;
        if (afp_version >= 30) {
            ret.m_type = 3;
            toUTF8 = 1;
        }
        break;
    case 3:
        if (afp_version >= 30) {
            data++;
            memcpy(&hint, data, sizeof(hint));
            hint = ntohl(hint);
            data += sizeof(hint);

            memcpy(&len16, data, sizeof(len16));
            len = ntohs(len16);
            data += 2;
            size = 7;
            break;
        }
        /* else it's an error */
    default:
        afp_errno = AFPERR_PARAM;
        return( NULL );
    }
    *cpath += len + size;

    path[0] = 0;
    ret.m_name = path;

    if (movecwd(vol, dir) < 0 ) {
        LOG(log_debug, logtype_afpd, "cname(did:%u): failed to chdir to '%s'",
            ntohl(dir->d_did), cfrombstring(dir->d_fullpath));
        if (len == 0)
            return path_from_dir(vol, dir, &ret);
        else
            return NULL;
    }

    while (len) {         /* 3 */
        if (*data == 0) { /* 4 or 5 */
            data++;
            len--;
            while (len > 0 && *data == 0) { /* 5 */
                /* chdir to parrent dir */
                if ((dir = dirlookup(vol, dir->d_pdid)) == NULL)
                    return NULL;
                if (movecwd( vol, dir ) < 0 ) {
                    dir_remove(vol, dir);
                    return NULL;
                }
                data++;
                len--;
            }
            continue;
        }

        /* 6*/
        for ( p = path; *data != 0 && len > 0; len-- ) {
            *p++ = *data++;
            if (p > &path[ MAXPATHLEN]) {
                afp_errno = AFPERR_PARAM;
                return NULL;
            }
        }
        *p = 0;            /* Terminate string */
        ret.u_name = NULL;

        if (cname_mtouname(vol, dir, &ret, toUTF8) != 0) { /* 7 */
            LOG(log_error, logtype_afpd, "cname('%s'): error from cname_mtouname", path);
            return NULL;
        }

        LOG(log_maxdebug, logtype_afpd, "came('%s'): {node: '%s}", cfrombstring(dir->d_fullpath), ret.u_name);

        /* Prevent access to our special folders like .AppleDouble */
        if (check_name(vol, ret.u_name)) {
            /* the name is illegal */
            LOG(log_info, logtype_afpd, "cname: illegal path: '%s'", ret.u_name);
            afp_errno = AFPERR_PARAM;
            return NULL;
        }

        if (dir->d_did == DIRDID_ROOT_PARENT) { /* 8 */
            /*
             * Special case: CNID 1
             * root parent (did 1) has one child: the volume. Requests for did=1 with
             * some <name> must check against the volume name.
             */
            if ((strcmp(cfrombstring(vol->v_root->d_m_name), ret.m_name)) == 0)
                cdir = vol->v_root;
            else
                return NULL;
        } else {
            /*
             * CNID != 1, eg. most of the times we take this way.
             * Now check if current path-part is a file or dir:
             * o if it's dir we have to step into it
             * o if it's a file we expect it to be the last part of the requested path
             *   and thus call continue which should terminate the while loop because
             *   len = 0. Ok?
             */
            if (of_stat(&ret) != 0) { /* 9 */
                /*
                 * ret.u_name doesn't exist, might be afp_createfile|dir
                 * that means it should have been the last part
                 */
                if (len > 0) {
                    /* it wasn't the last part, so we have a bogus path request */
                    afp_errno = AFPERR_NOOBJ;
                    return NULL;
                }
                /*
                 * this will terminate clean in while (1) because len == 0,
                 * probably afp_createfile|dir
                 */
                LOG(log_maxdebug, logtype_afpd, "came('%s'): {leave-cnode ENOENT (possile create request): '%s'}", cfrombstring(dir->d_fullpath), ret.u_name);
                continue; /* 10 */
            }

            switch (ret.st.st_mode & S_IFMT) {
            case S_IFREG: /* 11 */
                LOG(log_debug, logtype_afpd, "came('%s'): {file: '%s'}", cfrombstring(dir->d_fullpath), ret.u_name);
                if (len > 0) {
                    /* it wasn't the last part, so we have a bogus path request */
                    afp_errno = AFPERR_PARAM;
                    return NULL;
                }
                continue; /* continues while loop */
            case S_IFLNK: /* 12 */
                LOG(log_debug, logtype_afpd, "came('%s'): {link: '%s'}", cfrombstring(dir->d_fullpath), ret.u_name);
                if (len > 0) {
                    LOG(log_warning, logtype_afpd, "came('%s'): {symlinked dir: '%s'}", cfrombstring(dir->d_fullpath), ret.u_name);
                    afp_errno = AFPERR_PARAM;
                    return NULL;
                }
                continue; /* continues while loop */
            case S_IFDIR: /* 13 */
                break;
            default:
                LOG(log_info, logtype_afpd, "cname: special file: '%s'", ret.u_name);
                afp_errno = AFPERR_NODIR;
                return NULL;
            }

            /* Search the cache */
            int unamelen = strlen(ret.u_name);
            cdir = dircache_search_by_name(vol, dir, ret.u_name, unamelen); /* 14 */
            if (cdir == NULL) {
                /* Not in cache, create one */
                if ((cdir = dir_add(vol, dir, &ret, unamelen)) == NULL) { /* 15 */
                    LOG(log_error, logtype_afpd, "cname(did:%u, name:'%s', cwd:'%s'): failed to add dir",
                        ntohl(dir->d_did), ret.u_name, getcwdpath());
                    return NULL;
                }
            }
        } /* if/else cnid==1 */

        /* Now chdir to the evaluated dir */
        if (movecwd( vol, cdir ) < 0 ) { /* 16 */
            LOG(log_debug, logtype_afpd, "cname(cwd:'%s'): failed to chdir to new subdir '%s': %s",
                cfrombstring(curdir->d_fullpath), cfrombstring(cdir->d_fullpath), strerror(errno));
            if (len == 0)
                return path_from_dir(vol, cdir, &ret);
            else
                return NULL;
        }
        dir = cdir;
        ret.m_name[0] = 0;      /* 17, so we later know last token was a dir */
    } /* while (len) */

    if (curdir->d_did == DIRDID_ROOT_PARENT) {
        afp_errno = AFPERR_DID1;
        return NULL;
    }

    if (ret.m_name[0] == 0) {
        /* Last part was a dir */
        ret.u_name = mtoupath(vol, ret.m_name, 0, 1); /* Force "." into a useable static buffer */
        ret.d_dir = dir;
    }

    LOG(log_debug, logtype_afpd, "came('%s') {end: curdir:'%s', path:'%s'}",
        cfrombstring(dir->d_fullpath),
        cfrombstring(curdir->d_fullpath),
        ret.u_name);

    return &ret;
}

/*
 * @brief chdir() to dir
 *
 * @param vol   (r) pointer to struct vol
 * @param dir   (r) pointer to struct dir
 *
 * @returns 0 on success, -1 on error with afp_errno set appropiately
 */
int movecwd(const struct vol *vol, struct dir *dir)
{
    int ret;

    AFP_ASSERT(vol);
    AFP_ASSERT(dir);

    LOG(log_maxdebug, logtype_afpd, "movecwd(curdir:'%s', cwd:'%s')",
        cfrombstring(curdir->d_fullpath), getcwdpath());

    if ( dir == curdir)
        return( 0 );
    if (dir->d_did == DIRDID_ROOT_PARENT) {
        curdir = &rootParent;
        return 0;
    }

    LOG(log_debug, logtype_afpd, "movecwd(did:%u, '%s')", ntohl(dir->d_did), cfrombstring(dir->d_fullpath));

    if ((ret = lchdir(cfrombstring(dir->d_fullpath))) != 0 ) {
        LOG(log_debug, logtype_afpd, "movecwd('%s'): ret: %u, %s",
            cfrombstring(dir->d_fullpath), ret, strerror(errno));
        if (ret == 1) {
            /* p is a symlink or getcwd failed */
            afp_errno = AFPERR_BADTYPE;

            if (chdir(vol->v_path ) < 0) {
                LOG(log_error, logtype_afpd, "can't chdir back'%s': %s", vol->v_path, strerror(errno));
                /* XXX what do we do here? */
            }
            curdir = vol->v_root;
            return -1;
        }

        switch (errno) {
        case EACCES:
        case EPERM:
            afp_errno = AFPERR_ACCESS;
            break;
        default:
            afp_errno = AFPERR_NOOBJ;
        }
        return( -1 );
    }

    curdir = dir;
    return( 0 );
}

/*
 * We can't use unix file's perm to support Apple's inherited protection modes.
 * If we aren't the file's owner we can't change its perms when moving it and smb
 * nfs,... don't even try.
 */
#define AFP_CHECK_ACCESS

int check_access(char *path, int mode)
{
#ifdef AFP_CHECK_ACCESS
    struct maccess ma;
    char *p;

    p = ad_dir(path);
    if (!p)
        return -1;

    accessmode(p, &ma, curdir, NULL);
    if ((mode & OPENACC_WR) && !(ma.ma_user & AR_UWRITE))
        return -1;
    if ((mode & OPENACC_RD) && !(ma.ma_user & AR_UREAD))
        return -1;
#endif
    return 0;
}

/* --------------------- */
int file_access(struct path *path, int mode)
{
    struct maccess ma;

    accessmode(path->u_name, &ma, curdir, &path->st);
    if ((mode & OPENACC_WR) && !(ma.ma_user & AR_UWRITE))
        return -1;
    if ((mode & OPENACC_RD) && !(ma.ma_user & AR_UREAD))
        return -1;
    return 0;

}

/* --------------------- */
void setdiroffcnt(struct dir *dir, struct stat *st,  u_int32_t count)
{
    dir->offcnt = count;
    dir->ctime = st->st_ctime;
    dir->d_flags &= ~DIRF_CNID;
}


/* ---------------------
 * is our cached also for reenumerate id?
 */
int dirreenumerate(struct dir *dir, struct stat *st)
{
    return st->st_ctime == dir->ctime && (dir->d_flags & DIRF_CNID);
}

/* ------------------------------
   (".", curdir)
   (name, dir) with curdir:name == dir, from afp_enumerate
*/

int getdirparams(const struct vol *vol,
                 u_int16_t bitmap, struct path *s_path,
                 struct dir *dir,
                 char *buf, size_t *buflen )
{
    struct maccess  ma;
    struct adouble  ad;
    char        *data, *l_nameoff = NULL, *utf_nameoff = NULL;
    int         bit = 0, isad = 0;
    u_int32_t           aint;
    u_int16_t       ashort;
    int                 ret;
    u_int32_t           utf8 = 0;
    cnid_t              pdid;
    struct stat *st = &s_path->st;
    char *upath = s_path->u_name;

    if ((bitmap & ((1 << DIRPBIT_ATTR)  |
                   (1 << DIRPBIT_CDATE) |
                   (1 << DIRPBIT_MDATE) |
                   (1 << DIRPBIT_BDATE) |
                   (1 << DIRPBIT_FINFO)))) {

        ad_init(&ad, vol->v_adouble, vol->v_ad_options);
        if ( !ad_metadata( upath, ADFLAGS_CREATE|ADFLAGS_DIR, &ad) ) {
            isad = 1;
            if (ad.ad_md->adf_flags & O_CREAT) {
                /* We just created it */
                ad_setname(&ad, s_path->m_name);
                ad_setid( &ad,
                          s_path->st.st_dev,
                          s_path->st.st_ino,
                          dir->d_did,
                          dir->d_pdid,
                          vol->v_stamp);
                ad_flush( &ad);
            }
        }
    }

    pdid = dir->d_pdid;

    data = buf;
    while ( bitmap != 0 ) {
        while (( bitmap & 1 ) == 0 ) {
            bitmap = bitmap>>1;
            bit++;
        }

        switch ( bit ) {
        case DIRPBIT_ATTR :
            if ( isad ) {
                ad_getattr(&ad, &ashort);
            } else if (invisible_dots(vol, cfrombstring(dir->d_u_name))) {
                ashort = htons(ATTRBIT_INVISIBLE);
            } else
                ashort = 0;
            ashort |= htons(ATTRBIT_SHARED);
            memcpy( data, &ashort, sizeof( ashort ));
            data += sizeof( ashort );
            break;

        case DIRPBIT_PDID :
            memcpy( data, &pdid, sizeof( pdid ));
            data += sizeof( pdid );
            LOG(log_debug, logtype_afpd, "metadata('%s'):     Parent DID: %u",
                s_path->u_name, ntohl(pdid));
            break;

        case DIRPBIT_CDATE :
            if (!isad || (ad_getdate(&ad, AD_DATE_CREATE, &aint) < 0))
                aint = AD_DATE_FROM_UNIX(st->st_mtime);
            memcpy( data, &aint, sizeof( aint ));
            data += sizeof( aint );
            break;

        case DIRPBIT_MDATE :
            aint = AD_DATE_FROM_UNIX(st->st_mtime);
            memcpy( data, &aint, sizeof( aint ));
            data += sizeof( aint );
            break;

        case DIRPBIT_BDATE :
            if (!isad || (ad_getdate(&ad, AD_DATE_BACKUP, &aint) < 0))
                aint = AD_DATE_START;
            memcpy( data, &aint, sizeof( aint ));
            data += sizeof( aint );
            break;

        case DIRPBIT_FINFO :
            if ( isad ) {
                memcpy( data, ad_entry( &ad, ADEID_FINDERI ), 32 );
            } else { /* no appledouble */
                memset( data, 0, 32 );
                /* set default view -- this also gets done in ad_open() */
                ashort = htons(FINDERINFO_CLOSEDVIEW);
                memcpy(data + FINDERINFO_FRVIEWOFF, &ashort, sizeof(ashort));

                /* dot files are by default visible */
                if (invisible_dots(vol, cfrombstring(dir->d_u_name))) {
                    ashort = htons(FINDERINFO_INVISIBLE);
                    memcpy(data + FINDERINFO_FRFLAGOFF, &ashort, sizeof(ashort));
                }
            }
            data += 32;
            break;

        case DIRPBIT_LNAME :
            if (dir->d_m_name) /* root of parent can have a null name */
                l_nameoff = data;
            else
                memset(data, 0, sizeof(u_int16_t));
            data += sizeof( u_int16_t );
            break;

        case DIRPBIT_SNAME :
            memset(data, 0, sizeof(u_int16_t));
            data += sizeof( u_int16_t );
            break;

        case DIRPBIT_DID :
            memcpy( data, &dir->d_did, sizeof( aint ));
            data += sizeof( aint );
            LOG(log_debug, logtype_afpd, "metadata('%s'):            DID: %u",
                s_path->u_name, ntohl(dir->d_did));
            break;

        case DIRPBIT_OFFCNT :
            ashort = 0;
            /* this needs to handle current directory access rights */
            if (diroffcnt(dir, st)) {
                ashort = (dir->offcnt > 0xffff)?0xffff:dir->offcnt;
            }
            else if ((ret = for_each_dirent(vol, upath, NULL,NULL)) >= 0) {
                setdiroffcnt(dir, st,  ret);
                ashort = (dir->offcnt > 0xffff)?0xffff:dir->offcnt;
            }
            ashort = htons( ashort );
            memcpy( data, &ashort, sizeof( ashort ));
            data += sizeof( ashort );
            break;

        case DIRPBIT_UID :
            aint = htonl(st->st_uid);
            memcpy( data, &aint, sizeof( aint ));
            data += sizeof( aint );
            break;

        case DIRPBIT_GID :
            aint = htonl(st->st_gid);
            memcpy( data, &aint, sizeof( aint ));
            data += sizeof( aint );
            break;

        case DIRPBIT_ACCESS :
            accessmode( upath, &ma, dir , st);

            *data++ = ma.ma_user;
            *data++ = ma.ma_world;
            *data++ = ma.ma_group;
            *data++ = ma.ma_owner;
            break;

            /* Client has requested the ProDOS information block.
               Just pass back the same basic block for all
               directories. <shirsch@ibm.net> */
        case DIRPBIT_PDINFO :
            if (afp_version >= 30) { /* UTF8 name */
                utf8 = kTextEncodingUTF8;
                if (dir->d_m_name) /* root of parent can have a null name */
                    utf_nameoff = data;
                else
                    memset(data, 0, sizeof(u_int16_t));
                data += sizeof( u_int16_t );
                aint = 0;
                memcpy(data, &aint, sizeof( aint ));
                data += sizeof( aint );
            }
            else { /* ProDOS Info Block */
                *data++ = 0x0f;
                *data++ = 0;
                ashort = htons( 0x0200 );
                memcpy( data, &ashort, sizeof( ashort ));
                data += sizeof( ashort );
                memset( data, 0, sizeof( ashort ));
                data += sizeof( ashort );
            }
            break;

        case DIRPBIT_UNIXPR :
            aint = htonl(st->st_uid);
            memcpy( data, &aint, sizeof( aint ));
            data += sizeof( aint );
            aint = htonl(st->st_gid);
            memcpy( data, &aint, sizeof( aint ));
            data += sizeof( aint );

            aint = st->st_mode;
            aint = htonl ( aint & ~S_ISGID );  /* Remove SGID, OSX doesn't like it ... */
            memcpy( data, &aint, sizeof( aint ));
            data += sizeof( aint );

            accessmode( upath, &ma, dir , st);

            *data++ = ma.ma_user;
            *data++ = ma.ma_world;
            *data++ = ma.ma_group;
            *data++ = ma.ma_owner;
            break;

        default :
            if ( isad ) {
                ad_close_metadata( &ad );
            }
            return( AFPERR_BITMAP );
        }
        bitmap = bitmap>>1;
        bit++;
    }
    if ( l_nameoff ) {
        ashort = htons( data - buf );
        memcpy( l_nameoff, &ashort, sizeof( ashort ));
        data = set_name(vol, data, pdid, cfrombstring(dir->d_m_name), dir->d_did, 0);
    }
    if ( utf_nameoff ) {
        ashort = htons( data - buf );
        memcpy( utf_nameoff, &ashort, sizeof( ashort ));
        data = set_name(vol, data, pdid, cfrombstring(dir->d_m_name), dir->d_did, utf8);
    }
    if ( isad ) {
        ad_close_metadata( &ad );
    }
    *buflen = data - buf;
    return( AFP_OK );
}

/* ----------------------------- */
int path_error(struct path *path, int error)
{
/* - a dir with access error
 * - no error it's a file
 * - file not found
 */
    if (path_isadir(path))
        return afp_errno;
    if (path->st_valid && path->st_errno)
        return error;
    return AFPERR_BADTYPE ;
}

/* ----------------------------- */
int afp_setdirparams(AFPObj *obj, char *ibuf, size_t ibuflen _U_, char *rbuf _U_, size_t *rbuflen)
{
    struct vol  *vol;
    struct dir  *dir;
    struct path *path;
    u_int16_t   vid, bitmap;
    u_int32_t   did;
    int     rc;

    *rbuflen = 0;
    ibuf += 2;
    memcpy( &vid, ibuf, sizeof( vid ));
    ibuf += sizeof( vid );

    if (NULL == ( vol = getvolbyvid( vid )) ) {
        return( AFPERR_PARAM );
    }

    if (vol->v_flags & AFPVOL_RO)
        return AFPERR_VLOCK;

    memcpy( &did, ibuf, sizeof( did ));
    ibuf += sizeof( int );

    if (NULL == ( dir = dirlookup( vol, did )) ) {
        return afp_errno;
    }

    memcpy( &bitmap, ibuf, sizeof( bitmap ));
    bitmap = ntohs( bitmap );
    ibuf += sizeof( bitmap );

    if (NULL == ( path = cname( vol, dir, &ibuf )) ) {
        return get_afp_errno(AFPERR_NOOBJ);
    }

    if ( *path->m_name != '\0' ) {
        rc = path_error(path, AFPERR_NOOBJ);
        /* maybe we are trying to set perms back */
        if (rc != AFPERR_ACCESS)
            return rc;
    }

    /*
     * If ibuf is odd, make it even.
     */
    if ((u_long)ibuf & 1 ) {
        ibuf++;
    }

    if (AFP_OK == ( rc = setdirparams(vol, path, bitmap, ibuf )) ) {
        setvoltime(obj, vol );
    }
    return( rc );
}

/*
 * cf AFP3.0.pdf page 244 for change_mdate and change_parent_mdate logic
 *
 * assume path == '\0' eg. it's a directory in canonical form
 */
int setdirparams(struct vol *vol, struct path *path, u_int16_t d_bitmap, char *buf )
{
    struct maccess  ma;
    struct adouble  ad;
    struct utimbuf      ut;
    struct timeval      tv;

    char                *upath;
    struct dir          *dir;
    int         bit, isad = 1;
    int                 cdate, bdate;
    int                 owner, group;
    u_int16_t       ashort, bshort, oshort;
    int                 err = AFP_OK;
    int                 change_mdate = 0;
    int                 change_parent_mdate = 0;
    int                 newdate = 0;
    u_int16_t           bitmap = d_bitmap;
    u_char              finder_buf[32];
    u_int32_t       upriv;
    mode_t              mpriv = 0;
    u_int16_t           upriv_bit = 0;

    bit = 0;
    upath = path->u_name;
    dir   = path->d_dir;
    while ( bitmap != 0 ) {
        while (( bitmap & 1 ) == 0 ) {
            bitmap = bitmap>>1;
            bit++;
        }

        switch( bit ) {
        case DIRPBIT_ATTR :
            change_mdate = 1;
            memcpy( &ashort, buf, sizeof( ashort ));
            buf += sizeof( ashort );
            break;
        case DIRPBIT_CDATE :
            change_mdate = 1;
            memcpy(&cdate, buf, sizeof(cdate));
            buf += sizeof( cdate );
            break;
        case DIRPBIT_MDATE :
            memcpy(&newdate, buf, sizeof(newdate));
            buf += sizeof( newdate );
            break;
        case DIRPBIT_BDATE :
            change_mdate = 1;
            memcpy(&bdate, buf, sizeof(bdate));
            buf += sizeof( bdate );
            break;
        case DIRPBIT_FINFO :
            change_mdate = 1;
            memcpy( finder_buf, buf, 32 );
            buf += 32;
            break;
        case DIRPBIT_UID :  /* What kind of loser mounts as root? */
            change_parent_mdate = 1;
            memcpy( &owner, buf, sizeof(owner));
            buf += sizeof( owner );
            break;
        case DIRPBIT_GID :
            change_parent_mdate = 1;
            memcpy( &group, buf, sizeof( group ));
            buf += sizeof( group );
            break;
        case DIRPBIT_ACCESS :
            change_mdate = 1;
            change_parent_mdate = 1;
            ma.ma_user = *buf++;
            ma.ma_world = *buf++;
            ma.ma_group = *buf++;
            ma.ma_owner = *buf++;
            mpriv = mtoumode( &ma ) | vol->v_dperm;
            if (dir_rx_set(mpriv) && setdirmode( vol, upath, mpriv) < 0 ) {
                err = set_dir_errors(path, "setdirmode", errno);
                bitmap = 0;
            }
            break;
            /* Ignore what the client thinks we should do to the
               ProDOS information block.  Skip over the data and
               report nothing amiss. <shirsch@ibm.net> */
        case DIRPBIT_PDINFO :
            if (afp_version < 30) {
                buf += 6;
            }
            else {
                err = AFPERR_BITMAP;
                bitmap = 0;
            }
            break;
        case DIRPBIT_UNIXPR :
            if (vol_unix_priv(vol)) {
                memcpy( &owner, buf, sizeof(owner)); /* FIXME need to change owner too? */
                buf += sizeof( owner );
                memcpy( &group, buf, sizeof( group ));
                buf += sizeof( group );

                change_mdate = 1;
                change_parent_mdate = 1;
                memcpy( &upriv, buf, sizeof( upriv ));
                buf += sizeof( upriv );
                upriv = ntohl (upriv) | vol->v_dperm;
                if (dir_rx_set(upriv)) {
                    /* maybe we are trying to set perms back */
                    if ( setdirunixmode(vol, upath, upriv) < 0 ) {
                        bitmap = 0;
                        err = set_dir_errors(path, "setdirunixmode", errno);
                    }
                }
                else {
                    /* do it later */
                    upriv_bit = 1;
                }
                break;
            }
            /* fall through */
        default :
            err = AFPERR_BITMAP;
            bitmap = 0;
            break;
        }

        bitmap = bitmap>>1;
        bit++;
    }
    ad_init(&ad, vol->v_adouble, vol->v_ad_options);

    if (ad_open_metadata( upath, ADFLAGS_DIR, O_CREAT, &ad) < 0) {
        /*
         * Check to see what we're trying to set.  If it's anything
         * but ACCESS, UID, or GID, give an error.  If it's any of those
         * three, we don't need the ad to be open, so just continue.
         *
         * note: we also don't need to worry about mdate. also, be quiet
         *       if we're using the noadouble option.
         */
        if (!vol_noadouble(vol) && (d_bitmap &
                                    ~((1<<DIRPBIT_ACCESS)|(1<<DIRPBIT_UNIXPR)|
                                      (1<<DIRPBIT_UID)|(1<<DIRPBIT_GID)|
                                      (1<<DIRPBIT_MDATE)|(1<<DIRPBIT_PDINFO)))) {
            return AFPERR_ACCESS;
        }

        isad = 0;
    } else {
        /*
         * Check to see if a create was necessary. If it was, we'll want
         * to set our name, etc.
         */
        if ( (ad_get_HF_flags( &ad ) & O_CREAT)) {
            ad_setname(&ad, cfrombstring(curdir->d_m_name));
        }
    }

    bit = 0;
    bitmap = d_bitmap;
    while ( bitmap != 0 ) {
        while (( bitmap & 1 ) == 0 ) {
            bitmap = bitmap>>1;
            bit++;
        }

        switch( bit ) {
        case DIRPBIT_ATTR :
            if (isad) {
                ad_getattr(&ad, &bshort);
                oshort = bshort;
                if ( ntohs( ashort ) & ATTRBIT_SETCLR ) {
                    bshort |= htons( ntohs( ashort ) & ~ATTRBIT_SETCLR );
                } else {
                    bshort &= ~ashort;
                }
                if ((bshort & htons(ATTRBIT_INVISIBLE)) != (oshort & htons(ATTRBIT_INVISIBLE)))
                    change_parent_mdate = 1;
                ad_setattr(&ad, bshort);
            }
            break;
        case DIRPBIT_CDATE :
            if (isad) {
                ad_setdate(&ad, AD_DATE_CREATE, cdate);
            }
            break;
        case DIRPBIT_MDATE :
            break;
        case DIRPBIT_BDATE :
            if (isad) {
                ad_setdate(&ad, AD_DATE_BACKUP, bdate);
            }
            break;
        case DIRPBIT_FINFO :
            if (isad) {
                /* Fixes #2802236 */
                u_int16_t *fflags = (u_int16_t *)(finder_buf + FINDERINFO_FRFLAGOFF);
                *fflags &= htons(~FINDERINFO_ISHARED);
                /* #2802236 end */
                if (  dir->d_did == DIRDID_ROOT ) {
                    /*
                     * Alright, we admit it, this is *really* sick!
                     * The 4 bytes that we don't copy, when we're dealing
                     * with the root of a volume, are the directory's
                     * location information. This eliminates that annoying
                     * behavior one sees when mounting above another mount
                     * point.
                     */
                    memcpy( ad_entry( &ad, ADEID_FINDERI ), finder_buf, 10 );
                    memcpy( ad_entry( &ad, ADEID_FINDERI ) + 14, finder_buf + 14, 18 );
                } else {
                    memcpy( ad_entry( &ad, ADEID_FINDERI ), finder_buf, 32 );
                }
            }
            break;
        case DIRPBIT_UID :  /* What kind of loser mounts as root? */
            if ( (dir->d_did == DIRDID_ROOT) &&
                 (setdeskowner( ntohl(owner), -1 ) < 0)) {
                err = set_dir_errors(path, "setdeskowner", errno);
                if (isad && err == AFPERR_PARAM) {
                    err = AFP_OK; /* ???*/
                }
                else {
                    goto setdirparam_done;
                }
            }
            if ( setdirowner(vol, upath, ntohl(owner), -1 ) < 0 ) {
                err = set_dir_errors(path, "setdirowner", errno);
                goto setdirparam_done;
            }
            break;
        case DIRPBIT_GID :
            if (dir->d_did == DIRDID_ROOT)
                setdeskowner( -1, ntohl(group) );
            if ( setdirowner(vol, upath, -1, ntohl(group) ) < 0 ) {
                err = set_dir_errors(path, "setdirowner", errno);
                goto setdirparam_done;
            }
            break;
        case DIRPBIT_ACCESS :
            if (dir->d_did == DIRDID_ROOT) {
                setdeskmode(mpriv);
                if (!dir_rx_set(mpriv)) {
                    /* we can't remove read and search for owner on volume root */
                    err = AFPERR_ACCESS;
                    goto setdirparam_done;
                }
            }

            if (!dir_rx_set(mpriv) && setdirmode( vol, upath, mpriv) < 0 ) {
                err = set_dir_errors(path, "setdirmode", errno);
                goto setdirparam_done;
            }
            break;
        case DIRPBIT_PDINFO :
            if (afp_version >= 30) {
                err = AFPERR_BITMAP;
                goto setdirparam_done;
            }
            break;
        case DIRPBIT_UNIXPR :
            if (vol_unix_priv(vol)) {
                if (dir->d_did == DIRDID_ROOT) {
                    if (!dir_rx_set(upriv)) {
                        /* we can't remove read and search for owner on volume root */
                        err = AFPERR_ACCESS;
                        goto setdirparam_done;
                    }
                    setdeskowner( -1, ntohl(group) );
                    setdeskmode( upriv );
                }
                if ( setdirowner(vol, upath, -1, ntohl(group) ) < 0 ) {
                    err = set_dir_errors(path, "setdirowner", errno);
                    goto setdirparam_done;
                }

                if ( upriv_bit && setdirunixmode(vol, upath, upriv) < 0 ) {
                    err = set_dir_errors(path, "setdirunixmode", errno);
                    goto setdirparam_done;
                }
            }
            else {
                err = AFPERR_BITMAP;
                goto setdirparam_done;
            }
            break;
        default :
            err = AFPERR_BITMAP;
            goto setdirparam_done;
            break;
        }

        bitmap = bitmap>>1;
        bit++;
    }

setdirparam_done:
    if (change_mdate && newdate == 0 && gettimeofday(&tv, NULL) == 0) {
        newdate = AD_DATE_FROM_UNIX(tv.tv_sec);
    }
    if (newdate) {
        if (isad)
            ad_setdate(&ad, AD_DATE_MODIFY, newdate);
        ut.actime = ut.modtime = AD_DATE_TO_UNIX(newdate);
        utime(upath, &ut);
    }

    if ( isad ) {
        if (path->st_valid && !path->st_errno) {
            struct stat *st = &path->st;

            if (dir && dir->d_pdid) {
                ad_setid(&ad, st->st_dev, st->st_ino,  dir->d_did, dir->d_pdid, vol->v_stamp);
            }
        }
        ad_flush( &ad);
        ad_close_metadata( &ad);
    }

    if (change_parent_mdate && dir->d_did != DIRDID_ROOT
        && gettimeofday(&tv, NULL) == 0) {
        if (movecwd(vol, dirlookup(vol, dir->d_pdid)) == 0) {
            newdate = AD_DATE_FROM_UNIX(tv.tv_sec);
            /* be careful with bitmap because now dir is null */
            bitmap = 1<<DIRPBIT_MDATE;
            setdirparams(vol, &Cur_Path, bitmap, (char *)&newdate);
            /* should we reset curdir ?*/
        }
    }

    return err;
}

int afp_syncdir(AFPObj *obj _U_, char *ibuf, size_t ibuflen _U_, char *rbuf _U_, size_t *rbuflen)
{
#ifdef HAVE_DIRFD
    DIR                  *dp;
#endif
    int                  dfd;
    struct vol           *vol;
    struct dir           *dir;
    u_int32_t            did;
    u_int16_t            vid;

    *rbuflen = 0;
    ibuf += 2;

    memcpy( &vid, ibuf, sizeof( vid ));
    ibuf += sizeof( vid );
    if (NULL == (vol = getvolbyvid( vid )) ) {
        return( AFPERR_PARAM );
    }

    memcpy( &did, ibuf, sizeof( did ));
    ibuf += sizeof( did );

    /*
     * Here's the deal:
     * if it's CNID 2 our only choice to meet the specs is call sync.
     * For any other CNID just sync that dir. To my knowledge the
     * intended use of FPSyncDir is to sync the volume so all we're
     * ever going to see here is probably CNID 2. Anyway, we' prepared.
     */

    if ( ntohl(did) == 2 ) {
        sync();
    } else {
        if (NULL == ( dir = dirlookup( vol, did )) ) {
            return afp_errno; /* was AFPERR_NOOBJ */
        }

        if (movecwd( vol, dir ) < 0 )
            return ( AFPERR_NOOBJ );

        /*
         * Assuming only OSens that have dirfd also may require fsyncing directories
         * in order to flush metadata e.g. Linux.
         */

#ifdef HAVE_DIRFD
        if (NULL == ( dp = opendir( "." )) ) {
            switch( errno ) {
            case ENOENT :
                return( AFPERR_NOOBJ );
            case EACCES :
                return( AFPERR_ACCESS );
            default :
                return( AFPERR_PARAM );
            }
        }

        LOG(log_debug, logtype_afpd, "afp_syncdir: dir: '%s'", dir->d_u_name);

        dfd = dirfd( dp );
        if ( fsync ( dfd ) < 0 )
            LOG(log_error, logtype_afpd, "afp_syncdir(%s):  %s",
                dir->d_u_name, strerror(errno) );
        closedir(dp); /* closes dfd too */
#endif

        if ( -1 == (dfd = open(vol->ad_path(".", ADFLAGS_DIR), O_RDWR))) {
            switch( errno ) {
            case ENOENT:
                return( AFPERR_NOOBJ );
            case EACCES:
                return( AFPERR_ACCESS );
            default:
                return( AFPERR_PARAM );
            }
        }

        LOG(log_debug, logtype_afpd, "afp_syncdir: ad-file: '%s'",
            vol->ad_path(".", ADFLAGS_DIR) );

        if ( fsync(dfd) < 0 )
            LOG(log_error, logtype_afpd, "afp_syncdir(%s): %s",
                vol->ad_path(cfrombstring(dir->d_u_name), ADFLAGS_DIR), strerror(errno) );
        close(dfd);
    }

    return ( AFP_OK );
}

int afp_createdir(AFPObj *obj, char *ibuf, size_t ibuflen _U_, char *rbuf, size_t *rbuflen)
{
    struct adouble  ad;
    struct vol      *vol;
    struct dir      *dir;
    char        *upath;
    struct path         *s_path;
    u_int32_t       did;
    u_int16_t       vid;
    int                 err;

    *rbuflen = 0;
    ibuf += 2;

    memcpy( &vid, ibuf, sizeof( vid ));
    ibuf += sizeof( vid );
    if (NULL == ( vol = getvolbyvid( vid )) ) {
        return( AFPERR_PARAM );
    }

    if (vol->v_flags & AFPVOL_RO)
        return AFPERR_VLOCK;

    memcpy( &did, ibuf, sizeof( did ));
    ibuf += sizeof( did );
    if (NULL == ( dir = dirlookup( vol, did )) ) {
        return afp_errno; /* was AFPERR_NOOBJ */
    }
    /* for concurrent access we need to be sure we are not in the
     * folder we want to create...
     */
    movecwd(vol, dir);

    if (NULL == ( s_path = cname( vol, dir, &ibuf )) ) {
        return get_afp_errno(AFPERR_PARAM);
    }
    /* cname was able to move curdir to it! */
    if (*s_path->m_name == '\0')
        return AFPERR_EXIST;

    upath = s_path->u_name;

    if (AFP_OK != (err = netatalk_mkdir(vol, upath))) {
        return err;
    }

    if (of_stat(s_path) < 0) {
        return AFPERR_MISC;
    }

    curdir->offcnt++;

    if ((dir = dir_add(vol, curdir, s_path, strlen(s_path->u_name))) == NULL) {
        return AFPERR_MISC;
    }

    if ( movecwd( vol, dir ) < 0 ) {
        return( AFPERR_PARAM );
    }

    ad_init(&ad, vol->v_adouble, vol->v_ad_options);
    if (ad_open_metadata( ".", ADFLAGS_DIR, O_CREAT, &ad ) < 0)  {
        if (vol_noadouble(vol))
            goto createdir_done;
        return( AFPERR_ACCESS );
    }
    ad_setname(&ad, s_path->m_name);
    ad_setid( &ad, s_path->st.st_dev, s_path->st.st_ino, dir->d_did, did, vol->v_stamp);

    ad_flush( &ad);
    ad_close_metadata( &ad);

createdir_done:
#ifdef HAVE_NFSv4_ACLS
    /* FIXME: are we really inside the created dir? */
    addir_inherit_acl(vol);
#endif

    memcpy( rbuf, &dir->d_did, sizeof( u_int32_t ));
    *rbuflen = sizeof( u_int32_t );
    setvoltime(obj, vol );
    return( AFP_OK );
}

/*
 * dst       new unix filename (not a pathname)
 * newname   new mac name
 * newparent curdir
 * dirfd     -1 means ignore dirfd (or use AT_FDCWD), otherwise src is relative to dirfd
 */
int renamedir(const struct vol *vol,
              int dirfd,
              char *src,
              char *dst,
              struct dir *dir,
              struct dir *newparent,
              char *newname)
{
    struct adouble  ad;
    int             err;

    /* existence check moved to afp_moveandrename */
    if ( unix_rename(dirfd, src, -1, dst ) < 0 ) {
        switch ( errno ) {
        case ENOENT :
            return( AFPERR_NOOBJ );
        case EACCES :
            return( AFPERR_ACCESS );
        case EROFS:
            return AFPERR_VLOCK;
        case EINVAL:
            /* tried to move directory into a subdirectory of itself */
            return AFPERR_CANTMOVE;
        case EXDEV:
            /* this needs to copy and delete. bleah. that means we have
             * to deal with entire directory hierarchies. */
            if ((err = copydir(vol, dirfd, src, dst)) < 0) {
                deletedir(-1, dst);
                return err;
            }
            if ((err = deletedir(dirfd, src)) < 0)
                return err;
            break;
        default :
            return( AFPERR_PARAM );
        }
    }

    vol->vfs->vfs_renamedir(vol, dirfd, src, dst);

    ad_init(&ad, vol->v_adouble, vol->v_ad_options);

    if (!ad_open_metadata( dst, ADFLAGS_DIR, 0, &ad)) {
        ad_setname(&ad, newname);
        ad_flush( &ad);
        ad_close_metadata( &ad);
    }

    if (dir_modify(vol, dir, curdir->d_did, 0, newname, dst, curdir->d_fullpath) != 0) {
        LOG(log_error, logtype_afpd, "renamedir: fatal error from dir_modify: %s -> %s", src, dst);
        return AFPERR_MISC;
    }

    return( AFP_OK );
}

/* delete an empty directory */
int deletecurdir(struct vol *vol)
{
    struct dirent *de;
    struct stat st;
    struct dir  *fdir;
    DIR *dp;
    struct adouble  ad;
    u_int16_t       ashort;
    int err;

    if ( dirlookup(vol, curdir->d_pdid) == NULL ) {
        return( AFPERR_ACCESS );
    }

    fdir = curdir;

    ad_init(&ad, vol->v_adouble, vol->v_ad_options);
    /* we never want to create a resource fork here, we are going to delete it */
    if ( ad_metadata( ".", ADFLAGS_DIR, &ad) == 0 ) {

        ad_getattr(&ad, &ashort);
        ad_close_metadata(&ad);
        if ((ashort & htons(ATTRBIT_NODELETE))) {
            return  AFPERR_OLOCK;
        }
    }
    err = vol->vfs->vfs_deletecurdir(vol);
    if (err) {
        return err;
    }

    /* now get rid of dangling symlinks */
    if ((dp = opendir("."))) {
        while ((de = readdir(dp))) {
            /* skip this and previous directory */
            if (!strcmp(de->d_name, ".") || !strcmp(de->d_name, ".."))
                continue;

            /* bail if it's not a symlink */
            if ((lstat(de->d_name, &st) == 0) && !S_ISLNK(st.st_mode)) {
                closedir(dp);
                return AFPERR_DIRNEMPT;
            }

            if ((err = netatalk_unlink(de->d_name))) {
                closedir(dp);
                return err;
            }
        }
    }

    if ( movecwd(vol, dirlookup(vol, curdir->d_pdid)) < 0 ) {
        err = afp_errno;
        goto delete_done;
    }

    err = netatalk_rmdir_all_errors(-1, cfrombstring(fdir->d_u_name));
    if ( err ==  AFP_OK || err == AFPERR_NOOBJ) {
        cnid_delete(vol->v_cdb, fdir->d_did);
        dir_remove( vol, fdir );
    }
delete_done:
    if (dp) {
        /* inode is used as key for cnid.
         * Close the descriptor only after cnid_delete
         * has been called.
         */
        closedir(dp);
    }
    return err;
}

int afp_mapid(AFPObj *obj, char *ibuf, size_t ibuflen _U_, char *rbuf, size_t *rbuflen)
{
    struct passwd   *pw;
    struct group    *gr;
    char        *name;
    u_int32_t           id;
    int         len, sfunc;
    int         utf8 = 0;

    ibuf++;
    sfunc = (unsigned char) *ibuf++;
    *rbuflen = 0;


    if (sfunc >= 3 && sfunc <= 6) {
        if (afp_version < 30) {
            return( AFPERR_PARAM );
        }
        utf8 = 1;
    }

    switch ( sfunc ) {
    case 1 :
    case 3 :/* unicode */
        memcpy( &id, ibuf, sizeof( id ));
        id = ntohl(id);
        if ( id != 0 ) {
            if (( pw = getpwuid( id )) == NULL ) {
                return( AFPERR_NOITEM );
            }
            len = convert_string_allocate( obj->options.unixcharset, ((!utf8)?obj->options.maccharset:CH_UTF8_MAC),
                                           pw->pw_name, -1, &name);
        } else {
            len = 0;
            name = NULL;
        }
        break;
    case 2 :
    case 4 : /* unicode */
        memcpy( &id, ibuf, sizeof( id ));
        id = ntohl(id);
        if ( id != 0 ) {
            if (NULL == ( gr = (struct group *)getgrgid( id ))) {
                return( AFPERR_NOITEM );
            }
            len = convert_string_allocate( obj->options.unixcharset, (!utf8)?obj->options.maccharset:CH_UTF8_MAC,
                                           gr->gr_name, -1, &name);
        } else {
            len = 0;
            name = NULL;
        }
        break;
#ifdef HAVE_NFSv4_ACLS
    case 5 : /* UUID -> username */
    case 6 : /* UUID -> groupname */
        if ((afp_version < 32) || !(obj->options.flags & OPTION_UUID ))
            return AFPERR_PARAM;
        LOG(log_debug, logtype_afpd, "afp_mapid: valid UUID request");
        uuidtype_t type;
        len = getnamefromuuid( ibuf, &name, &type);
        if (len != 0)       /* its a error code, not len */
            return AFPERR_NOITEM;
        if (type == UUID_USER) {
            if (( pw = getpwnam( name )) == NULL )
                return( AFPERR_NOITEM );
            LOG(log_debug, logtype_afpd, "afp_mapid: name:%s -> uid:%d", name, pw->pw_uid);
            id = htonl(UUID_USER);
            memcpy( rbuf, &id, sizeof( id ));
            id = htonl( pw->pw_uid);
            rbuf += sizeof( id );
            memcpy( rbuf, &id, sizeof( id ));
            rbuf += sizeof( id );
            *rbuflen = 2 * sizeof( id );
        } else {        /* type == UUID_GROUP */
            if (( gr = getgrnam( name )) == NULL )
                return( AFPERR_NOITEM );
            LOG(log_debug, logtype_afpd, "afp_mapid: group:%s -> gid:%d", name, gr->gr_gid);
            id = htonl(UUID_GROUP);
            memcpy( rbuf, &id, sizeof( id ));
            rbuf += sizeof( id );
            id = htonl( gr->gr_gid);
            memcpy( rbuf, &id, sizeof( id ));
            rbuf += sizeof( id );
            *rbuflen = 2 * sizeof( id );
        }
        break;
#endif
    default :
        return( AFPERR_PARAM );
    }

    if (name)
        len = strlen( name );

    if (utf8) {
        u_int16_t tp = htons(len);
        memcpy(rbuf, &tp, sizeof(tp));
        rbuf += sizeof(tp);
        *rbuflen += 2;
    }
    else {
        *rbuf++ = len;
        *rbuflen += 1;
    }
    if ( len > 0 ) {
        memcpy( rbuf, name, len );
    }
    *rbuflen += len;
    if (name)
        free(name);
    return( AFP_OK );
}

int afp_mapname(AFPObj *obj _U_, char *ibuf, size_t ibuflen _U_, char *rbuf, size_t *rbuflen)
{
    struct passwd   *pw;
    struct group    *gr;
    int             len, sfunc;
    u_int32_t       id;
    u_int16_t       ulen;

    ibuf++;
    sfunc = (unsigned char) *ibuf++;
    *rbuflen = 0;
    LOG(log_debug, logtype_afpd, "afp_mapname: sfunc: %d, afp_version: %d", sfunc, afp_version);
    switch ( sfunc ) {
    case 1 :
    case 2 : /* unicode */
        if (afp_version < 30) {
            return( AFPERR_PARAM );
        }
        memcpy(&ulen, ibuf, sizeof(ulen));
        len = ntohs(ulen);
        ibuf += 2;
        LOG(log_debug, logtype_afpd, "afp_mapname: alive");
        break;
    case 3 :
    case 4 :
        len = (unsigned char) *ibuf++;
        break;
#ifdef HAVE_NFSv4_ACLS
    case 5 : /* username -> UUID  */
    case 6 : /* groupname -> UUID */
        if ((afp_version < 32) || !(obj->options.flags & OPTION_UUID ))
            return AFPERR_PARAM;
        memcpy(&ulen, ibuf, sizeof(ulen));
        len = ntohs(ulen);
        ibuf += 2;
        break;
#endif
    default :
        return( AFPERR_PARAM );
    }

    ibuf[ len ] = '\0';

    if ( len == 0 )
        return AFPERR_PARAM;
    else {
        switch ( sfunc ) {
        case 1 : /* unicode */
        case 3 :
            if (NULL == ( pw = (struct passwd *)getpwnam( ibuf )) ) {
                return( AFPERR_NOITEM );
            }
            id = pw->pw_uid;
            id = htonl(id);
            memcpy( rbuf, &id, sizeof( id ));
            *rbuflen = sizeof( id );
            break;

        case 2 : /* unicode */
        case 4 :
            LOG(log_debug, logtype_afpd, "afp_mapname: gettgrnam for name: %s",ibuf);
            if (NULL == ( gr = (struct group *)getgrnam( ibuf ))) {
                return( AFPERR_NOITEM );
            }
            id = gr->gr_gid;
            LOG(log_debug, logtype_afpd, "afp_mapname: gettgrnam for name: %s -> id: %d",ibuf, id);
            id = htonl(id);
            memcpy( rbuf, &id, sizeof( id ));
            *rbuflen = sizeof( id );
            break;
#ifdef HAVE_NFSv4_ACLS
        case 5 :        /* username -> UUID */
            LOG(log_debug, logtype_afpd, "afp_mapname: name: %s",ibuf);
            if (0 != getuuidfromname(ibuf, UUID_USER, rbuf))
                return AFPERR_NOITEM;
            *rbuflen = UUID_BINSIZE;
            break;
        case 6 :        /* groupname -> UUID */
            LOG(log_debug, logtype_afpd, "afp_mapname: name: %s",ibuf);
            if (0 != getuuidfromname(ibuf, UUID_GROUP, rbuf))
                return AFPERR_NOITEM;
            *rbuflen = UUID_BINSIZE;
            break;
#endif
        }
    }
    return( AFP_OK );
}

/* ------------------------------------
   variable DID support
*/
int afp_closedir(AFPObj *obj _U_, char *ibuf _U_, size_t ibuflen _U_, char *rbuf _U_, size_t *rbuflen)
{
#if 0
    struct vol   *vol;
    struct dir   *dir;
    u_int16_t    vid;
    u_int32_t    did;
#endif /* 0 */

    *rbuflen = 0;

    /* do nothing as dids are static for the life of the process. */
#if 0
    ibuf += 2;

    memcpy(&vid,  ibuf, sizeof( vid ));
    ibuf += sizeof( vid );
    if (( vol = getvolbyvid( vid )) == NULL ) {
        return( AFPERR_PARAM );
    }

    memcpy( &did, ibuf, sizeof( did ));
    ibuf += sizeof( did );
    if (( dir = dirlookup( vol, did )) == NULL ) {
        return( AFPERR_PARAM );
    }

    /* dir_remove -- deletedid */
#endif /* 0 */

    return AFP_OK;
}

/* did creation gets done automatically
 * there's a pb again with case but move it to cname
 */
int afp_opendir(AFPObj *obj _U_, char *ibuf, size_t ibuflen  _U_, char *rbuf, size_t *rbuflen)
{
    struct vol      *vol;
    struct dir      *parentdir;
    struct path     *path;
    u_int32_t       did;
    u_int16_t       vid;

    *rbuflen = 0;
    ibuf += 2;

    memcpy(&vid, ibuf, sizeof(vid));
    ibuf += sizeof( vid );

    if (NULL == ( vol = getvolbyvid( vid )) ) {
        return( AFPERR_PARAM );
    }

    memcpy(&did, ibuf, sizeof(did));
    ibuf += sizeof(did);

    if (NULL == ( parentdir = dirlookup( vol, did )) ) {
        return afp_errno;
    }

    if (NULL == ( path = cname( vol, parentdir, &ibuf )) ) {
        return get_afp_errno(AFPERR_PARAM);
    }

    if ( *path->m_name != '\0' ) {
        return path_error(path, AFPERR_NOOBJ);
    }

    if ( !path->st_valid && of_stat(path ) < 0 ) {
        return( AFPERR_NOOBJ );
    }
    if ( path->st_errno ) {
        return( AFPERR_NOOBJ );
    }

    memcpy(rbuf, &curdir->d_did, sizeof(curdir->d_did));
    *rbuflen = sizeof(curdir->d_did);
    return AFP_OK;
}<|MERGE_RESOLUTION|>--- conflicted
+++ resolved
@@ -85,9 +85,24 @@
 /* -------------------------
    appledouble mkdir afp error code.
 */
-static int netatalk_mkdir(const char *name)
-{
-    if (ad_mkdir(name, DIRBITS | 0777) < 0) {
+static int netatalk_mkdir(const struct vol *vol, const char *name)
+{
+    int ret;
+    struct stat st;
+
+    if (vol->v_flags & AFPVOL_UNIX_PRIV) {
+        if (lstat(".", &st) < 0)
+            return AFPERR_MISC;
+        int mode = (DIRBITS & (~S_ISGID & st.st_mode)) | (0777 & ~vol->v_umask);
+        LOG(log_maxdebug, logtype_afpd, "netatalk_mkdir(\"%s\") {parent mode: %04o, vol umask: %04o}",
+            name, st.st_mode, vol->v_umask);
+
+        ret = mkdir(name, mode);
+    } else {
+        ret = ad_mkdir(name, DIRBITS | 0777);
+    }
+
+    if (ret < 0) {
         switch ( errno ) {
         case ENOENT :
             return( AFPERR_NOOBJ );
@@ -178,7 +193,7 @@
         return AFPERR_PARAM;
 
     /* try to create the destination directory */
-    if (AFP_OK != (err = netatalk_mkdir(dst)) ) {
+    if (AFP_OK != (err = netatalk_mkdir(vol, dst)) ) {
         closedir(dp);
         return err;
     }
@@ -686,153 +701,12 @@
         return NULL;
     }
 
-<<<<<<< HEAD
     if (convert_string_allocate( (utf8_encoding()) ? CH_UTF8_MAC : vol->v_maccharset,
                                  CH_UCS2,
                                  m_name,
                                  -1, (char **)&dir->d_m_name_ucs2) == (size_t)-1 ) {
         LOG(log_error, logtype_afpd, "dir_new(did: %u) {%s, %s}: couldn't set UCS2 name", ntohl(did), m_name, u_name);
         dir->d_m_name_ucs2 = NULL;
-=======
-    if (of_stat( path ) != 0 ) {
-        if (!(vol->v_flags & AFPVOL_CASEINSEN))
-            return NULL;
-        else if(caseenumerate(vol, path, dir) != 0)
-            return(NULL);
-    }
-
-    if (!S_ISDIR(path->st.st_mode)) {
-        return( NULL );
-    }
-
-    /* mac name is always with the right encoding (from cname()) */
-    if (( dir = adddir( vol, dir, path)) == NULL ) {
-        return( NULL );
-    }
-
-    path->d_dir = dir;
-    if ( movecwd( vol, dir ) < 0 ) {
-        return( NULL );
-    }
-
-    return( dir );
-}
-
-/* -------------------------
-   appledouble mkdir afp error code.
-*/
-static int netatalk_mkdir(const struct vol *vol, const char *name)
-{
-    int ret;
-    struct stat st;
-
-    if (vol->v_flags & AFPVOL_UNIX_PRIV) {
-        if (lstat(".", &st) < 0)
-            return AFPERR_MISC;
-        int mode = (DIRBITS & (~S_ISGID & st.st_mode)) | (0777 & ~vol->v_umask);
-        LOG(log_maxdebug, logtype_afpd, "netatalk_mkdir(\"%s\") {parent mode: %04o, vol umask: %04o}",
-            name, st.st_mode, vol->v_umask);
-
-        ret = mkdir(name, mode);
-    } else {
-        ret = ad_mkdir(name, DIRBITS | 0777);
-    }
-
-    if (ret < 0) {
-        switch ( errno ) {
-        case ENOENT :
-            return( AFPERR_NOOBJ );
-        case EROFS :
-            return( AFPERR_VLOCK );
-        case EPERM:
-        case EACCES :
-            return( AFPERR_ACCESS );
-        case EEXIST :
-            return( AFPERR_EXIST );
-        case ENOSPC :
-        case EDQUOT :
-            return( AFPERR_DFULL );
-        default :
-            return( AFPERR_PARAM );
-        }
-    }
-    return AFP_OK;
-}
-
-/* ------------------- */
-static int deletedir(int dirfd, char *dir)
-{
-    char path[MAXPATHLEN + 1];
-    DIR *dp;
-    struct dirent   *de;
-    struct stat st;
-    size_t len;
-    int err = AFP_OK;
-    size_t remain;
-
-    if ((len = strlen(dir)) +2 > sizeof(path))
-        return AFPERR_PARAM;
-
-    /* already gone */
-    if ((dp = opendirat(dirfd, dir)) == NULL)
-        return AFP_OK;
-
-    strcpy(path, dir);
-    strcat(path, "/");
-    len++;
-    remain = sizeof(path) -len -1;
-    while ((de = readdir(dp)) && err == AFP_OK) {
-        /* skip this and previous directory */
-        if (!strcmp(de->d_name, ".") || !strcmp(de->d_name, ".."))
-            continue;
-
-        if (strlen(de->d_name) > remain) {
-            err = AFPERR_PARAM;
-            break;
-        }
-        strcpy(path + len, de->d_name);
-        if (lstatat(dirfd, path, &st)) {
-            continue;
-        }
-        if (S_ISDIR(st.st_mode)) {
-            err = deletedir(dirfd, path);
-        } else {
-            err = netatalk_unlinkat(dirfd, path);
-        }
-    }
-    closedir(dp);
-
-    /* okay. the directory is empty. delete it. note: we already got rid
-       of .AppleDouble.  */
-    if (err == AFP_OK) {
-        err = netatalk_rmdir(dirfd, dir);
-    }
-    return err;
-}
-
-/* do a recursive copy. */
-static int copydir(const struct vol *vol, int dirfd, char *src, char *dst)
-{
-    char spath[MAXPATHLEN + 1], dpath[MAXPATHLEN + 1];
-    DIR *dp;
-    struct dirent   *de;
-    struct stat st;
-    struct utimbuf      ut;
-    size_t slen, dlen;
-    size_t srem, drem;
-    int err;
-
-    /* doesn't exist or the path is too long. */
-    if (((slen = strlen(src)) > sizeof(spath) - 2) ||
-        ((dlen = strlen(dst)) > sizeof(dpath) - 2) ||
-        ((dp = opendirat(dirfd, src)) == NULL))
-        return AFPERR_PARAM;
-
-    /* try to create the destination directory */
-    if (AFP_OK != (err = netatalk_mkdir(vol, dst)) ) {
-        closedir(dp);
-        return err;
->>>>>>> 825256ab
     }
 
     if (m_name == u_name || !strcmp(m_name, u_name)) {
