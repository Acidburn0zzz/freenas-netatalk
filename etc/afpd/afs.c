--- conflicted
+++ resolved
@@ -29,14 +29,7 @@
 #include "misc.h"
 #include "unix.h"
 
-<<<<<<< HEAD
-int afs_getvolspace( vol, bfree, btotal, bsize )
-struct vol	*vol;
-VolSpace	*bfree, *btotal;
-uint32_t   *bsize;
-=======
-int afs_getvolspace(struct vol *vol, VolSpace *bfree, VolSpace *btotal, u_int32_t *bsize)
->>>>>>> 25416576
+int afs_getvolspace(struct vol *vol, VolSpace *bfree, VolSpace *btotal, uint32_t *bsize)
 {
     struct ViceIoctl	vi;
     struct VolumeStatus	*vs;
