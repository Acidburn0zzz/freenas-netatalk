/*
 * Copyright (c) 1990,1993 Regents of The University of Michigan.
 * All Rights Reserved.  See COPYRIGHT.
 */

#ifdef HAVE_CONFIG_H
#include "config.h"
#endif /* HAVE_CONFIG_H */

#include <stdio.h>
#include <stdlib.h>

#include <string.h>
#include <utime.h>
#include <errno.h>
#include <sys/param.h>

#include <atalk/adouble.h>
#include <atalk/vfs.h>
#include <atalk/logger.h>
#include <atalk/afp.h>
#include <atalk/util.h>
#include <atalk/cnid.h>
#include <atalk/unix.h>
#include <atalk/globals.h>
#include <atalk/fce_api.h>

#include "directory.h"
#include "dircache.h"
#include "desktop.h"
#include "volume.h"
#include "fork.h"
#include "file.h"
#include "filedir.h"
#include "unix.h"

/* the format for the finderinfo fields (from IM: Toolbox Essentials):
 * field         bytes        subfield    bytes
 * 
 * files:
 * ioFlFndrInfo  16      ->       type    4  type field
 *                             creator    4  creator field
 *                               flags    2  finder flags:
 *					     alias, bundle, etc.
 *                            location    4  location in window
 *                              folder    2  window that contains file
 * 
 * ioFlXFndrInfo 16      ->     iconID    2  icon id
 *                              unused    6  reserved 
 *                              script    1  script system
 *                              xflags    1  reserved
 *                           commentID    2  comment id
 *                           putawayID    4  home directory id
 */

const u_char ufinderi[ADEDLEN_FINDERI] = {
                              0, 0, 0, 0, 0, 0, 0, 0,
                              1, 0, 0, 0, 0, 0, 0, 0,
                              0, 0, 0, 0, 0, 0, 0, 0,
                              0, 0, 0, 0, 0, 0, 0, 0
                          };

static const u_char old_ufinderi[] = {
                              'T', 'E', 'X', 'T', 'U', 'N', 'I', 'X'
                          };

/* ---------------------- 
*/
static int default_type(void *finder) 
{
    if (!memcmp(finder, ufinderi, 8) || !memcmp(finder, old_ufinderi, 8))
        return 1;
    return 0;
}

/* FIXME path : unix or mac name ? (for now it's unix name ) */
void *get_finderinfo(const struct vol *vol, const char *upath, struct adouble *adp, void *data, int islink)
{
    struct extmap	*em;
    void                *ad_finder = NULL;
    int                 chk_ext = 0;
    
    if (adp)
        ad_finder = ad_entry(adp, ADEID_FINDERI);

    if (ad_finder) {
        memcpy(data, ad_finder, ADEDLEN_FINDERI);
        /* default type ? */
        if (default_type(ad_finder)) 
            chk_ext = 1;
    }
    else {
        memcpy(data, ufinderi, ADEDLEN_FINDERI);
        chk_ext = 1;
        if (vol_inv_dots(vol) && *upath == '.') { /* make it invisible */
            u_int16_t ashort;
            
            ashort = htons(FINDERINFO_INVISIBLE);
            memcpy((char *)data + FINDERINFO_FRFLAGOFF, &ashort, sizeof(ashort));
        }
    }

    if (islink){
        u_int16_t linkflag;
        memcpy(&linkflag, (char *)data + FINDERINFO_FRFLAGOFF, 2);
        linkflag |= htons(FINDERINFO_ISALIAS);
        memcpy((char *)data + FINDERINFO_FRFLAGOFF, &linkflag, 2);
        memcpy((char *)data + FINDERINFO_FRTYPEOFF,"slnk",4); 
        memcpy((char *)data + FINDERINFO_FRCREATOFF,"rhap",4); 
        chk_ext = 0;
    }

    /** Only enter if no appledouble information and no finder information found. */
    if (chk_ext && (em = getextmap( upath ))) {
        memcpy(data, em->em_type, sizeof( em->em_type ));
        memcpy((char *)data + 4, em->em_creator, sizeof(em->em_creator));
    }
    return data;
}

/* ---------------------
*/
char *set_name(const struct vol *vol, char *data, cnid_t pid, char *name, cnid_t id, u_int32_t utf8) 
{
    u_int32_t   aint;
    char        *tp = NULL;
    char        *src = name;
    aint = strlen( name );

    if (!utf8) {
        /* want mac name */
        if (utf8_encoding()) {
            /* but name is an utf8 mac name */
            char *u, *m;
           
            /* global static variable... */
            tp = strdup(name);
            if (!(u = mtoupath(vol, name, pid, 1)) || !(m = utompath(vol, u, id, 0))) {
               aint = 0;
            }
            else {
                aint = strlen(m);
                src = m;
            }
            
        }
        if (aint > MACFILELEN)
            aint = MACFILELEN;
        *data++ = aint;
    }
    else {
        u_int16_t temp;

        if (aint > UTF8FILELEN_EARLY)  /* FIXME safeguard, anyway if no ascii char it's game over*/
           aint = UTF8FILELEN_EARLY;

        utf8 = vol->v_kTextEncoding;
        memcpy(data, &utf8, sizeof(utf8));
        data += sizeof(utf8);
        
        temp = htons(aint);
        memcpy(data, &temp, sizeof(temp));
        data += sizeof(temp);
    }

    memcpy( data, src, aint );
    data += aint;
    if (tp) {
        strcpy(name, tp);
        free(tp);
    }
    return data;
}

/*
 * FIXME: PDINFO is UTF8 and doesn't need adp
*/
#define PARAM_NEED_ADP(b) ((b) & ((1 << FILPBIT_ATTR)  |\
				  (1 << FILPBIT_CDATE) |\
				  (1 << FILPBIT_MDATE) |\
				  (1 << FILPBIT_BDATE) |\
				  (1 << FILPBIT_FINFO) |\
				  (1 << FILPBIT_RFLEN) |\
				  (1 << FILPBIT_EXTRFLEN) |\
				  (1 << FILPBIT_PDINFO) |\
				  (1 << FILPBIT_FNUM) |\
				  (1 << FILPBIT_UNIXPR)))

/*!
 * @brief Get CNID for did/upath args both from database and adouble file
 *
 * 1. Get the objects CNID as stored in its adouble file
 * 2. Get the objects CNID from the database
 * 3. If there's a problem with a "dbd" database, fallback to "tdb" in memory
 * 4. In case 2 and 3 differ, store 3 in the adouble file
 *
 * @param vol    (rw) volume
 * @param adp    (rw) adouble struct of object upath, might be NULL
 * @param st     (r) stat of upath, must NOT be NULL
 * @param did    (r) parent CNID of upath
 * @param upath  (r) name of object
 * @param len    (r) strlen of upath
 */
uint32_t get_id(struct vol *vol,
                struct adouble *adp, 
                const struct stat *st,
                const cnid_t did,
                const char *upath,
                const int len) 
{
    static int first = 1;       /* mark if this func is called the first time */
    u_int32_t adcnid;
    u_int32_t dbcnid = CNID_INVALID;

restart:
    if (vol->v_cdb != NULL) {
        /* prime aint with what we think is the cnid, set did to zero for
           catching moved files */
        adcnid = ad_getid(adp, st->st_dev, st->st_ino, 0, vol->v_stamp); /* (1) */

	    dbcnid = cnid_add(vol->v_cdb, st, did, upath, len, adcnid); /* (2) */
	    /* Throw errors if cnid_add fails. */
	    if (dbcnid == CNID_INVALID) {
            switch (errno) {
            case CNID_ERR_CLOSE: /* the db is closed */
                break;
            case CNID_ERR_PARAM:
                LOG(log_error, logtype_afpd, "get_id: Incorrect parameters passed to cnid_add");
                afp_errno = AFPERR_PARAM;
                goto exit;
            case CNID_ERR_PATH:
                afp_errno = AFPERR_PARAM;
                goto exit;
            default:
                /* Close CNID backend if "dbd" and switch to temp in-memory "tdb" */
                /* we have to do it here for "dbd" because it uses "lazy opening" */
                /* In order to not end in a loop somehow with goto restart below  */
                /*  */
                if (first && (strcmp(vol->v_cnidscheme, "dbd") == 0)) { /* (3) */
                    cnid_close(vol->v_cdb);
                    free(vol->v_cnidscheme);
                    vol->v_cnidscheme = strdup("tdb");

                    int flags = CNID_FLAG_MEMORY;
                    if ((vol->v_flags & AFPVOL_NODEV)) {
                        flags |= CNID_FLAG_NODEV;
                    }
                    LOG(log_error, logtype_afpd, "Reopen volume %s using in memory temporary CNID DB.",
                        vol->v_path);
                    vol->v_cdb = cnid_open(vol->v_path, vol->v_umask, "tdb", flags, NULL, NULL);
                    if (vol->v_cdb) {
                        /* deactivate cnid caching/storing in AppleDouble files and set ro mode*/
                        vol->v_flags &= ~AFPVOL_CACHE;
                        vol->v_flags |= AFPVOL_RO;
#ifdef SERVERTEXT
                        /* kill ourself with SIGUSR2 aka msg pending */
                        setmessage("Something wrong with the volume's CNID DB, using temporary CNID DB instead."
                                   "Check server messages for details. Switching to read-only mode.");
                        kill(getpid(), SIGUSR2);
#endif
                        goto restart; /* not try again with the temp CNID db */
                    } else {
#ifdef SERVERTEXT
                        setmessage("Something wrong with the volume's CNID DB, using temporary CNID DB failed too!"
                                   "Check server messages for details, can't recover from this state!");
#endif
                    }
                }
                afp_errno = AFPERR_MISC;
                goto exit;
            }
        }
        else if (adp && (adcnid != dbcnid)) { /* 4 */
            /* Update the ressource fork. For a folder adp is always null */
            LOG(log_debug, logtype_afpd, "get_id(%s/%s): calling ad_setid(old: %u, new: %u)",
                getcwdpath(), upath, htonl(adcnid), htonl(dbcnid));
            if (ad_setid(adp, st->st_dev, st->st_ino, dbcnid, did, vol->v_stamp)) {
                ad_flush(adp);
            }
        }
    }

exit:
    first = 0;
    return dbcnid;
}
             
/* -------------------------- */
int getmetadata(struct vol *vol,
                 u_int16_t bitmap,
                 struct path *path, struct dir *dir, 
                 char *buf, size_t *buflen, struct adouble *adp)
{
    char		*data, *l_nameoff = NULL, *upath;
    char                *utf_nameoff = NULL;
    int			bit = 0;
    u_int32_t		aint;
    cnid_t              id = 0;
    u_int16_t		ashort;
    u_char              achar, fdType[4];
    u_int32_t           utf8 = 0;
    struct stat         *st;
    struct maccess	ma;

    LOG(log_debug, logtype_afpd, "getmetadata(\"%s\")", path->u_name);

    upath = path->u_name;
    st = &path->st;
    data = buf;

    if ( ((bitmap & ( (1 << FILPBIT_FINFO)|(1 << FILPBIT_LNAME)|(1 <<FILPBIT_PDINFO) ) ) && !path->m_name)
         || (bitmap & ( (1 << FILPBIT_LNAME) ) && utf8_encoding()) /* FIXME should be m_name utf8 filename */
         || (bitmap & (1 << FILPBIT_FNUM))) {
        if (!path->id) {
            bstring fullpath;
            struct dir *cachedfile;
            int len = strlen(upath);
            if ((cachedfile = dircache_search_by_name(vol, dir, upath, len)) != NULL)
                id = cachedfile->d_did;
            else {
                id = get_id(vol, adp, st, dir->d_did, upath, len);

                /* Add it to the cache */
                LOG(log_debug, logtype_afpd, "getmetadata: caching: did:%u, \"%s\", cnid:%u",
                    ntohl(dir->d_did), upath, ntohl(id));

                /* Get macname from unixname first */
                if (path->m_name == NULL) {
                    if ((path->m_name = utompath(vol, upath, id, utf8_encoding())) == NULL) {
                        LOG(log_error, logtype_afpd, "getmetadata: utompath error");
                        return AFPERR_MISC;
                    }
                }
                
                /* Build fullpath */
                if (((fullpath = bstrcpy(dir->d_fullpath)) == NULL)
                    || (bconchar(fullpath, '/') != BSTR_OK)
                    || (bcatcstr(fullpath, upath)) != BSTR_OK) {
                    LOG(log_error, logtype_afpd, "getmetadata: fullpath: %s", strerror(errno));
                    return AFPERR_MISC;
                }

                if ((cachedfile = dir_new(path->m_name, upath, vol, dir->d_did, id, fullpath, st)) == NULL) {
                    LOG(log_error, logtype_afpd, "getmetadata: error from dir_new");
                    return AFPERR_MISC;
                }

                if ((dircache_add(vol, cachedfile)) != 0) {
                    LOG(log_error, logtype_afpd, "getmetadata: fatal dircache error");
                    return AFPERR_MISC;
                }
            }
        } else {
            id = path->id;
        }

        if (id == CNID_INVALID)
            return afp_errno;

        if (!path->m_name) {
            path->m_name = utompath(vol, upath, id, utf8_encoding());
        }
    }
    while ( bitmap != 0 ) {
        while (( bitmap & 1 ) == 0 ) {
            bitmap = bitmap>>1;
            bit++;
        }

        switch ( bit ) {
        case FILPBIT_ATTR :
            if ( adp ) {
                ad_getattr(adp, &ashort);
            } else if (vol_inv_dots(vol) && *upath == '.') {
                ashort = htons(ATTRBIT_INVISIBLE);
            } else
                ashort = 0;
#if 0
            /* FIXME do we want a visual clue if the file is read only
             */
            struct maccess	ma;
            accessmode( ".", &ma, dir , NULL);
            if ((ma.ma_user & AR_UWRITE)) {
            	accessmode( upath, &ma, dir , st);
            	if (!(ma.ma_user & AR_UWRITE)) {
                	ashort |= htons(ATTRBIT_NOWRITE);
                }
            }
#endif
            memcpy(data, &ashort, sizeof( ashort ));
            data += sizeof( ashort );
            LOG(log_debug, logtype_afpd, "metadata('%s'): AFP Attributes: %04x",
                path->u_name, ntohs(ashort));
            break;

        case FILPBIT_PDID :
            memcpy(data, &dir->d_did, sizeof( u_int32_t ));
            data += sizeof( u_int32_t );
            LOG(log_debug, logtype_afpd, "metadata('%s'):     Parent DID: %u",
                path->u_name, ntohl(dir->d_did));
            break;

        case FILPBIT_CDATE :
            if (!adp || (ad_getdate(adp, AD_DATE_CREATE, &aint) < 0))
                aint = AD_DATE_FROM_UNIX(st->st_mtime);
            memcpy(data, &aint, sizeof( aint ));
            data += sizeof( aint );
            break;

        case FILPBIT_MDATE :
            if ( adp && (ad_getdate(adp, AD_DATE_MODIFY, &aint) == 0)) {
                if ((st->st_mtime > AD_DATE_TO_UNIX(aint))) {
                   aint = AD_DATE_FROM_UNIX(st->st_mtime);
                }
            } else {
                aint = AD_DATE_FROM_UNIX(st->st_mtime);
            }
            memcpy(data, &aint, sizeof( int ));
            data += sizeof( int );
            break;

        case FILPBIT_BDATE :
            if (!adp || (ad_getdate(adp, AD_DATE_BACKUP, &aint) < 0))
                aint = AD_DATE_START;
            memcpy(data, &aint, sizeof( int ));
            data += sizeof( int );
            break;

        case FILPBIT_FINFO :
	        get_finderinfo(vol, upath, adp, (char *)data,S_ISLNK(st->st_mode));
            data += ADEDLEN_FINDERI;
            break;

        case FILPBIT_LNAME :
            l_nameoff = data;
            data += sizeof( u_int16_t );
            break;

        case FILPBIT_SNAME :
            memset(data, 0, sizeof(u_int16_t));
            data += sizeof( u_int16_t );
            break;

        case FILPBIT_FNUM :
            memcpy(data, &id, sizeof( id ));
            data += sizeof( id );
            LOG(log_debug, logtype_afpd, "metadata('%s'):           CNID: %u",
                path->u_name, ntohl(id));
            break;

        case FILPBIT_DFLEN :
            if  (st->st_size > 0xffffffff)
               aint = 0xffffffff;
            else
               aint = htonl( st->st_size );
            memcpy(data, &aint, sizeof( aint ));
            data += sizeof( aint );
            break;

        case FILPBIT_RFLEN :
            if ( adp ) {
                if (adp->ad_rlen > 0xffffffff)
                    aint = 0xffffffff;
                else
                    aint = htonl( adp->ad_rlen);
            } else {
                aint = 0;
            }
            memcpy(data, &aint, sizeof( aint ));
            data += sizeof( aint );
            break;

            /* Current client needs ProDOS info block for this file.
               Use simple heuristic and let the Mac "type" string tell
               us what the PD file code should be.  Everything gets a
               subtype of 0x0000 unless the original value was hashed
               to "pXYZ" when we created it.  See IA, Ver 2.
               <shirsch@adelphia.net> */
        case FILPBIT_PDINFO :
            if (afp_version >= 30) { /* UTF8 name */
                utf8 = kTextEncodingUTF8;
                utf_nameoff = data;
                data += sizeof( u_int16_t );
                aint = 0;
                memcpy(data, &aint, sizeof( aint ));
                data += sizeof( aint );
            }
            else {
                if ( adp ) {
                    memcpy(fdType, ad_entry( adp, ADEID_FINDERI ), 4 );

                    if ( memcmp( fdType, "TEXT", 4 ) == 0 ) {
                        achar = '\x04';
                        ashort = 0x0000;
                    }
                    else if ( memcmp( fdType, "PSYS", 4 ) == 0 ) {
                        achar = '\xff';
                        ashort = 0x0000;
                    }
                    else if ( memcmp( fdType, "PS16", 4 ) == 0 ) {
                        achar = '\xb3';
                        ashort = 0x0000;
                    }
                    else if ( memcmp( fdType, "BINA", 4 ) == 0 ) {
                        achar = '\x00';
                        ashort = 0x0000;
                    }
                    else if ( fdType[0] == 'p' ) {
                        achar = fdType[1];
                        ashort = (fdType[2] * 256) + fdType[3];
                    }
                    else {
                        achar = '\x00';
                        ashort = 0x0000;
                    }
                }
                else {
                    achar = '\x00';
                    ashort = 0x0000;
                }

                *data++ = achar;
                *data++ = 0;
                memcpy(data, &ashort, sizeof( ashort ));
                data += sizeof( ashort );
                memset(data, 0, sizeof( ashort ));
                data += sizeof( ashort );
            }
            break;
        case FILPBIT_EXTDFLEN:
            aint = htonl(st->st_size >> 32);
            memcpy(data, &aint, sizeof( aint ));
            data += sizeof( aint );
            aint = htonl(st->st_size);
            memcpy(data, &aint, sizeof( aint ));
            data += sizeof( aint );
            break;
        case FILPBIT_EXTRFLEN:
            aint = 0;
            if (adp) 
                aint = htonl(adp->ad_rlen >> 32);
            memcpy(data, &aint, sizeof( aint ));
            data += sizeof( aint );
            if (adp) 
                aint = htonl(adp->ad_rlen);
            memcpy(data, &aint, sizeof( aint ));
            data += sizeof( aint );
            break;
        case FILPBIT_UNIXPR :
            /* accessmode may change st_mode with ACLs */
            accessmode( upath, &ma, dir , st);

            aint = htonl(st->st_uid);
            memcpy( data, &aint, sizeof( aint ));
            data += sizeof( aint );
            aint = htonl(st->st_gid);
            memcpy( data, &aint, sizeof( aint ));
            data += sizeof( aint );

	    /* FIXME: ugly hack
               type == slnk indicates an OSX style symlink, 
               we have to add S_IFLNK to the mode, otherwise
               10.3 clients freak out. */

    	    aint = st->st_mode;
 	    if (adp) {
	        memcpy(fdType, ad_entry( adp, ADEID_FINDERI ), 4 );
                if ( memcmp( fdType, "slnk", 4 ) == 0 ) {
	 	    aint |= S_IFLNK;
            	}
	    }
            aint = htonl(aint);

            memcpy( data, &aint, sizeof( aint ));
            data += sizeof( aint );

            *data++ = ma.ma_user;
            *data++ = ma.ma_world;
            *data++ = ma.ma_group;
            *data++ = ma.ma_owner;
            break;
            
        default :
            return( AFPERR_BITMAP );
        }
        bitmap = bitmap>>1;
        bit++;
    }
    if ( l_nameoff ) {
        ashort = htons( data - buf );
        memcpy(l_nameoff, &ashort, sizeof( ashort ));
        data = set_name(vol, data, dir->d_did, path->m_name, id, 0);
    }
    if ( utf_nameoff ) {
        ashort = htons( data - buf );
        memcpy(utf_nameoff, &ashort, sizeof( ashort ));
        data = set_name(vol, data, dir->d_did, path->m_name, id, utf8);
    }
    *buflen = data - buf;
    return (AFP_OK);
}
                
/* ----------------------- */
int getfilparams(struct vol *vol,
                 u_int16_t bitmap,
                 struct path *path, struct dir *dir, 
                 char *buf, size_t *buflen )
{
    struct adouble	ad, *adp;
    int                 opened = 0;
    int rc;    

    LOG(log_debug, logtype_afpd, "getfilparams(\"%s\")", path->u_name);

    opened = PARAM_NEED_ADP(bitmap);
    adp = NULL;

    if (opened) {
        char *upath;
        int  flags = (bitmap & (1 << FILPBIT_ATTR)) ? ADFLAGS_CHECK_OF : 0;

        adp = of_ad(vol, path, &ad);
        upath = path->u_name;

        if ( ad_metadata( upath, flags, adp) < 0 ) {
            switch (errno) {
            case EACCES:
                LOG(log_error, logtype_afpd, "getfilparams(%s): %s: check resource fork permission?",
                upath, strerror(errno));
                return AFPERR_ACCESS;
            case EIO:
                LOG(log_error, logtype_afpd, "getfilparams(%s): bad resource fork", upath);
                /* fall through */
            case ENOENT:
            default:
                adp = NULL;
                break;
            }
        }
    }
    rc = getmetadata(vol, bitmap, path, dir, buf, buflen, adp);
    ad_close_metadata( adp);

    return( rc );
}

/* ----------------------------- */
int afp_createfile(AFPObj *obj, char *ibuf, size_t ibuflen _U_, char *rbuf _U_, size_t *rbuflen)
{
    struct adouble	ad;
    struct vol		*vol;
    struct dir		*dir;
    struct ofork        *of = NULL;
    char		*path, *upath;
    int			creatf, did, openf, retvalue = AFP_OK;
    u_int16_t		vid;
    struct path		*s_path;
    
    *rbuflen = 0;
    ibuf++;
    creatf = (unsigned char) *ibuf++;

    memcpy(&vid, ibuf, sizeof( vid ));
    ibuf += sizeof( vid );

    if (NULL == ( vol = getvolbyvid( vid )) )
        return( AFPERR_PARAM );

    if (vol->v_flags & AFPVOL_RO)
        return AFPERR_VLOCK;

    memcpy(&did, ibuf, sizeof( did));
    ibuf += sizeof( did );

    if (NULL == ( dir = dirlookup( vol, did )) )
        return afp_errno;

    if (NULL == ( s_path = cname( vol, dir, &ibuf )) )
        return get_afp_errno(AFPERR_PARAM);

    if ( *s_path->m_name == '\0' )
        return( AFPERR_BADTYPE );

    upath = s_path->u_name;
    ad_init(&ad, vol->v_adouble, vol->v_ad_options);
    
    /* if upath is deleted we already in trouble anyway */
    if ((of = of_findname(s_path))) {
        if (creatf)
            return AFPERR_BUSY;
        else
            return AFPERR_EXIST;
    }

    if ( creatf)
        openf = O_RDWR|O_CREAT|O_TRUNC;
    else
    	/* on a soft create, if the file is open then ad_open won't fail
    	   because open syscall is not called */
        openf = O_RDWR|O_CREAT|O_EXCL;

    if ( ad_open(&ad, upath, ADFLAGS_DF | ADFLAGS_HF | ADFLAGS_NOHF,
                 openf, 0666, openf, 0666) < 0 ) {
        switch ( errno ) {
        case EROFS:
            return AFPERR_VLOCK;
        case ENOENT : /* we were already in 'did folder' so chdir() didn't fail */
            return ( AFPERR_NOOBJ );
        case EEXIST :
            return( AFPERR_EXIST );
        case EACCES :
            return( AFPERR_ACCESS );
        case EDQUOT:
        case ENOSPC :
            return( AFPERR_DFULL );
        default :
            return( AFPERR_PARAM );
        }
    }
    if ( ad_meta_fileno( &ad ) == -1 ) { /* Hard META / HF */
         /* on noadouble volumes, just creating the data fork is ok */
         if (vol_noadouble(vol)) {
             ad_close( &ad, ADFLAGS_DF );
             goto createfile_done;
         }
         /* FIXME with hard create on an existing file, we already
          * corrupted the data file.
          */
         netatalk_unlink( upath );
         ad_close( &ad, ADFLAGS_DF );
         return AFPERR_ACCESS;
    }

    path = s_path->m_name;
    ad_setname(&ad, path);

    struct stat st;
    if (lstat(upath, &st) != 0) {
        LOG(log_error, logtype_afpd, "afp_createfile(\"%s\"): stat: %s",
            upath, strerror(errno));
        ad_close(&ad, ADFLAGS_DF|ADFLAGS_HF);
        return AFPERR_MISC;
    }

    (void)get_id(vol, &ad, &st, dir->d_did, upath, strlen(upath));

<<<<<<< HEAD
    ad_flush(&ad);
    ad_close(&ad, ADFLAGS_DF|ADFLAGS_HF );
=======
    ad_flush( adp);

    fce_register_new_file(s_path);

    ad_close( adp, ADFLAGS_DF|ADFLAGS_HF );
>>>>>>> e22bbf78

createfile_done:
    curdir->d_offcnt++;

    setvoltime(obj, vol );

    return (retvalue);
}

int afp_setfilparams(AFPObj *obj, char *ibuf, size_t ibuflen _U_, char *rbuf _U_, size_t *rbuflen)
{
    struct vol	*vol;
    struct dir	*dir;
    struct path *s_path;
    int		did, rc;
    u_int16_t	vid, bitmap;

    *rbuflen = 0;
    ibuf += 2;

    memcpy(&vid, ibuf, sizeof( vid ));
    ibuf += sizeof( vid );
    if (NULL == ( vol = getvolbyvid( vid )) ) {
        return( AFPERR_PARAM );
    }

    if (vol->v_flags & AFPVOL_RO)
        return AFPERR_VLOCK;

    memcpy(&did, ibuf, sizeof( did ));
    ibuf += sizeof( did );
    if (NULL == ( dir = dirlookup( vol, did )) ) {
        return afp_errno; /* was AFPERR_NOOBJ */
    }

    memcpy(&bitmap, ibuf, sizeof( bitmap ));
    bitmap = ntohs( bitmap );
    ibuf += sizeof( bitmap );

    if (NULL == ( s_path = cname( vol, dir, &ibuf )) ) {
        return get_afp_errno(AFPERR_PARAM);
    }

    if (path_isadir(s_path)) {
        return( AFPERR_BADTYPE ); /* it's a directory */
    }

    if ( s_path->st_errno != 0 ) {
        return( AFPERR_NOOBJ );
    }

    if ((u_long)ibuf & 1 ) {
        ibuf++;
    }

    if (AFP_OK == ( rc = setfilparams(vol, s_path, bitmap, ibuf )) ) {
        setvoltime(obj, vol );
    }

    return( rc );
}

/*
 * cf AFP3.0.pdf page 252 for change_mdate and change_parent_mdate logic  
 * 
*/
extern struct path Cur_Path;

int setfilparams(struct vol *vol,
                 struct path *path, u_int16_t f_bitmap, char *buf )
{
    struct adouble	ad, *adp;
    struct extmap	*em;
    int			bit, isad = 1, err = AFP_OK;
    char                *upath;
    u_char              achar, *fdType, xyy[4]; /* uninitialized, OK 310105 */
    u_int16_t		ashort, bshort, oshort;
    u_int32_t		aint;
    u_int32_t		upriv;
    u_int16_t           upriv_bit = 0;
    
    struct utimbuf	ut;

    int                 change_mdate = 0;
    int                 change_parent_mdate = 0;
    int                 newdate = 0;
    struct timeval      tv;
    uid_t		f_uid;
    gid_t		f_gid;
    u_int16_t           bitmap = f_bitmap;
    u_int32_t           cdate,bdate;
    u_char              finder_buf[32];

#ifdef DEBUG
    LOG(log_debug9, logtype_afpd, "begin setfilparams:");
#endif /* DEBUG */

    adp = of_ad(vol, path, &ad);
    upath = path->u_name;

    if (!vol_unix_priv(vol) && check_access(upath, OPENACC_WR ) < 0) {
        return AFPERR_ACCESS;
    }

    /* with unix priv maybe we have to change adouble file priv first */
    bit = 0;
    while ( bitmap != 0 ) {
        while (( bitmap & 1 ) == 0 ) {
            bitmap = bitmap>>1;
            bit++;
        }
        switch(  bit ) {
        case FILPBIT_ATTR :
            change_mdate = 1;
            memcpy(&ashort, buf, sizeof( ashort ));
            buf += sizeof( ashort );
            break;
        case FILPBIT_CDATE :
            change_mdate = 1;
            memcpy(&cdate, buf, sizeof(cdate));
            buf += sizeof( cdate );
            break;
        case FILPBIT_MDATE :
            memcpy(&newdate, buf, sizeof( newdate ));
            buf += sizeof( newdate );
            break;
        case FILPBIT_BDATE :
            change_mdate = 1;
            memcpy(&bdate, buf, sizeof( bdate));
            buf += sizeof( bdate );
            break;
        case FILPBIT_FINFO :
            change_mdate = 1;
            memcpy(finder_buf, buf, 32 );
            if (memcmp(buf,"slnkrhap",8)==0 && !S_ISLNK(path->st.st_mode)){
            // SLFINFO
                int fp;
                ssize_t len;
                int erc=1;
                char buf[PATH_MAX+1];
                if ((fp=open(path->u_name,O_RDONLY))>=0){
                    if ((len=read(fp,buf,PATH_MAX+1))){
                        if (unlink(path->u_name)==0){
                            buf[len]=0;
                            erc = symlink(buf, path->u_name);
                            if (!erc)
                                of_stat(path);
                        }
                    }
                    close(fp);
                }
                if (erc!=0){
                    err=AFPERR_BITMAP;
                    goto setfilparam_done;
                }
            }
            buf += 32;
            break;
        case FILPBIT_UNIXPR :
            if (!vol_unix_priv(vol)) {
            	/* this volume doesn't use unix priv */
            	err = AFPERR_BITMAP;
            	bitmap = 0;
            	break;
            }
            change_mdate = 1;
            change_parent_mdate = 1;

            memcpy( &aint, buf, sizeof( aint ));
            f_uid = ntohl (aint);
            buf += sizeof( aint );
            memcpy( &aint, buf, sizeof( aint ));
            f_gid = ntohl (aint);
            buf += sizeof( aint );
            setfilowner(vol, f_uid, f_gid, path);

            memcpy( &upriv, buf, sizeof( upriv ));
            buf += sizeof( upriv );
            upriv = ntohl (upriv);
            if ((upriv & S_IWUSR)) {
            	setfilunixmode(vol, path, upriv);
            }
            else {
            	/* do it later */
            	upriv_bit = 1;
            }
            break;
        case FILPBIT_PDINFO :
            if (afp_version < 30) { /* else it's UTF8 name */
                achar = *buf;
                buf += 2;
                /* Keep special case to support crlf translations */
                if ((unsigned int) achar == 0x04) {
	       	    fdType = (u_char *)"TEXT";
		    buf += 2;
                } else {
            	    xyy[0] = ( u_char ) 'p';
            	    xyy[1] = achar;
            	    xyy[3] = *buf++;
            	    xyy[2] = *buf++;
            	    fdType = xyy;
	        }
                break;
            }
            /* fallthrough */
        default :
            err = AFPERR_BITMAP;
            /* break while loop */
            bitmap = 0;
            break;
        }

        bitmap = bitmap>>1;
        bit++;
    }

    /* second try with adouble open 
    */
    if ( ad_open(adp, upath, ADFLAGS_HF, O_RDWR | O_CREAT, 0666) < 0) {
        LOG(log_debug, logtype_afpd, "setfilparams: ad_open_metadata error");
        /*
         * For some things, we don't need an adouble header:
         * - change of modification date
         * - UNIX privs (Bug-ID #2863424)
         */
        if (!vol_noadouble(vol) && (f_bitmap & ~(1<<FILPBIT_MDATE | 1<<FILPBIT_UNIXPR))) {
            LOG(log_debug, logtype_afpd, "setfilparams: need adouble access");
            return AFPERR_ACCESS;
        }
        LOG(log_debug, logtype_afpd, "setfilparams: no adouble perms, but only FILPBIT_MDATE and/or FILPBIT_UNIXPR");
        isad = 0;
    } else if ((ad_get_MD_flags( adp ) & O_CREAT) ) {
        ad_setname(adp, path->m_name);
    }
    
    bit = 0;
    bitmap = f_bitmap;
    while ( bitmap != 0 ) {
        while (( bitmap & 1 ) == 0 ) {
            bitmap = bitmap>>1;
            bit++;
        }

        switch(  bit ) {
        case FILPBIT_ATTR :
            ad_getattr(adp, &bshort);
            oshort = bshort;
            if ( ntohs( ashort ) & ATTRBIT_SETCLR ) {
                bshort |= htons( ntohs( ashort ) & ~ATTRBIT_SETCLR );
            } else {
                bshort &= ~ashort;
            }
            if ((bshort & htons(ATTRBIT_INVISIBLE)) != (oshort & htons(ATTRBIT_INVISIBLE)))
                change_parent_mdate = 1;
            ad_setattr(adp, bshort);
            break;
        case FILPBIT_CDATE :
            ad_setdate(adp, AD_DATE_CREATE, cdate);
            break;
        case FILPBIT_MDATE :
            break;
        case FILPBIT_BDATE :
            ad_setdate(adp, AD_DATE_BACKUP, bdate);
            break;
        case FILPBIT_FINFO :
            if (default_type( ad_entry( adp, ADEID_FINDERI ))
                    && ( 
                     ((em = getextmap( path->m_name )) &&
                      !memcmp(finder_buf, em->em_type, sizeof( em->em_type )) &&
                      !memcmp(finder_buf + 4, em->em_creator,sizeof( em->em_creator)))
                     || ((em = getdefextmap()) &&
                      !memcmp(finder_buf, em->em_type, sizeof( em->em_type )) &&
                      !memcmp(finder_buf + 4, em->em_creator,sizeof( em->em_creator)))
            )) {
                memcpy(finder_buf, ufinderi, 8 );
            }
            memcpy(ad_entry( adp, ADEID_FINDERI ), finder_buf, 32 );
            break;
        case FILPBIT_UNIXPR :
            if (upriv_bit) {
            	setfilunixmode(vol, path, upriv);
            }
            break;
        case FILPBIT_PDINFO :
            if (afp_version < 30) { /* else it's UTF8 name */
                memcpy(ad_entry( adp, ADEID_FINDERI ), fdType, 4 );
                memcpy(ad_entry( adp, ADEID_FINDERI ) + 4, "pdos", 4 );
                break;
            }
            /* fallthrough */
        default :
            err = AFPERR_BITMAP;
            goto setfilparam_done;
        }
        bitmap = bitmap>>1;
        bit++;
    }

setfilparam_done:
    if (change_mdate && newdate == 0 && gettimeofday(&tv, NULL) == 0) {
       newdate = AD_DATE_FROM_UNIX(tv.tv_sec);
    }
    if (newdate) {
       if (isad)
          ad_setdate(adp, AD_DATE_MODIFY, newdate);
       ut.actime = ut.modtime = AD_DATE_TO_UNIX(newdate);
       utime(upath, &ut);
    }

    if (isad) {
        ad_flush( adp);
        ad_close_metadata( adp);
    }

    if (change_parent_mdate && gettimeofday(&tv, NULL) == 0) {
        newdate = AD_DATE_FROM_UNIX(tv.tv_sec);
        bitmap = 1<<FILPBIT_MDATE;
        setdirparams(vol, &Cur_Path, bitmap, (char *)&newdate);
    }

#ifdef DEBUG
    LOG(log_debug9, logtype_afpd, "end setfilparams:");
#endif /* DEBUG */
    return err;
}

/*
 * renamefile and copyfile take the old and new unix pathnames
 * and the new mac name.
 *
 * sdir_fd     source dir fd to which src path is relative (for openat et al semantics)
 *             passing -1 means this is not used, src path is a full path
 * src         the source path 
 * dst         the dest filename in current dir
 * newname     the dest mac name
 * adp         adouble struct of src file, if open, or & zeroed one
 *
 */
int renamefile(const struct vol *vol, int sdir_fd, char *src, char *dst, char *newname, struct adouble *adp)
{
    int		rc;

    LOG(log_debug, logtype_afpd,
        "renamefile: src[%d, \"%s\"] -> dst[\"%s\"]", sdir_fd, src, dst);

    if ( unix_rename( sdir_fd, src, -1, dst ) < 0 ) {
        switch ( errno ) {
        case ENOENT :
            return( AFPERR_NOOBJ );
        case EPERM:
        case EACCES :
            return( AFPERR_ACCESS );
        case EROFS:
            return AFPERR_VLOCK;
        case EXDEV :			/* Cross device move -- try copy */
           /* NOTE: with open file it's an error because after the copy we will 
            * get two files, it's fixable for our process (eg reopen the new file, get the
            * locks, and so on. But it doesn't solve the case with a second process
            */
    	    if (adp->ad_open_forks) {
    	        /* FIXME  warning in syslog so admin'd know there's a conflict ?*/
    	        return AFPERR_OLOCK; /* little lie */
    	    }
            if (AFP_OK != ( rc = copyfile(vol, vol, sdir_fd, src, dst, newname, NULL )) ) {
                /* on error copyfile delete dest */
                return( rc );
            }
            return deletefile(vol, sdir_fd, src, 0);
        default :
            return( AFPERR_PARAM );
        }
    }

    if (vol->vfs->vfs_renamefile(vol, sdir_fd, src, dst) < 0 ) {
        int err;
        
        err = errno;        
	/* try to undo the data fork rename,
	 * we know we are on the same device 
	*/
	if (err) {
        unix_rename(-1, dst, sdir_fd, src ); 
    	    /* return the first error */
    	    switch ( err) {
            case ENOENT :
                return AFPERR_NOOBJ;
            case EPERM:
            case EACCES :
                return AFPERR_ACCESS ;
            case EROFS:
                return AFPERR_VLOCK;
            default :
                return AFPERR_PARAM ;
            }
        }
    }

    /* don't care if we can't open the newly renamed ressource fork */
    if (ad_open(adp, dst, ADFLAGS_HF, O_RDWR) == 0) {
        ad_setname(adp, newname);
        ad_flush( adp );
        ad_close( adp, ADFLAGS_HF );
    }

    return( AFP_OK );
}

/* ---------------- 
   convert a Mac long name to an utf8 name,
*/
size_t mtoUTF8(const struct vol *vol, const char *src, size_t srclen, char *dest, size_t destlen)
{
size_t    outlen;

    if ((size_t)-1 == (outlen = convert_string ( vol->v_maccharset, CH_UTF8_MAC, src, srclen, dest, destlen)) ) {
	return -1;
    }
    return outlen;
}

/* ---------------- */
int copy_path_name(const struct vol *vol, char *newname, char *ibuf)
{
char        type = *ibuf;
size_t      plen = 0;
u_int16_t   len16;
u_int32_t   hint;

    if ( type != 2 && !(afp_version >= 30 && type == 3) ) {
        return -1;
    }
    ibuf++;
    switch (type) {
    case 2:
        if (( plen = (unsigned char)*ibuf++ ) != 0 ) {
            if (afp_version >= 30) {
                /* convert it to UTF8 
                */
                if ((plen = mtoUTF8(vol, ibuf, plen, newname, AFPOBJ_TMPSIZ)) == (size_t)-1)
                   return -1;
            }
            else {
                strncpy( newname, ibuf, plen );
                newname[ plen ] = '\0';
            }
            if (strlen(newname) != plen) {
                /* there's \0 in newname, e.g. it's a pathname not
                 * only a filename. 
                */
            	return -1;
            }
        }
        break;
    case 3:
        memcpy(&hint, ibuf, sizeof(hint));
        ibuf += sizeof(hint);
           
        memcpy(&len16, ibuf, sizeof(len16));
        ibuf += sizeof(len16);
        plen = ntohs(len16);
        
        if (plen) {
            if (plen > AFPOBJ_TMPSIZ) {
            	return -1;
            }
            strncpy( newname, ibuf, plen );
            newname[ plen ] = '\0';
            if (strlen(newname) != plen) {
            	return -1;
            }
        }
        break;
    }
    return plen;
}

/* -----------------------------------
*/
int afp_copyfile(AFPObj *obj, char *ibuf, size_t ibuflen _U_, char *rbuf _U_, size_t *rbuflen)
{
    struct vol	*s_vol, *d_vol;
    struct dir	*dir;
    char	*newname, *p, *upath;
    struct path *s_path;
    u_int32_t	sdid, ddid;
    int         err, retvalue = AFP_OK;
    u_int16_t	svid, dvid;

    struct adouble ad, *adp;
    int denyreadset;
    
    *rbuflen = 0;
    ibuf += 2;

    memcpy(&svid, ibuf, sizeof( svid ));
    ibuf += sizeof( svid );
    if (NULL == ( s_vol = getvolbyvid( svid )) ) {
        return( AFPERR_PARAM );
    }

    memcpy(&sdid, ibuf, sizeof( sdid ));
    ibuf += sizeof( sdid );
    if (NULL == ( dir = dirlookup( s_vol, sdid )) ) {
        return afp_errno;
    }

    memcpy(&dvid, ibuf, sizeof( dvid ));
    ibuf += sizeof( dvid );
    memcpy(&ddid, ibuf, sizeof( ddid ));
    ibuf += sizeof( ddid );

    if (NULL == ( s_path = cname( s_vol, dir, &ibuf )) ) {
        return get_afp_errno(AFPERR_PARAM);
    }
    if ( path_isadir(s_path) ) {
        return( AFPERR_BADTYPE );
    }

    /* don't allow copies when the file is open.
     * XXX: the spec only calls for read/deny write access.
     *      however, copyfile doesn't have any of that info,
     *      and locks need to stay coherent. as a result,
     *      we just balk if the file is opened already. */

    adp = of_ad(s_vol, s_path, &ad);

    if (ad_open(adp, s_path->u_name, ADFLAGS_DF | ADFLAGS_HF | ADFLAGS_NOHF, O_RDONLY, O_RDONLY) < 0) {
        return AFPERR_DENYCONF;
    }
    denyreadset = (ad_testlock(adp, ADEID_DFORK, AD_FILELOCK_DENY_RD) != 0 || 
                  ad_testlock(adp, ADEID_RFORK, AD_FILELOCK_DENY_RD) != 0 );

    if (denyreadset) {
        retvalue = AFPERR_DENYCONF;
        goto copy_exit;
    }

    newname = obj->newtmp;
    strcpy( newname, s_path->m_name );

    p = ctoupath( s_vol, curdir, newname );
    if (!p) {
        retvalue = AFPERR_PARAM;
        goto copy_exit;
    }

    if (NULL == ( d_vol = getvolbyvid( dvid )) ) {
        retvalue = AFPERR_PARAM;
        goto copy_exit;
    }

    if (d_vol->v_flags & AFPVOL_RO) {
        retvalue = AFPERR_VLOCK;
        goto copy_exit;
    }

    if (NULL == ( dir = dirlookup( d_vol, ddid )) ) {
        retvalue = afp_errno;
        goto copy_exit;
    }

    if (( s_path = cname( d_vol, dir, &ibuf )) == NULL ) {
        retvalue = get_afp_errno(AFPERR_NOOBJ);
        goto copy_exit;
    }
    
    if ( *s_path->m_name != '\0' ) {
	retvalue =path_error(s_path, AFPERR_NOOBJ);
        goto copy_exit;
    }

    /* one of the handful of places that knows about the path type */
    if (copy_path_name(d_vol, newname, ibuf) < 0) {
        retvalue = AFPERR_PARAM;
        goto copy_exit;
    }
    /* newname is always only a filename so curdir *is* its
     * parent folder
    */
    if (NULL == (upath = mtoupath(d_vol, newname, curdir->d_did, utf8_encoding()))) {
        retvalue =AFPERR_PARAM;
        goto copy_exit;
    }

    if ( (err = copyfile(s_vol, d_vol, -1, p, upath , newname, adp)) < 0 ) {
        retvalue = err;
        goto copy_exit;
    }
    curdir->d_offcnt++;

    setvoltime(obj, d_vol );

copy_exit:
    ad_close( adp, ADFLAGS_DF |ADFLAGS_HF );
    return( retvalue );
}

/* ----------------------- */
static int copy_all(const int dfd, const void *buf,
                               size_t buflen)
{
    ssize_t cc;

#ifdef DEBUG
    LOG(log_debug9, logtype_afpd, "begin copy_all:");
#endif /* DEBUG */

    while (buflen > 0) {
        if ((cc = write(dfd, buf, buflen)) < 0) {
            switch (errno) {
            case EINTR:
                continue;
            default:
                return -1;
            }
        }
        buflen -= cc;
    }

#ifdef DEBUG
    LOG(log_debug9, logtype_afpd, "end copy_all:");
#endif /* DEBUG */

    return 0;
}

/* -------------------------- 
 * copy only the fork data stream
*/
static int copy_fork(int eid, struct adouble *add, struct adouble *ads)
{
    ssize_t cc;
    int     err = 0;
    char    filebuf[8192];
    int     sfd, dfd;
    
    if (eid == ADEID_DFORK) {
        sfd = ad_data_fileno(ads);
        dfd = ad_data_fileno(add);
    }
    else {
        sfd = ad_reso_fileno(ads);
        dfd = ad_reso_fileno(add);
    }        

    if ((off_t)-1 == lseek(sfd, ad_getentryoff(ads, eid), SEEK_SET))
    	return -1;

    if ((off_t)-1 == lseek(dfd, ad_getentryoff(add, eid), SEEK_SET))
    	return -1;
    	
#if 0 /* ifdef SENDFILE_FLAVOR_LINUX */
    /* doesn't work With 2.6 FIXME, only check for EBADFD ? */
    off_t   offset = 0;
    size_t  size;
    struct stat         st;
    #define BUF 128*1024*1024

    if (fstat(sfd, &st) == 0) {
        
        while (1) {
            if ( offset >= st.st_size) {
               return 0;
            }
            size = (st.st_size -offset > BUF)?BUF:st.st_size -offset;
            if ((cc = sys_sendfile(dfd, sfd, &offset, size)) < 0) {
                switch (errno) {
                case ENOSYS:
                case EINVAL:  /* there's no guarantee that all fs support sendfile */
                    goto no_sendfile;
                default:
                    return -1;
                }
            }
        }
    }
    no_sendfile:
    lseek(sfd, offset, SEEK_SET);
#endif 

    while (1) {
        if ((cc = read(sfd, filebuf, sizeof(filebuf))) < 0) {
            if (errno == EINTR)
                continue;
            err = -1;
            break;
        }

        if (!cc || ((err = copy_all(dfd, filebuf, cc)) < 0)) {
            break;
        }
    }
    return err;
}

/* ----------------------------------
 * if newname is NULL (from directory.c) we don't want to copy the resource fork.
 * because we are doing it elsewhere.
 * currently if newname is NULL then adp is NULL. 
 */
int copyfile(const struct vol *s_vol,
             const struct vol *d_vol, 
             int sfd,
             char *src,
             char *dst,
             char *newname,
             struct adouble *adp)
{
    struct adouble	ads, add;
    int			err = 0;
    int                 ret_err = 0;
    int                 adflags;
    int                 stat_result;
    struct stat         st;
    
    LOG(log_debug, logtype_afpd, "copyfile(sfd:%d,s:'%s',d:'%s',n:'%s')",
        sfd, src, dst, newname);

    if (adp == NULL) {
        ad_init(&ads, s_vol->v_adouble, s_vol->v_ad_options); 
        adp = &ads;
    }

    adflags = ADFLAGS_DF;
    if (newname) {
        adflags |= ADFLAGS_HF;
    }

    if (ad_openat(adp, sfd, src, adflags | ADFLAGS_NOHF, O_RDONLY, O_RDONLY) < 0) {
        ret_err = errno;
        goto done;
    }

    if (ad_meta_fileno(adp) == -1 && ad_reso_fileno(adp) == -1) { /* META / HF */
        /* no resource fork, don't create one for dst file */
        adflags &= ~ADFLAGS_HF;
    }

    stat_result = fstat(ad_data_fileno(adp), &st); /* saving stat exit code, thus saving us on one more stat later on */

    if (stat_result < 0) {           
      /* unlikely but if fstat fails, the default file mode will be 0666. */
      st.st_mode = S_IRUSR | S_IWUSR | S_IRGRP | S_IWGRP | S_IROTH | S_IWOTH;
    }

    ad_init(&add, d_vol->v_adouble, d_vol->v_ad_options);
    if (ad_open(&add, dst, adflags, O_RDWR|O_CREAT|O_EXCL, st.st_mode, O_RDWR|O_CREAT|O_EXCL, st.st_mode) < 0) {
        ret_err = errno;
        ad_close( adp, adflags );
        if (EEXIST != ret_err) {
            deletefile(d_vol, -1, dst, 0);
            goto done;
        }
        return AFPERR_EXIST;
    }
    
    /*
     * XXX if the source and the dest don't use the same resource type it's broken
     */
    if (ad_reso_fileno(adp) == -1 || 0 == (err = copy_fork(ADEID_RFORK, &add, adp))){
        /* copy the data fork */
        if ((err = copy_fork(ADEID_DFORK, &add, adp)) == 0) {
            err = d_vol->vfs->vfs_copyfile(d_vol, sfd, src, dst);
        }
    }

    if (err < 0) {
       ret_err = errno;
    }

    if (!ret_err && newname && (adflags & ADFLAGS_HF)) {
        /* set the new name in the resource fork */
        ad_copy_header(&add, adp);
        ad_setname(&add, newname);
        ad_flush( &add );
    }
    ad_close( adp, adflags );

    if (ad_close( &add, adflags ) <0) {
       ret_err = errno;
    } 

    if (ret_err) {
        deletefile(d_vol, -1, dst, 0);
    }
    else if (stat_result == 0) {
        /* set dest modification date to src date */
        struct utimbuf	ut;

    	ut.actime = ut.modtime = st.st_mtime;
    	utime(dst, &ut);
    	/* FIXME netatalk doesn't use resource fork file date
    	 * but maybe we should set its modtime too.
    	*/
    }

done:
    switch ( ret_err ) {
    case 0:
        return AFP_OK;
    case EDQUOT:
    case EFBIG:
    case ENOSPC:
        return AFPERR_DFULL;
    case ENOENT:
        return AFPERR_NOOBJ;
    case EACCES:
        return AFPERR_ACCESS;
    case EROFS:
        return AFPERR_VLOCK;
    }
    return AFPERR_PARAM;
}


/* -----------------------------------
   vol: not NULL delete cnid entry. then we are in curdir and file is a only filename
   checkAttrib:   1 check kFPDeleteInhibitBit (deletfile called by afp_delete)

   when deletefile is called we don't have lock on it, file is closed (for us)
   untrue if called by renamefile
   
   ad_open always try to open file RDWR first and ad_lock takes care of
   WRITE lock on read only file.
*/

static int check_attrib(struct adouble *adp)
{
u_int16_t   bshort = 0;

	ad_getattr(adp, &bshort);
    /*
     * Does kFPDeleteInhibitBit (bit 8) set?
     */
	if ((bshort & htons(ATTRBIT_NODELETE))) {
		return AFPERR_OLOCK;
	}
    if ((bshort & htons(ATTRBIT_DOPEN | ATTRBIT_ROPEN))) {
    	return AFPERR_BUSY;
	}
	return 0;
}
/* 
 * dirfd can be used for unlinkat semantics
 */
int deletefile(const struct vol *vol, int dirfd, char *file, int checkAttrib)
{
    struct adouble	ad;
    struct adouble      *adp = NULL;
    int			adflags, err = AFP_OK;
    int			meta = 0;

    LOG(log_debug, logtype_afpd, "deletefile('%s')", file);

    ad_init(&ad, vol->v_adouble, vol->v_ad_options);
    if (checkAttrib) {
        /* was EACCESS error try to get only metadata */
        /* we never want to create a resource fork here, we are going to delete it 
         * moreover sometimes deletefile is called with a no existent file and 
         * ad_open would create a 0 byte resource fork
        */
        if ( ad_metadataat(dirfd, file, ADFLAGS_CHECK_OF, &ad) == 0 ) {
            if ((err = check_attrib(&ad))) {
               ad_close_metadata(&ad);
               return err;
            }
            meta = 1;
        }
    }
 
    /* try to open both forks at once */
    adflags = ADFLAGS_DF;
    if ( ad_openat(&ad, dirfd, file, adflags |ADFLAGS_HF|ADFLAGS_NOHF, O_RDONLY, O_RDONLY) < 0 ) {
        switch (errno) {
        case ENOENT:
            err = AFPERR_NOOBJ;
            goto end;
        case EACCES: /* maybe it's a file with no write mode for us */
            break;   /* was return AFPERR_ACCESS;*/
        case EROFS:
            err = AFPERR_VLOCK;
            goto end;
        default:
            err = AFPERR_PARAM;
            goto end;
        }
    }
    else {
        adp = &ad;
    }

    if ( adp && ad_reso_fileno( adp ) != -1 ) { /* there's a resource fork */
        adflags |= ADFLAGS_HF;
        /* FIXME we have a pb here because we want to know if a file is open 
         * there's a 'priority inversion' if you can't open the ressource fork RW
         * you can delete it if it's open because you can't get a write lock.
         * 
         * ADLOCK_FILELOCK means the whole ressource fork, not only after the 
         * metadatas
         *
         * FIXME it doesn't work for RFORK open read only and fork open without deny mode
         */
        if (ad_tmplock(&ad, ADEID_RFORK, ADLOCK_WR |ADLOCK_FILELOCK, 0, 0, 0) < 0 ) {
            err = AFPERR_BUSY;
            goto end;
        }
    }

    if (adp && ad_tmplock( &ad, ADEID_DFORK, ADLOCK_WR, 0, 0, 0 ) < 0) {
        err = AFPERR_BUSY;
    } else if (!(err = vol->vfs->vfs_deletefile(vol, dirfd, file)) && !(err = netatalk_unlinkat(dirfd, file )) ) {
        cnid_t id;
        if (checkAttrib && (id = cnid_get(vol->v_cdb, curdir->d_did, file, strlen(file)))) {
            cnid_delete(vol->v_cdb, id);
        }
    }

end:
    if (meta)
        ad_close_metadata(&ad);

    if (adp)
        ad_close( &ad, adflags );  /* ad_close removes locks if any */

    return err;
}

/* ------------------------------------ */
/* return a file id */
int afp_createid(AFPObj *obj _U_, char *ibuf, size_t ibuflen _U_, char *rbuf, size_t *rbuflen)
{
    struct stat         *st;
    struct vol		*vol;
    struct dir		*dir;
    char		*upath;
    int                 len;
    cnid_t		did, id;
    u_short		vid;
    struct path         *s_path;

    *rbuflen = 0;

    ibuf += 2;

    memcpy(&vid, ibuf, sizeof(vid));
    ibuf += sizeof(vid);

    if (NULL == ( vol = getvolbyvid( vid )) ) {
        return( AFPERR_PARAM);
    }

    if (vol->v_cdb == NULL || !(vol->v_cdb->flags & CNID_FLAG_PERSISTENT)) {
        return AFPERR_NOOP;
    }

    if (vol->v_flags & AFPVOL_RO)
        return AFPERR_VLOCK;

    memcpy(&did, ibuf, sizeof( did ));
    ibuf += sizeof(did);

    if (NULL == ( dir = dirlookup( vol, did )) ) {
        return afp_errno; /* was AFPERR_PARAM */
    }

    if (NULL == ( s_path = cname( vol, dir, &ibuf )) ) {
        return get_afp_errno(AFPERR_NOOBJ); /* was AFPERR_PARAM */
    }

    if ( path_isadir(s_path) ) {
        return( AFPERR_BADTYPE );
    }

    upath = s_path->u_name;
    switch (s_path->st_errno) {
        case 0:
             break; /* success */
        case EPERM:
        case EACCES:
            return AFPERR_ACCESS;
        case ENOENT:
            return AFPERR_NOOBJ;
        default:
            return AFPERR_PARAM;
    }
    st = &s_path->st;
    if ((id = cnid_lookup(vol->v_cdb, st, did, upath, len = strlen(upath)))) {
        memcpy(rbuf, &id, sizeof(id));
        *rbuflen = sizeof(id);
        return AFPERR_EXISTID;
    }

    if ((id = get_id(vol, NULL, st, did, upath, len)) != CNID_INVALID) {
        memcpy(rbuf, &id, sizeof(id));
        *rbuflen = sizeof(id);
        return AFP_OK;
    }

    return afp_errno;
}

/* ------------------------------- */
struct reenum {
    struct vol *vol;
    cnid_t     did;
};

static int reenumerate_loop(struct dirent *de, char *mname _U_, void *data)
{
    struct path   path;
    struct reenum *param = data;
    struct vol    *vol = param->vol;  
    cnid_t        did  = param->did;
    cnid_t	  aint;
    
    if ( lstat(de->d_name, &path.st) < 0 )
        return 0;
    
    /* update or add to cnid */
    aint = cnid_add(vol->v_cdb, &path.st, did, de->d_name, strlen(de->d_name), 0); /* ignore errors */

    return 0;
}

/* --------------------
 * Ok the db is out of synch with the dir.
 * but if it's a deleted file we don't want to do it again and again.
*/
static int
reenumerate_id(struct vol *vol, char *name, struct dir *dir)
{
    int             ret;
    struct reenum   data;
    struct stat     st;
    
    if (vol->v_cdb == NULL) {
	return -1;
    }
    
    /* FIXME use of_statdir ? */
    if (lstat(name, &st)) {
	return -1;
    }

    if (dirreenumerate(dir, &st)) {
        /* we already did it once and the dir haven't been modified */
    	return dir->d_offcnt;
    }
    
    data.vol = vol;
    data.did = dir->d_did;
    if ((ret = for_each_dirent(vol, name, reenumerate_loop, (void *)&data)) >= 0) {
        setdiroffcnt(curdir, &st,  ret);
        dir->d_flags |= DIRF_CNID;
    }

    return ret;
}

/* ------------------------------
   resolve a file id */
int afp_resolveid(AFPObj *obj _U_, char *ibuf, size_t ibuflen _U_, char *rbuf, size_t *rbuflen)
{
    struct vol		*vol;
    struct dir		*dir;
    char		*upath;
    struct path         path;
    int                 err, retry=0;
    size_t		buflen;
    cnid_t		id, cnid;
    u_int16_t		vid, bitmap;

    static char buffer[12 + MAXPATHLEN + 1];
    int len = 12 + MAXPATHLEN + 1;

    *rbuflen = 0;
    ibuf += 2;

    memcpy(&vid, ibuf, sizeof(vid));
    ibuf += sizeof(vid);

    if (NULL == ( vol = getvolbyvid( vid )) ) {
        return( AFPERR_PARAM);
    }

    if (vol->v_cdb == NULL || !(vol->v_cdb->flags & CNID_FLAG_PERSISTENT)) {
        return AFPERR_NOOP;
    }

    memcpy(&id, ibuf, sizeof( id ));
    ibuf += sizeof(id);
    cnid = id;
    
    if (!id) {
        /* some MacOS versions after a catsearch do a *lot* of afp_resolveid with 0 */
        return AFPERR_NOID;
    }
retry:
    if (NULL == (upath = cnid_resolve(vol->v_cdb, &id, buffer, len)) ) {
        return AFPERR_NOID; /* was AFPERR_BADID, but help older Macs */
    }

    if (NULL == ( dir = dirlookup( vol, id )) ) {
        return AFPERR_NOID; /* idem AFPERR_PARAM */
    }
    if (movecwd(vol, dir) < 0) {
        switch (errno) {
        case EACCES:
        case EPERM:
            return AFPERR_ACCESS;
        case ENOENT:
            return AFPERR_NOID;
        default:
            return AFPERR_PARAM;
        }
    }

    memset(&path, 0, sizeof(path));
    path.u_name = upath;
    if ( of_stat(&path) < 0 ) {
#ifdef ESTALE
        /* with nfs and our working directory is deleted */
	if (errno == ESTALE) {
	    errno = ENOENT;
	}
#endif	
	if ( errno == ENOENT && !retry) {
	    /* cnid db is out of sync, reenumerate the directory and update ids */
	    reenumerate_id(vol, ".", dir);
	    id = cnid;
	    retry = 1;
	    goto retry;
        }
        switch (errno) {
        case EACCES:
        case EPERM:
            return AFPERR_ACCESS;
        case ENOENT:
            return AFPERR_NOID;
        default:
            return AFPERR_PARAM;
        }
    }

    /* directories are bad */
    if (S_ISDIR(path.st.st_mode)) {
        /* OS9 and OSX don't return the same error code  */
        return (afp_version >=30)?AFPERR_NOID:AFPERR_BADTYPE;
    }

    memcpy(&bitmap, ibuf, sizeof(bitmap));
    bitmap = ntohs( bitmap );
    if (NULL == (path.m_name = utompath(vol, upath, cnid, utf8_encoding()))) {
        return AFPERR_NOID;
    }
    path.id = cnid;
    if (AFP_OK != (err = getfilparams(vol, bitmap, &path , curdir, 
                            rbuf + sizeof(bitmap), &buflen))) {
        return err;
    }
    *rbuflen = buflen + sizeof(bitmap);
    memcpy(rbuf, ibuf, sizeof(bitmap));

    return AFP_OK;
}

/* ------------------------------ */
int afp_deleteid(AFPObj *obj _U_, char *ibuf, size_t ibuflen _U_, char *rbuf _U_, size_t *rbuflen)
{
    struct stat         st;
    struct vol		*vol;
    struct dir		*dir;
    char                *upath;
    int                 err;
    cnid_t		id;
    cnid_t		fileid;
    u_short		vid;
    static char buffer[12 + MAXPATHLEN + 1];
    int len = 12 + MAXPATHLEN + 1;

    *rbuflen = 0;
    ibuf += 2;

    memcpy(&vid, ibuf, sizeof(vid));
    ibuf += sizeof(vid);

    if (NULL == ( vol = getvolbyvid( vid )) ) {
        return( AFPERR_PARAM);
    }

    if (vol->v_cdb == NULL || !(vol->v_cdb->flags & CNID_FLAG_PERSISTENT)) {
        return AFPERR_NOOP;
    }

    if (vol->v_flags & AFPVOL_RO)
        return AFPERR_VLOCK;

    memcpy(&id, ibuf, sizeof( id ));
    ibuf += sizeof(id);
    fileid = id;

    if (NULL == (upath = cnid_resolve(vol->v_cdb, &id, buffer, len)) ) {
        return AFPERR_NOID;
    }

    if (NULL == ( dir = dirlookup( vol, id )) ) {
        if (afp_errno == AFPERR_NOOBJ) {
            err = AFPERR_NOOBJ;
            goto delete;
        }
        return( AFPERR_PARAM );
    }

    err = AFP_OK;
    if ((movecwd(vol, dir) < 0) || (lstat(upath, &st) < 0)) {
        switch (errno) {
        case EACCES:
        case EPERM:
            return AFPERR_ACCESS;
#ifdef ESTALE
	case ESTALE:
#endif	
        case ENOENT:
            /* still try to delete the id */
            err = AFPERR_NOOBJ;
            break;
        default:
            return AFPERR_PARAM;
        }
    }
    else if (S_ISDIR(st.st_mode)) /* directories are bad */
        return AFPERR_BADTYPE;

delete:
    if (cnid_delete(vol->v_cdb, fileid)) {
        switch (errno) {
        case EROFS:
            return AFPERR_VLOCK;
        case EPERM:
        case EACCES:
            return AFPERR_ACCESS;
        default:
            return AFPERR_PARAM;
        }
    }

    return err;
}

/* ------------------------------ */
static struct adouble *find_adouble(struct path *path, struct ofork **of, struct adouble *adp)
{
    int             ret;

    if (path->st_errno) {
        switch (path->st_errno) {
        case ENOENT:
            afp_errno = AFPERR_NOID;
            break;
        case EPERM:
        case EACCES:
            afp_errno = AFPERR_ACCESS;
            break;
        default:
            afp_errno = AFPERR_PARAM;
            break;
        }
        return NULL;
    }
    /* we use file_access both for legacy Mac perm and
     * for unix privilege, rename will take care of folder perms
    */
    if (file_access(path, OPENACC_WR ) < 0) {
        afp_errno = AFPERR_ACCESS;
        return NULL;
    }
    
    if ((*of = of_findname(path))) {
        /* reuse struct adouble so it won't break locks */
        adp = (*of)->of_ad;
    }
    else {
        ret = ad_open(adp, path->u_name, ADFLAGS_HF, O_RDONLY);
        /* META and HF */
        if ( !ret && ad_reso_fileno(adp) != -1 && !(adp->ad_resource_fork.adf_flags & ( O_RDWR | O_WRONLY))) {
            /* from AFP spec.
             * The user must have the Read & Write privilege for both files in order to use this command.
             */
            ad_close(adp, ADFLAGS_HF);
            afp_errno = AFPERR_ACCESS;
            return NULL;
        }
    }
    return adp;
}

#define APPLETEMP ".AppleTempXXXXXX"

int afp_exchangefiles(AFPObj *obj, char *ibuf, size_t ibuflen _U_, char *rbuf _U_, size_t *rbuflen)
{
    struct stat         srcst, destst;
    struct vol		*vol;
    struct dir		*dir, *sdir;
    char		*spath, temp[17], *p;
    char                *supath, *upath;
    struct path         *path;
    int                 err;
    struct adouble	ads;
    struct adouble	add;
    struct adouble	*adsp = NULL;
    struct adouble	*addp = NULL;
    struct ofork	*s_of = NULL;
    struct ofork	*d_of = NULL;
    int                 crossdev;
    
    int                 slen, dlen;
    u_int32_t		sid, did;
    u_int16_t		vid;

    uid_t              uid;
    gid_t              gid;

    *rbuflen = 0;
    ibuf += 2;

    memcpy(&vid, ibuf, sizeof(vid));
    ibuf += sizeof(vid);

    if (NULL == ( vol = getvolbyvid( vid )) ) {
        return( AFPERR_PARAM);
    }

    if ((vol->v_flags & AFPVOL_RO))
        return AFPERR_VLOCK;

    /* source and destination dids */
    memcpy(&sid, ibuf, sizeof(sid));
    ibuf += sizeof(sid);
    memcpy(&did, ibuf, sizeof(did));
    ibuf += sizeof(did);

    /* source file */
    if (NULL == (dir = dirlookup( vol, sid )) ) {
        return afp_errno; /* was AFPERR_PARAM */
    }

    if (NULL == ( path = cname( vol, dir, &ibuf )) ) {
        return get_afp_errno(AFPERR_NOOBJ); 
    }

    if ( path_isadir(path) ) {
        return AFPERR_BADTYPE;   /* it's a dir */
    }

    /* save some stuff */
    srcst = path->st;
    sdir = curdir;
    spath = obj->oldtmp;
    supath = obj->newtmp;
    strcpy(spath, path->m_name);
    strcpy(supath, path->u_name); /* this is for the cnid changing */
    p = absupath( vol, sdir, supath);
    if (!p) {
        /* pathname too long */
        return AFPERR_PARAM ;
    }
    
    ad_init(&ads, vol->v_adouble, vol->v_ad_options);
    if (!(adsp = find_adouble( path, &s_of, &ads))) {
        return afp_errno;
    }

    /* ***** from here we may have resource fork open **** */
    
    /* look for the source cnid. if it doesn't exist, don't worry about
     * it. */
    sid = cnid_lookup(vol->v_cdb, &srcst, sdir->d_did, supath,slen = strlen(supath));

    if (NULL == ( dir = dirlookup( vol, did )) ) {
        err = afp_errno; /* was AFPERR_PARAM */
        goto err_exchangefile;
    }

    if (NULL == ( path = cname( vol, dir, &ibuf )) ) {
        err = get_afp_errno(AFPERR_NOOBJ); 
        goto err_exchangefile;
    }

    if ( path_isadir(path) ) {
        err = AFPERR_BADTYPE;
        goto err_exchangefile;
    }

    /* FPExchangeFiles is the only call that can return the SameObj
     * error */
    if ((curdir == sdir) && strcmp(spath, path->m_name) == 0) {
        err = AFPERR_SAMEOBJ;
        goto err_exchangefile;
    }

    ad_init(&add, vol->v_adouble, vol->v_ad_options);
    if (!(addp = find_adouble( path, &d_of, &add))) {
        err = afp_errno;
        goto err_exchangefile;
    }
    destst = path->st;

    /* they are not on the same device and at least one is open
     * FIXME broken for for crossdev and adouble v2
     * return an error 
    */
    crossdev = (srcst.st_dev != destst.st_dev);
    if (/* (d_of || s_of)  && */ crossdev) {
        err = AFPERR_MISC;
        goto err_exchangefile;
    }

    /* look for destination id. */
    upath = path->u_name;
    did = cnid_lookup(vol->v_cdb, &destst, curdir->d_did, upath, dlen = strlen(upath));

    /* construct a temp name.
     * NOTE: the temp file will be in the dest file's directory. it
     * will also be inaccessible from AFP. */
    memcpy(temp, APPLETEMP, sizeof(APPLETEMP));
    if (!mktemp(temp)) {
        err = AFPERR_MISC;
        goto err_exchangefile;
    }
    
    if (crossdev) {
        /* FIXME we need to close fork for copy, both s_of and d_of are null */
       ad_close(adsp, ADFLAGS_HF);
       ad_close(addp, ADFLAGS_HF);
    }

    /* now, quickly rename the file. we error if we can't. */
    if ((err = renamefile(vol, -1, p, temp, temp, adsp)) != AFP_OK)
        goto err_exchangefile;
    of_rename(vol, s_of, sdir, spath, curdir, temp);

    /* rename destination to source */
    if ((err = renamefile(vol, -1, upath, p, spath, addp)) != AFP_OK)
        goto err_src_to_tmp;
    of_rename(vol, d_of, curdir, path->m_name, sdir, spath);

    /* rename temp to destination */
    if ((err = renamefile(vol, -1, temp, upath, path->m_name, adsp)) != AFP_OK)
        goto err_dest_to_src;
    of_rename(vol, s_of, curdir, temp, curdir, path->m_name);

    /* id's need switching. src -> dest and dest -> src. 
     * we need to re-stat() if it was a cross device copy.
    */
    if (sid)
        cnid_delete(vol->v_cdb, sid);
    if (did)
        cnid_delete(vol->v_cdb, did);

    if ((did && ( (crossdev && lstat( upath, &srcst) < 0) || 
                cnid_update(vol->v_cdb, did, &srcst, curdir->d_did,upath, dlen) < 0))
       ||
       (sid && ( (crossdev && lstat(p, &destst) < 0) ||
                cnid_update(vol->v_cdb, sid, &destst, sdir->d_did,supath, slen) < 0))
    ) {
        switch (errno) {
        case EPERM:
        case EACCES:
            err = AFPERR_ACCESS;
            break;
        default:
            err = AFPERR_PARAM;
        }
        goto err_temp_to_dest;
    }
    
    /* here we need to reopen if crossdev */
    if (sid && ad_setid(addp, destst.st_dev, destst.st_ino,  sid, sdir->d_did, vol->v_stamp)) 
    {
       ad_flush( addp );
    }
        
    if (did && ad_setid(adsp, srcst.st_dev, srcst.st_ino,  did, curdir->d_did, vol->v_stamp)) 
    {
       ad_flush( adsp );
    }

    /* change perms, src gets dest perm and vice versa */

    uid = geteuid();
    gid = getegid();
    if (seteuid(0)) {
        LOG(log_error, logtype_afpd, "seteuid failed %s", strerror(errno));
        err = AFP_OK; /* ignore error */
        goto err_temp_to_dest;
    }

    /*
     * we need to exchange ACL entries as well
     */
    /* exchange_acls(vol, p, upath); */

    path->st = srcst;
    path->st_valid = 1;
    path->st_errno = 0;
    path->m_name = NULL;
    path->u_name = upath;

    setfilunixmode(vol, path, destst.st_mode);
    setfilowner(vol, destst.st_uid, destst.st_gid, path);

    path->st = destst;
    path->st_valid = 1;
    path->st_errno = 0;
    path->u_name = p;

    setfilunixmode(vol, path, srcst.st_mode);
    setfilowner(vol, srcst.st_uid, srcst.st_gid, path);

    if ( setegid(gid) < 0 || seteuid(uid) < 0) {
        LOG(log_error, logtype_afpd, "can't seteuid back %s", strerror(errno));
        exit(EXITERR_SYS);
    }

    err = AFP_OK;
    goto err_exchangefile;

    /* all this stuff is so that we can unwind a failed operation
     * properly. */
err_temp_to_dest:
    /* rename dest to temp */
    renamefile(vol, -1, upath, temp, temp, adsp);
    of_rename(vol, s_of, curdir, upath, curdir, temp);

err_dest_to_src:
    /* rename source back to dest */
    renamefile(vol, -1, p, upath, path->m_name, addp);
    of_rename(vol, d_of, sdir, spath, curdir, path->m_name);

err_src_to_tmp:
    /* rename temp back to source */
    renamefile(vol, -1, temp, p, spath, adsp);
    of_rename(vol, s_of, curdir, temp, sdir, spath);

err_exchangefile:
    if ( !s_of && adsp && ad_meta_fileno(adsp) != -1 ) { /* META */
       ad_close(adsp, ADFLAGS_HF);
    }
    if ( !d_of && addp && ad_meta_fileno(addp) != -1 ) {/* META */
       ad_close(addp, ADFLAGS_HF);
    }

    struct dir *cached;
    if ((cached = dircache_search_by_did(vol, sid)) != NULL)
        (void)dir_remove(vol, cached);
    if ((cached = dircache_search_by_did(vol, did)) != NULL)
        (void)dir_remove(vol, cached);

    return err;
}<|MERGE_RESOLUTION|>--- conflicted
+++ resolved
@@ -744,16 +744,9 @@
 
     (void)get_id(vol, &ad, &st, dir->d_did, upath, strlen(upath));
 
-<<<<<<< HEAD
     ad_flush(&ad);
     ad_close(&ad, ADFLAGS_DF|ADFLAGS_HF );
-=======
-    ad_flush( adp);
-
     fce_register_new_file(s_path);
-
-    ad_close( adp, ADFLAGS_DF|ADFLAGS_HF );
->>>>>>> e22bbf78
 
 createfile_done:
     curdir->d_offcnt++;
