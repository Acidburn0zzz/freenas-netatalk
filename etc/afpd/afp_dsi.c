--- conflicted
+++ resolved
@@ -45,18 +45,10 @@
 #include "fork.h"
 #include "dircache.h"
 
-<<<<<<< HEAD
-=======
-#ifdef FORCE_UIDGID
-#warning UIDGID
-#include "uid.h"
-#endif /* FORCE_UIDGID */
-
 #ifndef SOL_TCP
-#define SOL_TCP IPPROTO_TCP
+#define SOL_TCP IPPROTO_TCPSOL_TCP
 #endif
 
->>>>>>> c3a0032f
 /* 
  * We generally pass this from afp_over_dsi to all afp_* funcs, so it should already be
  * available everywhere. Unfortunately some funcs (eg acltoownermode) need acces to it
