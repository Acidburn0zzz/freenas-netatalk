/*
<<<<<<< HEAD
 * $Id$
 *
=======
>>>>>>> 825256ab
 * Copyright (c) 1990,1993 Regents of The University of Michigan.
 * All Rights Reserved.  See COPYRIGHT.
 */

#ifdef HAVE_CONFIG_H
#include "config.h"
#endif /* HAVE_CONFIG_H */

#include <stdio.h>
#include <stdlib.h>
#include <ctype.h>
#include <pwd.h>
#include <grp.h>
#include <utime.h>
#include <errno.h>
#ifdef HAVE_STRINGS_H
#include <strings.h>
#endif
/* STDC check */
#if STDC_HEADERS
#include <string.h>
#else /* STDC_HEADERS */
#ifndef HAVE_STRCHR
#define strchr index
#define strrchr index
#endif /* HAVE_STRCHR */
char *strchr (), *strrchr ();
#ifndef HAVE_MEMCPY
#define memcpy(d,s,n) bcopy ((s), (d), (n))
#define memmove(d,s,n) bcopy ((s), (d), (n))
#endif /* ! HAVE_MEMCPY */
#endif /* STDC_HEADERS */
#include <sys/param.h>
#include <sys/socket.h>
#include <netinet/in.h>
#include <arpa/inet.h>
#include <atalk/asp.h>
#include <atalk/dsi.h>
#include <atalk/adouble.h>
#include <atalk/afp.h>
#include <atalk/util.h>
#include <atalk/volinfo.h>
#include <atalk/logger.h>
#include <atalk/vfs.h>
#include <atalk/ea.h>
#ifdef CNID_DB
#include <atalk/cnid.h>
#endif /* CNID_DB*/

#include "globals.h"
#include "directory.h"
#include "file.h"
#include "volume.h"
#include "unix.h"
#include "mangle.h"
#include "fork.h"
#include "hash.h"

extern int afprun(int root, char *cmd, int *outfd);

#ifndef MIN
#define MIN(a, b) ((a) < (b) ? (a) : (b))
#endif /* ! MIN */

#ifndef NO_LARGE_VOL_SUPPORT
#if BYTE_ORDER == BIG_ENDIAN
#define hton64(x)       (x)
#define ntoh64(x)       (x)
#else /* BYTE_ORDER == BIG_ENDIAN */
#define hton64(x)       ((u_int64_t) (htonl(((x) >> 32) & 0xffffffffLL)) | \
                         (u_int64_t) ((htonl(x) & 0xffffffffLL) << 32))
#define ntoh64(x)       (hton64(x))
#endif /* BYTE_ORDER == BIG_ENDIAN */
#endif /* ! NO_LARGE_VOL_SUPPORT */

static struct vol *Volumes = NULL;
static u_int16_t    lastvid = 0;
static char     *Trash = "\02\024Network Trash Folder";

static struct extmap    *Extmap = NULL, *Defextmap = NULL;
static int              Extmap_cnt;
static void             free_extmap(void);

#define VOLOPT_ALLOW      0  /* user allow list */
#define VOLOPT_DENY       1  /* user deny list */
#define VOLOPT_RWLIST     2  /* user rw list */
#define VOLOPT_ROLIST     3  /* user ro list */
#define VOLOPT_PASSWORD   4  /* volume password */
#define VOLOPT_CASEFOLD   5  /* character case mangling */
#define VOLOPT_FLAGS      6  /* various flags */
#define VOLOPT_DBPATH     7  /* path to database */
#define VOLOPT_LIMITSIZE  8  /* Limit the size of the volume */
/* Usable slot: 9 */
#define VOLOPT_VETO          10  /* list of veto filespec */
#define VOLOPT_PREEXEC       11  /* preexec command */
#define VOLOPT_ROOTPREEXEC   12  /* root preexec command */
#define VOLOPT_POSTEXEC      13  /* postexec command */
#define VOLOPT_ROOTPOSTEXEC  14  /* root postexec command */
#define VOLOPT_ENCODING      15  /* mac encoding (pre OSX)*/
#define VOLOPT_MACCHARSET    16
#define VOLOPT_CNIDSCHEME    17
#define VOLOPT_ADOUBLE       18  /* adouble version */

#ifdef FORCE_UIDGID
#warning UIDGID
#include "uid.h"

#define VOLOPT_FORCEUID      19  /* force uid for username x */
#define VOLOPT_FORCEGID      20  /* force gid for group x */
#endif /* FORCE_UIDGID */

#define VOLOPT_UMASK         21
#define VOLOPT_ALLOWED_HOSTS 22
#define VOLOPT_DENIED_HOSTS  23
#define VOLOPT_DPERM         24  /* dperm default directories perms */
#define VOLOPT_FPERM         25  /* fperm default files perms */
#define VOLOPT_DFLTPERM      26  /* perm */
#define VOLOPT_EA_VFS        27  /* Extended Attributes vfs indirection */
#define VOLOPT_CNIDSERVER    28  /* CNID Server ip address*/
#define VOLOPT_CNIDPORT      30  /* CNID server tcp port */

#define VOLOPT_MAX           31  /* <== IMPORTANT !!!!!! */
#define VOLOPT_NUM           (VOLOPT_MAX + 1)

#define VOLPASSLEN  8
#define VOLOPT_DEFAULT     ":DEFAULT:"
#define VOLOPT_DEFAULT_LEN 9

struct vol_option {
    char *c_value;
    int i_value;
};

typedef struct _special_folder {
    const char *name;
    int precreate;
    mode_t mode;
    int hide;
} _special_folder;

static const _special_folder special_folders[] = {
    {"Network Trash Folder",     1,  0777,  1},
    {"Temporary Items",          1,  0777,  1},
    {".AppleDesktop",            1,  0777,  0},
#if 0
    {"TheFindByContentFolder",   0,     0,  1},
    {"TheVolumeSettingsFolder",  0,     0,  1},
#endif
    {NULL, 0, 0, 0}};

/* Forward declarations */
static void handle_special_folders (const struct vol *);
static void deletevol(struct vol *vol);
static void volume_free(struct vol *vol);
static void check_ea_sys_support(struct vol *vol);

static void volfree(struct vol_option *options, const struct vol_option *save)
{
    int i;

    if (save) {
        for (i = 0; i < VOLOPT_MAX; i++) {
            if (options[i].c_value && (options[i].c_value != save[i].c_value))
                free(options[i].c_value);
        }
    } else {
        for (i = 0; i < VOLOPT_MAX; i++) {
            if (options[i].c_value)
                free(options[i].c_value);
        }
    }
}


/* handle variable substitutions. here's what we understand:
 * $b   -> basename of path
 * $c   -> client ip/appletalk address
 * $d   -> volume pathname on server
 * $f   -> full name (whatever's in the gecos field)
 * $g   -> group
 * $h   -> hostname
 * $i   -> client ip/appletalk address without port
 * $s   -> server name (hostname if it doesn't exist)
 * $u   -> username (guest is usually nobody)
 * $v   -> volume name or basename if null
 * $z   -> zone (may not exist)
 * $$   -> $
 *
 *
 */
#define is_var(a, b) (strncmp((a), (b), 2) == 0)

static char *volxlate(AFPObj *obj, char *dest, size_t destlen,
                      char *src, struct passwd *pwd, char *path, char *volname)
{
    char *p, *r;
    const char *q;
    int len;
    char *ret;

    if (!src) {
        return NULL;
    }
    if (!dest) {
        dest = calloc(destlen +1, 1);
    }
    ret = dest;
    if (!ret) {
        return NULL;
    }
    strlcpy(dest, src, destlen +1);
    if ((p = strchr(src, '$')) == NULL) /* nothing to do */
        return ret;

    /* first part of the path. just forward to the next variable. */
    len = MIN((size_t)(p - src), destlen);
    if (len > 0) {
        destlen -= len;
        dest += len;
    }

    while (p && destlen > 0) {
        /* now figure out what the variable is */
        q = NULL;
        if (is_var(p, "$b")) {
            if (path) {
                if ((q = strrchr(path, '/')) == NULL)
                    q = path;
                else if (*(q + 1) != '\0')
                    q++;
            }
        } else if (is_var(p, "$c")) {
            if (obj->proto == AFPPROTO_ASP) {
                ASP asp = obj->handle;

                len = sprintf(dest, "%u.%u", ntohs(asp->asp_sat.sat_addr.s_net),
                              asp->asp_sat.sat_addr.s_node);
                dest += len;
                destlen -= len;

            } else if (obj->proto == AFPPROTO_DSI) {
                DSI *dsi = obj->handle;
                len = sprintf(dest, "%s:%u",
                              getip_string((struct sockaddr *)&dsi->client),
                              getip_port((struct sockaddr *)&dsi->client));
                dest += len;
                destlen -= len;
            }
        } else if (is_var(p, "$d")) {
            q = path;
        } else if (is_var(p, "$f")) {
            if ((r = strchr(pwd->pw_gecos, ',')))
                *r = '\0';
            q = pwd->pw_gecos;
        } else if (is_var(p, "$g")) {
            struct group *grp = getgrgid(pwd->pw_gid);
            if (grp)
                q = grp->gr_name;
        } else if (is_var(p, "$h")) {
            q = obj->options.hostname;
        } else if (is_var(p, "$i")) {
            if (obj->proto == AFPPROTO_ASP) {
                ASP asp = obj->handle;

                len = sprintf(dest, "%u", ntohs(asp->asp_sat.sat_addr.s_net));
                dest += len;
                destlen -= len;

            } else if (obj->proto == AFPPROTO_DSI) {
                DSI *dsi = obj->handle;
                q = getip_string((struct sockaddr *)&dsi->client);
            }
        } else if (is_var(p, "$s")) {
            if (obj->Obj)
                q = obj->Obj;
            else if (obj->options.server) {
                q = obj->options.server;
            } else
                q = obj->options.hostname;
        } else if (is_var(p, "$u")) {
            char* sep = NULL;
            if ( obj->options.ntseparator && (sep = strchr(obj->username, obj->options.ntseparator[0])) != NULL)
                q = sep+1;
            else
                q = obj->username;
        } else if (is_var(p, "$v")) {
            if (volname) {
                q = volname;
            }
            else if (path) {
                if ((q = strrchr(path, '/')) == NULL)
                    q = path;
                else if (*(q + 1) != '\0')
                    q++;
            }
        } else if (is_var(p, "$z")) {
            q = obj->Zone;
        } else if (is_var(p, "$$")) {
            q = "$";
        } else
            q = p;

        /* copy the stuff over. if we don't understand something that we
         * should, just skip it over. */
        if (q) {
            len = MIN(p == q ? 2 : strlen(q), destlen);
            strncpy(dest, q, len);
            dest += len;
            destlen -= len;
        }

        /* stuff up to next $ */
        src = p + 2;
        p = strchr(src, '$');
        len = p ? MIN((size_t)(p - src), destlen) : destlen;
        if (len > 0) {
            strncpy(dest, src, len);
            dest += len;
            destlen -= len;
        }
    }
    return ret;
}

/* to make sure that val is valid, make sure to select an opt that
   includes val */
static int optionok(const char *buf, const char *opt, const char *val)
{
    if (!strstr(buf,opt))
        return 0;
    if (!val[1])
        return 0;
    return 1;
}


/* -------------------- */
static void setoption(struct vol_option *options, struct vol_option *save, int opt, const char *val)
{
    if (options[opt].c_value && (!save || options[opt].c_value != save[opt].c_value))
        free(options[opt].c_value);
    options[opt].c_value = strdup(val + 1);
}

/* ------------------------------------------
   handle all the options. tmp can't be NULL. */
static void volset(struct vol_option *options, struct vol_option *save,
                   char *volname, int vlen,
                   const char *tmp)
{
    char *val;

    val = strchr(tmp, ':');
    if (!val) {
        /* we'll assume it's a volume name. */
        strncpy(volname, tmp, vlen);
        volname[vlen] = 0;
        return;
    }
#if 0
    LOG(log_debug, logtype_afpd, "Parsing volset %s", val);
#endif
    if (optionok(tmp, "allow:", val)) {
        setoption(options, save, VOLOPT_ALLOW, val);

    } else if (optionok(tmp, "deny:", val)) {
        setoption(options, save, VOLOPT_DENY, val);

    } else if (optionok(tmp, "rwlist:", val)) {
        setoption(options, save, VOLOPT_RWLIST, val);

    } else if (optionok(tmp, "rolist:", val)) {
        setoption(options, save, VOLOPT_ROLIST, val);

    } else if (optionok(tmp, "codepage:", val)) {
        LOG (log_error, logtype_afpd, "The old codepage system has been removed. Please make sure to read the documentation !!!!");
        /* Make sure we don't screw anything */
        exit (EXITERR_CONF);
    } else if (optionok(tmp, "volcharset:", val)) {
        setoption(options, save, VOLOPT_ENCODING, val);
    } else if (optionok(tmp, "maccharset:", val)) {
        setoption(options, save, VOLOPT_MACCHARSET, val);
    } else if (optionok(tmp, "veto:", val)) {
        setoption(options, save, VOLOPT_VETO, val);
    } else if (optionok(tmp, "cnidscheme:", val)) {
        setoption(options, save, VOLOPT_CNIDSCHEME, val);
    } else if (optionok(tmp, "casefold:", val)) {
        if (strcasecmp(val + 1, "tolower") == 0)
            options[VOLOPT_CASEFOLD].i_value = AFPVOL_UMLOWER;
        else if (strcasecmp(val + 1, "toupper") == 0)
            options[VOLOPT_CASEFOLD].i_value = AFPVOL_UMUPPER;
        else if (strcasecmp(val + 1, "xlatelower") == 0)
            options[VOLOPT_CASEFOLD].i_value = AFPVOL_UUPPERMLOWER;
        else if (strcasecmp(val + 1, "xlateupper") == 0)
            options[VOLOPT_CASEFOLD].i_value = AFPVOL_ULOWERMUPPER;
    } else if (optionok(tmp, "adouble:", val)) {
        if (strcasecmp(val + 1, "v1") == 0)
            options[VOLOPT_ADOUBLE].i_value = AD_VERSION1;
#if AD_VERSION == AD_VERSION2
        else if (strcasecmp(val + 1, "v2") == 0)
            options[VOLOPT_ADOUBLE].i_value = AD_VERSION2;
        else if (strcasecmp(val + 1, "osx") == 0)
            options[VOLOPT_ADOUBLE].i_value = AD_VERSION2_OSX;
        else if (strcasecmp(val + 1, "sfm") == 0)
            options[VOLOPT_ADOUBLE].i_value = AD_VERSION1_SFM;
#endif
    } else if (optionok(tmp, "options:", val)) {
        char *p;

        if ((p = strtok(val + 1, ",")) == NULL) /* nothing */
            return;

        while (p) {
            if (strcasecmp(p, "prodos") == 0)
                options[VOLOPT_FLAGS].i_value |= AFPVOL_A2VOL;
            else if (strcasecmp(p, "mswindows") == 0) {
                options[VOLOPT_FLAGS].i_value |= AFPVOL_MSWINDOWS | AFPVOL_USEDOTS;
            } else if (strcasecmp(p, "crlf") == 0)
                options[VOLOPT_FLAGS].i_value |= AFPVOL_CRLF;
            else if (strcasecmp(p, "noadouble") == 0)
                options[VOLOPT_FLAGS].i_value |= AFPVOL_NOADOUBLE;
            else if (strcasecmp(p, "ro") == 0)
                options[VOLOPT_FLAGS].i_value |= AFPVOL_RO;
            else if (strcasecmp(p, "nohex") == 0)
                options[VOLOPT_FLAGS].i_value |= AFPVOL_NOHEX;
            else if (strcasecmp(p, "usedots") == 0)
                options[VOLOPT_FLAGS].i_value |= AFPVOL_USEDOTS;
            else if (strcasecmp(p, "invisibledots") == 0)
                options[VOLOPT_FLAGS].i_value |= AFPVOL_USEDOTS | AFPVOL_INV_DOTS;
            else if (strcasecmp(p, "limitsize") == 0)
                options[VOLOPT_FLAGS].i_value |= AFPVOL_LIMITSIZE;
            /* support for either "dropbox" or "dropkludge" */
            else if (strcasecmp(p, "dropbox") == 0)
                options[VOLOPT_FLAGS].i_value |= AFPVOL_DROPBOX;
            else if (strcasecmp(p, "dropkludge") == 0)
                options[VOLOPT_FLAGS].i_value |= AFPVOL_DROPBOX;
            else if (strcasecmp(p, "nofileid") == 0)
                options[VOLOPT_FLAGS].i_value |= AFPVOL_NOFILEID;
            else if (strcasecmp(p, "nostat") == 0)
                options[VOLOPT_FLAGS].i_value |= AFPVOL_NOSTAT;
            else if (strcasecmp(p, "preexec_close") == 0)
                options[VOLOPT_PREEXEC].i_value = 1;
            else if (strcasecmp(p, "root_preexec_close") == 0)
                options[VOLOPT_ROOTPREEXEC].i_value = 1;
            else if (strcasecmp(p, "upriv") == 0)
                options[VOLOPT_FLAGS].i_value |= AFPVOL_UNIX_PRIV;
            else if (strcasecmp(p, "acls") == 0)
                options[VOLOPT_FLAGS].i_value |= AFPVOL_ACLS;
            else if (strcasecmp(p, "nodev") == 0)
                options[VOLOPT_FLAGS].i_value |= AFPVOL_NODEV;
            else if (strcasecmp(p, "caseinsensitive") == 0)
                options[VOLOPT_FLAGS].i_value |= AFPVOL_CASEINSEN;
            else if (strcasecmp(p, "illegalseq") == 0)
                options[VOLOPT_FLAGS].i_value |= AFPVOL_EILSEQ;
            else if (strcasecmp(p, "nocnidcache") == 0)
                options[VOLOPT_FLAGS].i_value &= ~AFPVOL_CACHE;
            else if (strcasecmp(p, "tm") == 0)
                options[VOLOPT_FLAGS].i_value |= AFPVOL_TM;
/* Found this in branch dir-rewrite, maybe we want to use it sometimes */
#if 0
            else if (strcasecmp(p, "cdrom") == 0)
                options[VOLOPT_FLAGS].i_value |= AFPVOL_CDROM | AFPVOL_RO;
#endif
            p = strtok(NULL, ",");
        }

    } else if (optionok(tmp, "cnidserver:", val)) {
        setoption(options, save, VOLOPT_CNIDSERVER, val);

        char *p = strrchr(val + 1, ':');
        if (p) {
            *p = 0;
            setoption(options, save, VOLOPT_CNIDPORT, p);
        }

        LOG(log_debug, logtype_afpd, "CNID Server for volume '%s': %s:%s",
            volname, val + 1, p ? p + 1 : Cnid_port);

    } else if (optionok(tmp, "dbpath:", val)) {
        setoption(options, save, VOLOPT_DBPATH, val);

    } else if (optionok(tmp, "umask:", val)) {
        options[VOLOPT_UMASK].i_value = (int)strtol(val +1, NULL, 8);
    } else if (optionok(tmp, "dperm:", val)) {
        options[VOLOPT_DPERM].i_value = (int)strtol(val+1, NULL, 8);
    } else if (optionok(tmp, "fperm:", val)) {
        options[VOLOPT_FPERM].i_value = (int)strtol(val+1, NULL, 8);
    } else if (optionok(tmp, "perm:", val)) {
        options[VOLOPT_DFLTPERM].i_value = (int)strtol(val+1, NULL, 8);
    } else if (optionok(tmp, "password:", val)) {
        setoption(options, save, VOLOPT_PASSWORD, val);

#ifdef FORCE_UIDGID

        /* this code allows forced uid/gid per volume settings */
    } else if (optionok(tmp, "forceuid:", val)) {
        setoption(options, save, VOLOPT_FORCEUID, val);
    } else if (optionok(tmp, "forcegid:", val)) {
        setoption(options, save, VOLOPT_FORCEGID, val);

#endif /* FORCE_UIDGID */
    } else if (optionok(tmp, "root_preexec:", val)) {
        setoption(options, save, VOLOPT_ROOTPREEXEC, val);

    } else if (optionok(tmp, "preexec:", val)) {
        setoption(options, save, VOLOPT_PREEXEC, val);

    } else if (optionok(tmp, "root_postexec:", val)) {
        setoption(options, save, VOLOPT_ROOTPOSTEXEC, val);

    } else if (optionok(tmp, "postexec:", val)) {
        setoption(options, save, VOLOPT_POSTEXEC, val);

    } else if (optionok(tmp, "allowed_hosts:", val)) {
        setoption(options, save, VOLOPT_ALLOWED_HOSTS, val);

    } else if (optionok(tmp, "denied_hosts:", val)) {
        setoption(options, save, VOLOPT_DENIED_HOSTS, val);

    } else if (optionok(tmp, "ea:", val)) {
        if (strcasecmp(val + 1, "ad") == 0)
            options[VOLOPT_EA_VFS].i_value = AFPVOL_EA_AD;
        else if (strcasecmp(val + 1, "sys") == 0)
            options[VOLOPT_EA_VFS].i_value = AFPVOL_EA_SYS;
        else if (strcasecmp(val + 1, "none") == 0)
            options[VOLOPT_EA_VFS].i_value = AFPVOL_EA_NONE;

    } else if (optionok(tmp, "volsizelimit:", val)) {
        options[VOLOPT_LIMITSIZE].i_value = (uint32_t)strtoul(val + 1, NULL, 10);

    } else {
        /* ignore unknown options */
        LOG(log_debug, logtype_afpd, "ignoring unknown volume option: %s", tmp);

    }
}

/* ----------------- */
static void showvol(const ucs2_t *name)
{
    struct vol  *volume;
    for ( volume = Volumes; volume; volume = volume->v_next ) {
        if (volume->v_hide && !strcasecmp_w( volume->v_name, name ) ) {
            volume->v_hide = 0;
            return;
        }
    }
}

/* ------------------------------- */
static int creatvol(AFPObj *obj, struct passwd *pwd,
                    char *path, char *name,
                    struct vol_option *options,
                    const int user /* user defined volume */
    )
{
    struct vol  *volume;
    int         suffixlen, vlen, tmpvlen, u8mvlen, macvlen;
    int         hide = 0;
    char        tmpname[AFPVOL_U8MNAMELEN+1];
    ucs2_t      u8mtmpname[(AFPVOL_U8MNAMELEN+1)*2], mactmpname[(AFPVOL_MACNAMELEN+1)*2];
    char        suffix[6]; /* max is #FFFF */
    u_int16_t   flags;

    if ( name == NULL || *name == '\0' ) {
        if ((name = strrchr( path, '/' )) == NULL) {
            return -1;  /* Obviously not a fully qualified path */
        }

        /* if you wish to share /, you need to specify a name. */
        if (*++name == '\0')
            return -1;
    }

    /* suffix for mangling use (lastvid + 1)   */
    /* because v_vid has not been decided yet. */
    suffixlen = sprintf(suffix, "%c%X", MANGLE_CHAR, lastvid + 1 );

    vlen = strlen( name );

    /* Unicode Volume Name */
    /* Firstly convert name from unixcharset to UTF8-MAC */
    flags = CONV_IGNORE;
    tmpvlen = convert_charset(obj->options.unixcharset, CH_UTF8_MAC, 0, name, vlen, tmpname, AFPVOL_U8MNAMELEN, &flags);
    if (tmpvlen <= 0) {
        strcpy(tmpname, "???");
        tmpvlen = 3;
    }

    /* Do we have to mangle ? */
    if ( (flags & CONV_REQMANGLE) || (tmpvlen > obj->options.volnamelen)) {
        if (tmpvlen + suffixlen > obj->options.volnamelen) {
            flags = CONV_FORCE;
            tmpvlen = convert_charset(obj->options.unixcharset, CH_UTF8_MAC, 0, name, vlen, tmpname, obj->options.volnamelen - suffixlen, &flags);
            tmpname[tmpvlen >= 0 ? tmpvlen : 0] = 0;
        }
        strcat(tmpname, suffix);
        tmpvlen = strlen(tmpname);
    }

    /* Secondly convert name from UTF8-MAC to UCS2 */
    if ( 0 >= ( u8mvlen = convert_string(CH_UTF8_MAC, CH_UCS2, tmpname, tmpvlen, u8mtmpname, AFPVOL_U8MNAMELEN*2)) )
        return -1;

    LOG(log_debug, logtype_afpd, "createvol: Volume '%s' -> UTF8-MAC Name: '%s'", name, tmpname);

    /* Maccharset Volume Name */
    /* Firsty convert name from unixcharset to maccharset */
    flags = CONV_IGNORE;
    tmpvlen = convert_charset(obj->options.unixcharset, obj->options.maccharset, 0, name, vlen, tmpname, AFPVOL_U8MNAMELEN, &flags);
    if (tmpvlen <= 0) {
        strcpy(tmpname, "???");
        tmpvlen = 3;
    }

    /* Do we have to mangle ? */
    if ( (flags & CONV_REQMANGLE) || (tmpvlen > AFPVOL_MACNAMELEN)) {
        if (tmpvlen + suffixlen > AFPVOL_MACNAMELEN) {
            flags = CONV_FORCE;
            tmpvlen = convert_charset(obj->options.unixcharset, obj->options.maccharset, 0, name, vlen, tmpname, AFPVOL_MACNAMELEN - suffixlen, &flags);
            tmpname[tmpvlen >= 0 ? tmpvlen : 0] = 0;
        }
        strcat(tmpname, suffix);
        tmpvlen = strlen(tmpname);
    }

    /* Secondly convert name from maccharset to UCS2 */
    if ( 0 >= ( macvlen = convert_string(obj->options.maccharset, CH_UCS2, tmpname, tmpvlen, mactmpname, AFPVOL_U8MNAMELEN*2)) )
        return -1;

    LOG(log_debug, logtype_afpd, "createvol: Volume '%s' ->  Longname: '%s'", name, tmpname);

    /* check duplicate */
    for ( volume = Volumes; volume; volume = volume->v_next ) {
        if (( strcasecmp_w( volume->v_u8mname, u8mtmpname ) == 0 ) || ( strcasecmp_w( volume->v_macname, mactmpname ) == 0 )){
            if (volume->v_deleted) {
                volume->v_new = hide = 1;
            }
            else {
                return -1;  /* Won't be able to access it, anyway... */
            }
        }
    }

    if (!( volume = (struct vol *)calloc(1, sizeof( struct vol ))) ) {
        LOG(log_error, logtype_afpd, "creatvol: malloc: %s", strerror(errno) );
        return -1;
    }
    if ( NULL == ( volume->v_localname = strdup(name))) {
        LOG(log_error, logtype_afpd, "creatvol: malloc: %s", strerror(errno) );
        free(volume);
        return -1;
    }

    if ( NULL == ( volume->v_u8mname = strdup_w(u8mtmpname))) {
        LOG(log_error, logtype_afpd, "creatvol: malloc: %s", strerror(errno) );
        volume_free(volume);
        free(volume);
        return -1;
    }
    if ( NULL == ( volume->v_macname = strdup_w(mactmpname))) {
        LOG(log_error, logtype_afpd, "creatvol: malloc: %s", strerror(errno) );
        volume_free(volume);
        free(volume);
        return -1;
    }
    if (!( volume->v_path = (char *)malloc( strlen( path ) + 1 )) ) {
        LOG(log_error, logtype_afpd, "creatvol: malloc: %s", strerror(errno) );
        volume_free(volume);
        free(volume);
        return -1;
    }

    volume->v_name = utf8_encoding()?volume->v_u8mname:volume->v_macname;
    volume->v_hide = hide;
    strcpy( volume->v_path, path );

#ifdef __svr4__
    volume->v_qfd = -1;
#endif /* __svr4__ */
    /* os X start at 1 and use network order ie. 1 2 3 */
    volume->v_vid = ++lastvid;
    volume->v_vid = htons(volume->v_vid);

    /* handle options */
    if (options) {
        /* should we casefold? */
        volume->v_casefold = options[VOLOPT_CASEFOLD].i_value;

        /* shift in some flags */
        volume->v_flags = options[VOLOPT_FLAGS].i_value;

        if (options[VOLOPT_EA_VFS].i_value)
            volume->v_vfs_ea = options[VOLOPT_EA_VFS].i_value;

        volume->v_ad_options = 0;
        if ((volume->v_flags & AFPVOL_NODEV))
            volume->v_ad_options |= ADVOL_NODEV;
        if ((volume->v_flags & AFPVOL_CACHE))
            volume->v_ad_options |= ADVOL_CACHE;
        if ((volume->v_flags & AFPVOL_UNIX_PRIV))
            volume->v_ad_options |= ADVOL_UNIXPRIV;
        if ((volume->v_flags & AFPVOL_INV_DOTS))
            volume->v_ad_options |= ADVOL_INVDOTS;
        if ((volume->v_flags & AFPVOL_NOADOUBLE))
            volume->v_ad_options |= ADVOL_NOADOUBLE;

        if (options[VOLOPT_PASSWORD].c_value)
            volume->v_password = strdup(options[VOLOPT_PASSWORD].c_value);

        if (options[VOLOPT_VETO].c_value)
            volume->v_veto = strdup(options[VOLOPT_VETO].c_value);

        if (options[VOLOPT_ENCODING].c_value)
            volume->v_volcodepage = strdup(options[VOLOPT_ENCODING].c_value);

        if (options[VOLOPT_MACCHARSET].c_value)
            volume->v_maccodepage = strdup(options[VOLOPT_MACCHARSET].c_value);

        if (options[VOLOPT_DBPATH].c_value)
            volume->v_dbpath = volxlate(obj, NULL, MAXPATHLEN, options[VOLOPT_DBPATH].c_value, pwd, path, name);

        if (options[VOLOPT_CNIDSCHEME].c_value)
            volume->v_cnidscheme = strdup(options[VOLOPT_CNIDSCHEME].c_value);

        if (options[VOLOPT_CNIDSERVER].c_value)
            volume->v_cnidserver = strdup(options[VOLOPT_CNIDSERVER].c_value);

        if (options[VOLOPT_CNIDPORT].c_value)
            volume->v_cnidport = strdup(options[VOLOPT_CNIDPORT].c_value);

        if (options[VOLOPT_UMASK].i_value)
            volume->v_umask = (mode_t)options[VOLOPT_UMASK].i_value;

        if (options[VOLOPT_DPERM].i_value)
            volume->v_dperm = (mode_t)options[VOLOPT_DPERM].i_value;

        if (options[VOLOPT_FPERM].i_value)
            volume->v_fperm = (mode_t)options[VOLOPT_FPERM].i_value;

        if (options[VOLOPT_DFLTPERM].i_value)
            volume->v_perm = (mode_t)options[VOLOPT_DFLTPERM].i_value;

        if (options[VOLOPT_ADOUBLE].i_value)
            volume->v_adouble = options[VOLOPT_ADOUBLE].i_value;
        else
            volume->v_adouble = AD_VERSION;

        if (options[VOLOPT_LIMITSIZE].i_value)
            volume->v_limitsize = options[VOLOPT_LIMITSIZE].i_value;

        /* Mac to Unix conversion flags*/
        volume->v_mtou_flags = 0;
        if (!(volume->v_flags & AFPVOL_NOHEX))
            volume->v_mtou_flags |= CONV_ESCAPEHEX;
        if (!(volume->v_flags & AFPVOL_USEDOTS))
            volume->v_mtou_flags |= CONV_ESCAPEDOTS;
        if ((volume->v_flags & AFPVOL_EILSEQ))
            volume->v_mtou_flags |= CONV__EILSEQ;

        if ((volume->v_casefold & AFPVOL_MTOUUPPER))
            volume->v_mtou_flags |= CONV_TOUPPER;
        else if ((volume->v_casefold & AFPVOL_MTOULOWER))
            volume->v_mtou_flags |= CONV_TOLOWER;

        /* Unix to Mac conversion flags*/
        volume->v_utom_flags = CONV_IGNORE | CONV_UNESCAPEHEX;
        if ((volume->v_casefold & AFPVOL_UTOMUPPER))
            volume->v_utom_flags |= CONV_TOUPPER;
        else if ((volume->v_casefold & AFPVOL_UTOMLOWER))
            volume->v_utom_flags |= CONV_TOLOWER;

        if ((volume->v_flags & AFPVOL_EILSEQ))
            volume->v_utom_flags |= CONV__EILSEQ;

#ifdef FORCE_UIDGID
        if (options[VOLOPT_FORCEUID].c_value) {
            volume->v_forceuid = strdup(options[VOLOPT_FORCEUID].c_value);
        } else {
            volume->v_forceuid = NULL; /* set as null so as to return 0 later on */
        }

        if (options[VOLOPT_FORCEGID].c_value) {
            volume->v_forcegid = strdup(options[VOLOPT_FORCEGID].c_value);
        } else {
            volume->v_forcegid = NULL; /* set as null so as to return 0 later on */
        }
#endif
        if (!user) {
            if (options[VOLOPT_PREEXEC].c_value)
                volume->v_preexec = volxlate(obj, NULL, MAXPATHLEN, options[VOLOPT_PREEXEC].c_value, pwd, path, name);
            volume->v_preexec_close = options[VOLOPT_PREEXEC].i_value;

            if (options[VOLOPT_POSTEXEC].c_value)
                volume->v_postexec = volxlate(obj, NULL, MAXPATHLEN, options[VOLOPT_POSTEXEC].c_value, pwd, path, name);

            if (options[VOLOPT_ROOTPREEXEC].c_value)
                volume->v_root_preexec = volxlate(obj, NULL, MAXPATHLEN, options[VOLOPT_ROOTPREEXEC].c_value, pwd, path,  name);
            volume->v_root_preexec_close = options[VOLOPT_ROOTPREEXEC].i_value;

            if (options[VOLOPT_ROOTPOSTEXEC].c_value)
                volume->v_root_postexec = volxlate(obj, NULL, MAXPATHLEN, options[VOLOPT_ROOTPOSTEXEC].c_value, pwd, path,  name);
        }
    }
    volume->v_dperm |= volume->v_perm;
    volume->v_fperm |= volume->v_perm;

    /* Check EA support on volume */
    if (volume->v_vfs_ea == AFPVOL_EA_AUTO)
        check_ea_sys_support(volume);
    initvol_vfs(volume);

    volume->v_next = Volumes;
    Volumes = volume;
    return 0;
}

/* ---------------- */
static char *myfgets( char *buf, int size, FILE *fp)
{
    char    *p;
    int     c;

    p = buf;
    while ((EOF != ( c = getc( fp )) ) && ( size > 1 )) {
        if ( c == '\n' || c == '\r' ) {
            if (p != buf && *(p -1) == '\\') {
                p--;
                size++;
                continue;
            }
            *p++ = '\n';
            break;
        } else {
            *p++ = c;
        }
        size--;
    }

    if ( p == buf ) {
        return( NULL );
    } else {
        *p = '\0';
        return( buf );
    }
}


/* check access list. this function wants something of the following
 * form:
 *        @group,name,name2,@group2,name3
 *
 * a NULL argument allows everybody to have access.
 * we return three things:
 *     -1: no list
 *      0: list exists, but name isn't in it
 *      1: in list
 */

#ifndef NO_REAL_USER_NAME
/* authentication is case insensitive
 * FIXME should we do the same with group name?
 */
#define access_strcmp strcasecmp

#else
#define access_strcmp strcmp

#endif

static int accessvol(const char *args, const char *name)
{
    char buf[MAXPATHLEN + 1], *p;
    struct group *gr;

    if (!args)
        return -1;

    strlcpy(buf, args, sizeof(buf));
    if ((p = strtok(buf, ",")) == NULL) /* nothing, return okay */
        return -1;

    while (p) {
        if (*p == '@') { /* it's a group */
            if ((gr = getgrnam(p + 1)) && gmem(gr->gr_gid))
                return 1;
        } else if (access_strcmp(p, name) == 0) /* it's a user name */
            return 1;
        p = strtok(NULL, ",");
    }

    return 0;
}

static int hostaccessvol(int type, const char *volname, const char *args, const AFPObj *obj)
{
    int mask_int;
    char buf[MAXPATHLEN + 1], *p, *b;
    DSI *dsi = obj->handle;
    struct sockaddr_storage client;

    if (!args)
        return -1;

    strlcpy(buf, args, sizeof(buf));
    if ((p = strtok_r(buf, ",", &b)) == NULL) /* nothing, return okay */
        return -1;

    if (obj->proto != AFPPROTO_DSI)
        return -1;

    while (p) {
        int ret;
        char *ipaddr, *mask_char;
        struct addrinfo hints, *ai;

        ipaddr = strtok(p, "/");
        mask_char = strtok(NULL,"/");

        /* Get address from string with getaddrinfo */
        memset(&hints, 0, sizeof hints);
        hints.ai_family = AF_UNSPEC;
        hints.ai_socktype = SOCK_STREAM;
        if ((ret = getaddrinfo(ipaddr, NULL, &hints, &ai)) != 0) {
            LOG(log_error, logtype_afpd, "hostaccessvol: getaddrinfo: %s\n", gai_strerror(ret));
            continue;
        }

        /* netmask */
        if (mask_char != NULL)
            mask_int = atoi(mask_char); /* apply_ip_mask does range checking on it */
        else {
            if (ai->ai_family == AF_INET) /* IPv4 */
                mask_int = 32;
            else                          /* IPv6 */
                mask_int = 128;
        }

        /* Apply mask to addresses */
        client = dsi->client;
        apply_ip_mask((struct sockaddr *)&client, mask_int);
        apply_ip_mask(ai->ai_addr, mask_int);

        if (compare_ip((struct sockaddr *)&client, ai->ai_addr) == 0) {
            if (type == VOLOPT_DENIED_HOSTS)
                LOG(log_info, logtype_afpd, "AFP access denied for client IP '%s' to volume '%s' by denied list",
                    getip_string((struct sockaddr *)&client), volname);
            freeaddrinfo(ai);
            return 1;
        }

        /* next address */
        freeaddrinfo(ai);
        p = strtok_r(NULL, ",", &b);
    }

    if (type == VOLOPT_ALLOWED_HOSTS)
        LOG(log_info, logtype_afpd, "AFP access denied for client IP '%s' to volume '%s', not in allowed list",
            getip_string((struct sockaddr *)&dsi->client), volname);
    return 0;
}

static void setextmap(char *ext, char *type, char *creator, int user)
{
    struct extmap   *em;
    int                 cnt;

    if (Extmap == NULL) {
        if (( Extmap = calloc(1, sizeof( struct extmap ))) == NULL ) {
            LOG(log_error, logtype_afpd, "setextmap: calloc: %s", strerror(errno) );
            return;
        }
    }
    ext++;
    for ( em = Extmap, cnt = 0; em->em_ext; em++, cnt++) {
        if ( (strdiacasecmp( em->em_ext, ext )) == 0 ) {
            break;
        }
    }

    if ( em->em_ext == NULL ) {
        if (!(Extmap  = realloc( Extmap, sizeof( struct extmap ) * (cnt +2))) ) {
            LOG(log_error, logtype_afpd, "setextmap: realloc: %s", strerror(errno) );
            return;
        }
        (Extmap +cnt +1)->em_ext = NULL;
        em = Extmap +cnt;
    } else if ( !user ) {
        return;
    }
    if (em->em_ext)
        free(em->em_ext);

    if (!(em->em_ext = strdup(  ext))) {
        LOG(log_error, logtype_afpd, "setextmap: strdup: %s", strerror(errno) );
        return;
    }

    if ( *type == '\0' ) {
        memcpy(em->em_type, "\0\0\0\0", sizeof( em->em_type ));
    } else {
        memcpy(em->em_type, type, sizeof( em->em_type ));
    }
    if ( *creator == '\0' ) {
        memcpy(em->em_creator, "\0\0\0\0", sizeof( em->em_creator ));
    } else {
        memcpy(em->em_creator, creator, sizeof( em->em_creator ));
    }
}

/* -------------------------- */
static int extmap_cmp(const void *map1, const void *map2)
{
    const struct extmap *em1 = map1;
    const struct extmap *em2 = map2;
    return strdiacasecmp(em1->em_ext, em2->em_ext);
}

static void sortextmap( void)
{
    struct extmap   *em;

    Extmap_cnt = 0;
    if ((em = Extmap) == NULL) {
        return;
    }
    while (em->em_ext) {
        em++;
        Extmap_cnt++;
    }
    if (Extmap_cnt) {
        qsort(Extmap, Extmap_cnt, sizeof(struct extmap), extmap_cmp);
        if (*Extmap->em_ext == 0) {
            /* the first line is really "." the default entry,
             * we remove the leading '.' in setextmap
             */
            Defextmap = Extmap;
        }
    }
}

/* ----------------------
 */
static void free_extmap( void)
{
    struct extmap   *em;

    if (Extmap) {
        for ( em = Extmap; em->em_ext; em++) {
            free (em->em_ext);
        }
        free(Extmap);
        Extmap = NULL;
        Defextmap = Extmap;
        Extmap_cnt = 0;
    }
}

/* ----------------------
 */
static int volfile_changed(struct afp_volume_name *p)
{
    struct stat      st;
    char *name;

    if (p->full_name)
        name = p->full_name;
    else
        name = p->name;

    if (!stat( name, &st) && st.st_mtime > p->mtime) {
        p->mtime = st.st_mtime;
        return 1;
    }
    return 0;
}

/* ----------------------
 * Read a volume configuration file and add the volumes contained within to
 * the global volume list.  If p2 is non-NULL, the file that is opened is
 * p1/p2
 *
 * Lines that begin with # and blank lines are ignored.
 * Volume lines are of the form:
 *      <unix path> [<volume name>] [allow:<user>,<@group>,...] \
 *                           [codepage:<file>] [casefold:<num>]
 *      <extension> TYPE [CREATOR]
 */
static int readvolfile(AFPObj *obj, struct afp_volume_name *p1, char *p2, int user, struct passwd *pwent)
{
    FILE        *fp;
    char        path[MAXPATHLEN + 1];
    char        tmp[MAXPATHLEN + 1];
    char        volname[AFPVOL_U8MNAMELEN + 1];
    char        buf[BUFSIZ];
    char        type[5], creator[5];
    char        *u, *p;
    struct passwd   *pw;
    struct vol_option   save_options[VOLOPT_NUM];
    struct vol_option   options[VOLOPT_NUM];
    int                 i;
    struct stat         st;
    int                 fd;

    if (!p1->name)
        return -1;
    p1->mtime = 0;
    strcpy( path, p1->name );
    if ( p2 != NULL ) {
        strcat( path, "/" );
        strcat( path, p2 );
        if (p1->full_name) {
            free(p1->full_name);
        }
        p1->full_name = strdup(path);
    }

    if (NULL == ( fp = fopen( path, "r" )) ) {
        return( -1 );
    }
    fd = fileno(fp);
    if (fd != -1 && !fstat( fd, &st) ) {
        p1->mtime = st.st_mtime;
    }

    memset(save_options, 0, sizeof(save_options));

    /* Enable some default options for all volumes */
    save_options[VOLOPT_FLAGS].i_value |= AFPVOL_CACHE;
    save_options[VOLOPT_EA_VFS].i_value = AFPVOL_EA_AUTO;
    LOG(log_maxdebug, logtype_afpd, "readvolfile: seeding default umask: %04o",
        obj->options.umask);
    save_options[VOLOPT_UMASK].i_value = obj->options.umask;

    while ( myfgets( buf, sizeof( buf ), fp ) != NULL ) {
        initline( strlen( buf ), buf );
        parseline( sizeof( path ) - 1, path );
        switch ( *path ) {
        case '\0' :
        case '#' :
            continue;

        case ':':
            /* change the default options for this file */
            if (strncmp(path, VOLOPT_DEFAULT, VOLOPT_DEFAULT_LEN) == 0) {
                *tmp = '\0';
                for (i = 0; i < VOLOPT_NUM; i++) {
                    if (parseline( sizeof( path ) - VOLOPT_DEFAULT_LEN - 1,
                                   path + VOLOPT_DEFAULT_LEN) < 0)
                        break;
                    volset(save_options, NULL, tmp, sizeof(tmp) - 1,
                           path + VOLOPT_DEFAULT_LEN);
                }
            }
            break;

        case '~' :
            if (( p = strchr( path, '/' )) != NULL ) {
                *p++ = '\0';
            }
            u = path;
            u++;
            if ( *u == '\0' ) {
                u = obj->username;
            }
            if ( u == NULL || *u == '\0' || ( pw = getpwnam( u )) == NULL ) {
                continue;
            }
            strcpy( tmp, pw->pw_dir );
            if ( p != NULL && *p != '\0' ) {
                strcat( tmp, "/" );
                strcat( tmp, p );
            }
            /* fall through */

        case '/' :
            /* send path through variable substitution */
            if (*path != '~') /* need to copy path to tmp */
                strcpy(tmp, path);
            if (!pwent)
                pwent = getpwnam(obj->username);
            volxlate(obj, path, sizeof(path) - 1, tmp, pwent, NULL, NULL);

            /* this is sort of braindead. basically, i want to be
             * able to specify things in any order, but i don't want to
             * re-write everything.
             *
             * currently we have options:
             *   volname
             *   codepage:x
             *   casefold:x
             *   allow:x,y,@z
             *   deny:x,y,@z
             *   rwlist:x,y,@z
             *   rolist:x,y,@z
             *   options:prodos,crlf,noadouble,ro...
             *   dbpath:x
             *   password:x
             *   preexec:x
             *
             *   namemask:x,y,!z  (not implemented yet)
             */
            memcpy(options, save_options, sizeof(options));
            *volname = '\0';

            /* read in up to VOLOP_NUM possible options */
            for (i = 0; i < VOLOPT_NUM; i++) {
                if (parseline( sizeof( tmp ) - 1, tmp ) < 0)
                    break;

                volset(options, save_options, volname, sizeof(volname) - 1, tmp);
            }

            /* check allow/deny lists:
               allow -> either no list (-1), or in list (1)
               deny -> either no list (-1), or not in list (0) */
            if (accessvol(options[VOLOPT_ALLOW].c_value, obj->username) &&
                (accessvol(options[VOLOPT_DENY].c_value, obj->username) < 1) &&
                hostaccessvol(VOLOPT_ALLOWED_HOSTS, volname, options[VOLOPT_ALLOWED_HOSTS].c_value, obj) &&
                (hostaccessvol(VOLOPT_DENIED_HOSTS, volname, options[VOLOPT_DENIED_HOSTS].c_value, obj) < 1)) {

                /* handle read-only behaviour. semantics:
                 * 1) neither the rolist nor the rwlist exist -> rw
                 * 2) rolist exists -> ro if user is in it.
                 * 3) rwlist exists -> ro unless user is in it. */
                if (((options[VOLOPT_FLAGS].i_value & AFPVOL_RO) == 0) &&
                    ((accessvol(options[VOLOPT_ROLIST].c_value,
                                obj->username) == 1) ||
                     !accessvol(options[VOLOPT_RWLIST].c_value,
                                obj->username)))
                    options[VOLOPT_FLAGS].i_value |= AFPVOL_RO;

                /* do variable substitution for volname */
                volxlate(obj, tmp, sizeof(tmp) - 1, volname, pwent, path, NULL);
                creatvol(obj, pwent, path, tmp, options, p2 != NULL);
            }
            volfree(options, save_options);
            break;

        case '.' :
            parseline( sizeof( type ) - 1, type );
            parseline( sizeof( creator ) - 1, creator );
            setextmap( path, type, creator, user);
            break;

        default :
            break;
        }
    }
    volfree(save_options, NULL);
    sortextmap();
    if ( fclose( fp ) != 0 ) {
        LOG(log_error, logtype_afpd, "readvolfile: fclose: %s", strerror(errno) );
    }
    p1->loaded = 1;
    return( 0 );
}

/* ------------------------------- */
static void volume_free(struct vol *vol)
{
    free(vol->v_localname);
    vol->v_localname = NULL;
    free(vol->v_u8mname);
    vol->v_u8mname = NULL;
    free(vol->v_macname);
    vol->v_macname = NULL;
    free(vol->v_path);
    free(vol->v_password);
    free(vol->v_veto);
    free(vol->v_volcodepage);
    free(vol->v_maccodepage);
    free(vol->v_cnidscheme);
    free(vol->v_dbpath);
    free(vol->v_gvs);
#ifdef FORCE_UIDGID
    free(vol->v_forceuid);
    free(vol->v_forcegid);
#endif /* FORCE_UIDGID */
}

/* ------------------------------- */
static void free_volumes(void )
{
    struct vol  *vol;
    struct vol  *nvol, *ovol;

    for ( vol = Volumes; vol; vol = vol->v_next ) {
        if (( vol->v_flags & AFPVOL_OPEN ) ) {
            vol->v_deleted = 1;
            continue;
        }
        volume_free(vol);
    }

    for ( vol = Volumes, ovol = NULL; vol; vol = nvol) {
        nvol = vol->v_next;

        if (vol->v_localname == NULL) {
            if (Volumes == vol) {
                Volumes = nvol;
                ovol = Volumes;
            }
            else {
                ovol->v_next = nvol;
            }
            free(vol);
        }
        else {
            ovol = vol;
        }
    }
}

/* ------------------------------- */
static void volume_unlink(struct vol *volume)
{
    struct vol *vol, *ovol, *nvol;

    if (volume == Volumes) {
        Volumes = Volumes->v_next;
        return;
    }
    for ( vol = Volumes->v_next, ovol = Volumes; vol; vol = nvol) {
        nvol = vol->v_next;

        if (vol == volume) {
            ovol->v_next = nvol;
            break;
        }
        else {
            ovol = vol;
        }
    }
}

static int getvolspace(struct vol *vol,
                       u_int32_t *bfree, u_int32_t *btotal,
                       VolSpace *xbfree, VolSpace *xbtotal, u_int32_t *bsize)
{
    int         spaceflag, rc;
    u_int32_t   maxsize;
#ifndef NO_QUOTA_SUPPORT
    VolSpace    qfree, qtotal;
#endif

    spaceflag = AFPVOL_GVSMASK & vol->v_flags;
    /* report up to 2GB if afp version is < 2.2 (4GB if not) */
    maxsize = (vol->v_flags & AFPVOL_A2VOL) ? 0x01fffe00 :
        (((afp_version < 22) || (vol->v_flags & AFPVOL_LIMITSIZE))
         ? 0x7fffffffL : 0xffffffffL);

#ifdef AFS
    if ( spaceflag == AFPVOL_NONE || spaceflag == AFPVOL_AFSGVS ) {
        if ( afs_getvolspace( vol, xbfree, xbtotal, bsize ) == AFP_OK ) {
            vol->v_flags = ( ~AFPVOL_GVSMASK & vol->v_flags ) | AFPVOL_AFSGVS;
            goto getvolspace_done;
        }
    }
#endif

    if (( rc = ustatfs_getvolspace( vol, xbfree, xbtotal, bsize)) != AFP_OK ) {
        return( rc );
    }

#define min(a,b)    ((a)<(b)?(a):(b))
#ifndef NO_QUOTA_SUPPORT
    if ( spaceflag == AFPVOL_NONE || spaceflag == AFPVOL_UQUOTA ) {
        if ( uquota_getvolspace( vol, &qfree, &qtotal, *bsize ) == AFP_OK ) {
            vol->v_flags = ( ~AFPVOL_GVSMASK & vol->v_flags ) | AFPVOL_UQUOTA;
            *xbfree = min(*xbfree, qfree);
            *xbtotal = min( *xbtotal, qtotal);
            goto getvolspace_done;
        }
    }
#endif
    vol->v_flags = ( ~AFPVOL_GVSMASK & vol->v_flags ) | AFPVOL_USTATFS;

getvolspace_done:
    if (vol->v_limitsize) {
        /* FIXME: Free could be limit minus (total minus used), */
        /* which will confuse the client less ? */
        *xbfree = min(*xbfree, (vol->v_limitsize * 1024 * 1024));
        *xbtotal = min(*xbtotal, (vol->v_limitsize * 1024 * 1024));
    }

    *bfree = min( *xbfree, maxsize);
    *btotal = min( *xbtotal, maxsize);
    return( AFP_OK );
}

/* -----------------------
 * set volume creation date
 * avoid duplicate, well at least it tries
 */
static void vol_setdate(u_int16_t id, struct adouble *adp, time_t date)
{
    struct vol  *volume;
    struct vol  *vol = Volumes;

    for ( volume = Volumes; volume; volume = volume->v_next ) {
        if (volume->v_vid == id) {
            vol = volume;
        }
        else if ((time_t)(AD_DATE_FROM_UNIX(date)) == volume->v_ctime) {
            date = date+1;
            volume = Volumes; /* restart */
        }
    }
    vol->v_ctime = AD_DATE_FROM_UNIX(date);
    ad_setdate(adp, AD_DATE_CREATE | AD_DATE_UNIX, date);
}

/* ----------------------- */
static int getvolparams( u_int16_t bitmap, struct vol *vol, struct stat *st, char *buf, size_t *buflen)
{
    struct adouble  ad;
    int         bit = 0, isad = 1;
    u_int32_t       aint;
    u_short     ashort;
    u_int32_t       bfree, btotal, bsize;
    VolSpace            xbfree, xbtotal; /* extended bytes */
    char        *data, *nameoff = NULL;
    char                *slash;

    LOG(log_debug, logtype_afpd, "getvolparams: Volume '%s'", vol->v_localname);

    /* courtesy of jallison@whistle.com:
     * For MacOS8.x support we need to create the
     * .Parent file here if it doesn't exist. */

    ad_init(&ad, vol->v_adouble, vol->v_ad_options);
    if ( ad_open_metadata( vol->v_path, ADFLAGS_DIR, O_CREAT, &ad) < 0 ) {
        isad = 0;
        vol->v_ctime = AD_DATE_FROM_UNIX(st->st_mtime);

    } else if (ad_get_MD_flags( &ad ) & O_CREAT) {
        slash = strrchr( vol->v_path, '/' );
        if(slash)
            slash++;
        else
            slash = vol->v_path;
        if (ad_getentryoff(&ad, ADEID_NAME)) {
            ad_setentrylen( &ad, ADEID_NAME, strlen( slash ));
            memcpy(ad_entry( &ad, ADEID_NAME ), slash,
                   ad_getentrylen( &ad, ADEID_NAME ));
        }
        vol_setdate(vol->v_vid, &ad, st->st_mtime);
        ad_flush(&ad);
    }
    else {
        if (ad_getdate(&ad, AD_DATE_CREATE, &aint) < 0)
            vol->v_ctime = AD_DATE_FROM_UNIX(st->st_mtime);
        else
            vol->v_ctime = aint;
    }

    if (( bitmap & ( (1<<VOLPBIT_BFREE)|(1<<VOLPBIT_BTOTAL) |
                     (1<<VOLPBIT_XBFREE)|(1<<VOLPBIT_XBTOTAL) |
                     (1<<VOLPBIT_BSIZE)) ) != 0 ) {
        if ( getvolspace( vol, &bfree, &btotal, &xbfree, &xbtotal,
                          &bsize) != AFP_OK ) {
            if ( isad ) {
                ad_close( &ad, ADFLAGS_HF );
            }
            return( AFPERR_PARAM );
        }
    }

    data = buf;
    while ( bitmap != 0 ) {
        while (( bitmap & 1 ) == 0 ) {
            bitmap = bitmap>>1;
            bit++;
        }

        switch ( bit ) {
        case VOLPBIT_ATTR :
            ashort = 0;
            /* check for read-only.
             * NOTE: we don't actually set the read-only flag unless
             *       it's passed in that way as it's possible to mount
             *       a read-write filesystem under a read-only one. */
            if ((vol->v_flags & AFPVOL_RO) ||
                ((utime(vol->v_path, NULL) < 0) && (errno == EROFS))) {
                ashort |= VOLPBIT_ATTR_RO;
            }
            /* prior 2.1 only VOLPBIT_ATTR_RO is defined */
            if (afp_version > 20) {
                if (0 == (vol->v_flags & AFPVOL_NOFILEID) && vol->v_cdb != NULL &&
                    (vol->v_cdb->flags & CNID_FLAG_PERSISTENT)) {
                    ashort |= VOLPBIT_ATTR_FILEID;
                }
                ashort |= VOLPBIT_ATTR_CATSEARCH;

                if (afp_version >= 30) {
                    ashort |= VOLPBIT_ATTR_UTF8;
                    if (vol->v_flags & AFPVOL_UNIX_PRIV)
                        ashort |= VOLPBIT_ATTR_UNIXPRIV;
                    if (vol->v_flags & AFPVOL_TM)
                        ashort |= VOLPBIT_ATTR_TM;

                    if (afp_version >= 32) {
                        if (vol->v_vfs_ea)
                            ashort |= VOLPBIT_ATTR_EXT_ATTRS;
                        if (vol->v_flags & AFPVOL_ACLS)
                            ashort |= VOLPBIT_ATTR_ACLS;
                    }
                }
            }
            ashort = htons(ashort);
            memcpy(data, &ashort, sizeof( ashort ));
            data += sizeof( ashort );
            break;

        case VOLPBIT_SIG :
            ashort = htons( AFPVOLSIG_DEFAULT );
            memcpy(data, &ashort, sizeof( ashort ));
            data += sizeof( ashort );
            break;

        case VOLPBIT_CDATE :
            aint = vol->v_ctime;
            memcpy(data, &aint, sizeof( aint ));
            data += sizeof( aint );
            break;

        case VOLPBIT_MDATE :
            if ( st->st_mtime > vol->v_mtime ) {
                vol->v_mtime = st->st_mtime;
            }
            aint = AD_DATE_FROM_UNIX(vol->v_mtime);
            memcpy(data, &aint, sizeof( aint ));
            data += sizeof( aint );
            break;

        case VOLPBIT_BDATE :
            if (!isad ||  (ad_getdate(&ad, AD_DATE_BACKUP, &aint) < 0))
                aint = AD_DATE_START;
            memcpy(data, &aint, sizeof( aint ));
            data += sizeof( aint );
            break;

        case VOLPBIT_VID :
            memcpy(data, &vol->v_vid, sizeof( vol->v_vid ));
            data += sizeof( vol->v_vid );
            break;

        case VOLPBIT_BFREE :
            bfree = htonl( bfree );
            memcpy(data, &bfree, sizeof( bfree ));
            data += sizeof( bfree );
            break;

        case VOLPBIT_BTOTAL :
            btotal = htonl( btotal );
            memcpy(data, &btotal, sizeof( btotal ));
            data += sizeof( btotal );
            break;

#ifndef NO_LARGE_VOL_SUPPORT
        case VOLPBIT_XBFREE :
            xbfree = hton64( xbfree );
#if defined(__GNUC__) && defined(HAVE_GCC_MEMCPY_BUG)
            bcopy(&xbfree, data, sizeof(xbfree));
#else /* __GNUC__ && HAVE_GCC_MEMCPY_BUG */
            memcpy(data, &xbfree, sizeof( xbfree ));
#endif /* __GNUC__ && HAVE_GCC_MEMCPY_BUG */
            data += sizeof( xbfree );
            break;

        case VOLPBIT_XBTOTAL :
            xbtotal = hton64( xbtotal );
#if defined(__GNUC__) && defined(HAVE_GCC_MEMCPY_BUG)
            bcopy(&xbtotal, data, sizeof(xbtotal));
#else /* __GNUC__ && HAVE_GCC_MEMCPY_BUG */
            memcpy(data, &xbtotal, sizeof( xbtotal ));
#endif /* __GNUC__ && HAVE_GCC_MEMCPY_BUG */
            data += sizeof( xbfree );
            break;
#endif /* ! NO_LARGE_VOL_SUPPORT */

        case VOLPBIT_NAME :
            nameoff = data;
            data += sizeof( u_int16_t );
            break;

        case VOLPBIT_BSIZE:  /* block size */
            bsize = htonl(bsize);
            memcpy(data, &bsize, sizeof(bsize));
            data += sizeof(bsize);
            break;

        default :
            if ( isad ) {
                ad_close( &ad, ADFLAGS_HF );
            }
            return( AFPERR_BITMAP );
        }
        bitmap = bitmap>>1;
        bit++;
    }
    if ( nameoff ) {
        ashort = htons( data - buf );
        memcpy(nameoff, &ashort, sizeof( ashort ));
        /* name is always in mac charset */
        aint = ucs2_to_charset( vol->v_maccharset, vol->v_macname, data+1, AFPVOL_MACNAMELEN + 1);
        if ( aint <= 0 ) {
            *buflen = 0;
            return AFPERR_MISC;
        }

        *data++ = aint;
        data += aint;
    }
    if ( isad ) {
        ad_close_metadata( &ad);
    }
    *buflen = data - buf;
    return( AFP_OK );
}

/* ------------------------- */
static int stat_vol(u_int16_t bitmap, struct vol *vol, char *rbuf, size_t *rbuflen)
{
    struct stat st;
    int     ret;
    size_t  buflen;

    if ( stat( vol->v_path, &st ) < 0 ) {
        *rbuflen = 0;
        return( AFPERR_PARAM );
    }
    /* save the volume device number */
    vol->v_dev = st.st_dev;

    buflen = *rbuflen - sizeof( bitmap );
    if (( ret = getvolparams( bitmap, vol, &st,
                              rbuf + sizeof( bitmap ), &buflen )) != AFP_OK ) {
        *rbuflen = 0;
        return( ret );
    }
    *rbuflen = buflen + sizeof( bitmap );
    bitmap = htons( bitmap );
    memcpy(rbuf, &bitmap, sizeof( bitmap ));
    return( AFP_OK );

}

/* ------------------------------- */
void load_volumes(AFPObj *obj)
{
    struct passwd   *pwent;

    if (Volumes) {
        int changed = 0;

        /* check files date */
        if (obj->options.defaultvol.loaded) {
            changed = volfile_changed(&obj->options.defaultvol);
        }
        if (obj->options.systemvol.loaded) {
            changed |= volfile_changed(&obj->options.systemvol);
        }
        if (obj->options.uservol.loaded) {
            changed |= volfile_changed(&obj->options.uservol);
        }
        if (!changed)
            return;

        free_extmap();
        free_volumes();
    }

    pwent = getpwnam(obj->username);
    if ( (obj->options.flags & OPTION_USERVOLFIRST) == 0 ) {
        readvolfile(obj, &obj->options.systemvol, NULL, 0, pwent);
    }

    if ((*obj->username == '\0') || (obj->options.flags & OPTION_NOUSERVOL)) {
        readvolfile(obj, &obj->options.defaultvol, NULL, 1, pwent);
    } else if (pwent) {
        /*
         * Read user's AppleVolumes or .AppleVolumes file
         * If neither are readable, read the default volumes file. if
         * that doesn't work, create a user share.
         */
        if (obj->options.uservol.name) {
            free(obj->options.uservol.name);
        }
        obj->options.uservol.name = strdup(pwent->pw_dir);
        if ( readvolfile(obj, &obj->options.uservol,    "AppleVolumes", 1, pwent) < 0 &&
             readvolfile(obj, &obj->options.uservol, ".AppleVolumes", 1, pwent) < 0 &&
             readvolfile(obj, &obj->options.uservol, "applevolumes", 1, pwent) < 0 &&
             readvolfile(obj, &obj->options.uservol, ".applevolumes", 1, pwent) < 0 &&
             obj->options.defaultvol.name != NULL ) {
            if (readvolfile(obj, &obj->options.defaultvol, NULL, 1, pwent) < 0)
                creatvol(obj, pwent, pwent->pw_dir, NULL, NULL, 1);
        }
    }
    if ( obj->options.flags & OPTION_USERVOLFIRST ) {
        readvolfile(obj, &obj->options.systemvol, NULL, 0, pwent );
    }

    if ( obj->options.closevol ) {
        struct vol *vol;

        for ( vol = Volumes; vol; vol = vol->v_next ) {
            if (vol->v_deleted && !vol->v_new ) {
                of_closevol(vol);
                deletevol(vol);
                vol = Volumes;
            }
        }
    }
}

/* ------------------------------- */
int afp_getsrvrparms(AFPObj *obj, char *ibuf _U_, size_t ibuflen _U_, char *rbuf, size_t *rbuflen)
{
    struct timeval  tv;
    struct stat     st;
    struct vol      *volume;
    char    *data;
    char        *namebuf;
    int         vcnt;
    size_t      len;

    load_volumes(obj);

    data = rbuf + 5;
    for ( vcnt = 0, volume = Volumes; volume; volume = volume->v_next ) {
        if (!(volume->v_flags & AFPVOL_NOSTAT)) {
            struct maccess ma;

            if ( stat( volume->v_path, &st ) < 0 ) {
                LOG(log_info, logtype_afpd, "afp_getsrvrparms(%s): stat: %s",
                    volume->v_path, strerror(errno) );
                continue;       /* can't access directory */
            }
            if (!S_ISDIR(st.st_mode)) {
                continue;       /* not a dir */
            }
            accessmode(volume->v_path, &ma, NULL, &st);
            if ((ma.ma_user & (AR_UREAD | AR_USEARCH)) != (AR_UREAD | AR_USEARCH)) {
                continue;   /* no r-x access */
            }
        }
        if (volume->v_hide) {
            continue;       /* config file changed but the volume was mounted */
        }

        if (utf8_encoding()) {
            len = ucs2_to_charset_allocate(CH_UTF8_MAC, &namebuf, volume->v_u8mname);
        } else {
            len = ucs2_to_charset_allocate(obj->options.maccharset, &namebuf, volume->v_macname);
        }

        if (len == (size_t)-1)
            continue;

        /* set password bit if there's a volume password */
        *data = (volume->v_password) ? AFPSRVR_PASSWD : 0;

        /* Apple 2 clients running ProDOS-8 expect one volume to have
           bit 0 of this byte set.  They will not recognize anything
           on the server unless this is the case.  I have not
           completely worked this out, but it's related to booting
           from the server.  Support for that function is a ways
           off.. <shirsch@ibm.net> */
        *data |= (volume->v_flags & AFPVOL_A2VOL) ? AFPSRVR_CONFIGINFO : 0;
        *data++ |= 0; /* UNIX PRIVS BIT ..., OSX doesn't seem to use it, so we don't either */
        *data++ = len;
        memcpy(data, namebuf, len );
        data += len;
        free(namebuf);
        vcnt++;
    }

    *rbuflen = data - rbuf;
    data = rbuf;
    if ( gettimeofday( &tv, NULL ) < 0 ) {
        LOG(log_error, logtype_afpd, "afp_getsrvrparms(%s): gettimeofday: %s", volume->v_path, strerror(errno) );
        *rbuflen = 0;
        return AFPERR_PARAM;
    }
    tv.tv_sec = AD_DATE_FROM_UNIX(tv.tv_sec);
    memcpy(data, &tv.tv_sec, sizeof( u_int32_t));
    data += sizeof( u_int32_t);
    *data = vcnt;
    return( AFP_OK );
}

/* ------------------------- */
static int volume_codepage(AFPObj *obj, struct vol *volume)
{
    struct charset_functions *charset;
    /* Codepages */

    if (!volume->v_volcodepage)
        volume->v_volcodepage = strdup("UTF8");

    if ( (charset_t) -1 == ( volume->v_volcharset = add_charset(volume->v_volcodepage)) ) {
        LOG (log_error, logtype_afpd, "Setting codepage %s as volume codepage failed", volume->v_volcodepage);
        return -1;
    }

    if ( NULL == (charset = find_charset_functions(volume->v_volcodepage)) || charset->flags & CHARSET_ICONV ) {
        LOG (log_warning, logtype_afpd, "WARNING: volume encoding %s is *not* supported by netatalk, expect problems !!!!", volume->v_volcodepage);
    }

    if (!volume->v_maccodepage)
        volume->v_maccodepage = strdup(obj->options.maccodepage);

    if ( (charset_t) -1 == ( volume->v_maccharset = add_charset(volume->v_maccodepage)) ) {
        LOG (log_error, logtype_afpd, "Setting codepage %s as mac codepage failed", volume->v_maccodepage);
        return -1;
    }

    if ( NULL == ( charset = find_charset_functions(volume->v_maccodepage)) || ! (charset->flags & CHARSET_CLIENT) ) {
        LOG (log_error, logtype_afpd, "Fatal error: mac charset %s not supported", volume->v_maccodepage);
        return -1;
    }
    volume->v_kTextEncoding = htonl(charset->kTextEncoding);
    return 0;
}

/* ------------------------- */
static int volume_openDB(struct vol *volume)
{
    int flags = 0;

    if ((volume->v_flags & AFPVOL_NODEV)) {
        flags |= CNID_FLAG_NODEV;
    }

    if (volume->v_cnidscheme == NULL) {
        volume->v_cnidscheme = strdup(DEFAULT_CNID_SCHEME);
        LOG(log_info, logtype_afpd, "Volume %s use CNID scheme %s.",
            volume->v_path, volume->v_cnidscheme);
    }

    LOG(log_info, logtype_afpd, "CNID server: %s:%s",
        volume->v_cnidserver ? volume->v_cnidserver : Cnid_srv,
        volume->v_cnidport ? volume->v_cnidport : Cnid_port);
    
#if 0
/* Found this in branch dir-rewrite, maybe we want to use it sometimes */

    /* Legacy pre 2.1 way of sharing eg CD-ROM */
    if (strcmp(volume->v_cnidscheme, "last") == 0) {
        /* "last" is gone. We support it by switching to in-memory "tdb" */
        volume->v_cnidscheme = strdup("tdb");
        flags |= CNID_FLAG_MEMORY;
    }

    /* New way of sharing CD-ROM */
    if (volume->v_flags & AFPVOL_CDROM) {
        flags |= CNID_FLAG_MEMORY;
        if (strcmp(volume->v_cnidscheme, "tdb") != 0) {
            free(volume->v_cnidscheme);
            volume->v_cnidscheme = strdup("tdb");
            LOG(log_info, logtype_afpd, "Volume %s is ejectable, switching to scheme %s.",
                volume->v_path, volume->v_cnidscheme);
        }
    }
#endif

    volume->v_cdb = cnid_open(volume->v_dbpath ? volume->v_dbpath : volume->v_path,
                              volume->v_umask,
                              volume->v_cnidscheme,
                              flags,
                              volume->v_cnidserver ? volume->v_cnidserver : Cnid_srv,
                              volume->v_cnidport ? volume->v_cnidport : Cnid_port);

    if ( ! volume->v_cdb && ! (flags & CNID_FLAG_MEMORY)) {
        /* The first attempt failed and it wasn't yet an attempt to open in-memory */
        LOG(log_error, logtype_afpd, "Can't open volume \"%s\" CNID backend \"%s\" ",
            volume->v_path, volume->v_cnidscheme);
        LOG(log_error, logtype_afpd, "Reopen volume %s using in memory temporary CNID DB.",
            volume->v_path);
        flags |= CNID_FLAG_MEMORY;
        volume->v_cdb = cnid_open (volume->v_path, volume->v_umask, "tdb", flags, NULL, NULL);
#ifdef SERVERTEXT
        /* kill ourself with SIGUSR2 aka msg pending */
        if (volume->v_cdb) {
            setmessage("Something wrong with the volume's CNID DB, using temporary CNID DB instead."
                       "Check server messages for details!");
            kill(getpid(), SIGUSR2);
            /* deactivate cnid caching/storing in AppleDouble files */
            volume->v_flags &= ~AFPVOL_CACHE;
        }
#endif
    }

    return (!volume->v_cdb)?-1:0;
}

/* 
   Check if the underlying filesystem supports EAs for ea:sys volumes.
   If not, switch to ea:ad.
   As we can't check (requires write access) on ro-volumes, we switch ea:auto
   volumes that are options:ro to ea:none.
*/
static void check_ea_sys_support(struct vol *vol)
{
    uid_t process_uid = 0;
    char eaname[] = {"org.netatalk.supports-eas.XXXXXX"};
    const char *eacontent = "yes";

    if (vol->v_vfs_ea == AFPVOL_EA_AUTO) {

        if ((vol->v_flags & AFPVOL_RO) == AFPVOL_RO) {
            LOG(log_info, logtype_logger, "read-only volume '%s', can't test for EA support, disabling EAs", vol->v_localname);
            vol->v_vfs_ea = AFPVOL_EA_NONE;
            return;
        }

        mktemp(eaname);

        process_uid = geteuid();
        if (process_uid)
            if (seteuid(0) == -1) {
                LOG(log_error, logtype_logger, "check_ea_sys_support: can't seteuid(0): %s", strerror(errno));
                exit(EXITERR_SYS);
            }

        if ((sys_setxattr(vol->v_path, eaname, eacontent, 4, 0)) == 0) {
            sys_removexattr(vol->v_path, eaname);
            vol->v_vfs_ea = AFPVOL_EA_SYS;
        } else {
            LOG(log_warning, logtype_afpd, "volume \"%s\" does not support Extended Attributes, using ea:ad instead",
                vol->v_localname);
            vol->v_vfs_ea = AFPVOL_EA_AD;
        }

        if (process_uid) {
            if (seteuid(process_uid) == -1) {
                LOG(log_error, logtype_logger, "can't seteuid back %s", strerror(errno));
                exit(EXITERR_SYS);
            }
        }
    }
}

/* -------------------------
 * we are the user here
 */
int afp_openvol(AFPObj *obj, char *ibuf, size_t ibuflen _U_, char *rbuf, size_t *rbuflen)
{
    struct stat st;
    char    *volname;
    char        *p;

    struct vol  *volume;
    struct dir  *dir;
    int     len, ret;
    size_t  namelen;
    u_int16_t   bitmap;
    char        path[ MAXPATHLEN + 1];
    char        *vol_uname;
    char        *vol_mname;
    char        *volname_tmp;

    ibuf += 2;
    memcpy(&bitmap, ibuf, sizeof( bitmap ));
    bitmap = ntohs( bitmap );
    ibuf += sizeof( bitmap );

    *rbuflen = 0;
    if (( bitmap & (1<<VOLPBIT_VID)) == 0 ) {
        return AFPERR_BITMAP;
    }

    len = (unsigned char)*ibuf++;
    volname = obj->oldtmp;

    if ((volname_tmp = strchr(volname,'+')) != NULL)
        volname = volname_tmp+1;

    if (utf8_encoding()) {
        namelen = convert_string(CH_UTF8_MAC, CH_UCS2, ibuf, len, volname, sizeof(obj->oldtmp));
    } else {
        namelen = convert_string(obj->options.maccharset, CH_UCS2, ibuf, len, volname, sizeof(obj->oldtmp));
    }

    if ( namelen <= 0) {
        return AFPERR_PARAM;
    }

    ibuf += len;
    if ((len + 1) & 1) /* pad to an even boundary */
        ibuf++;

    load_volumes(obj);

    for ( volume = Volumes; volume; volume = volume->v_next ) {
        if ( strcasecmp_w( (ucs2_t*) volname, volume->v_name ) == 0 ) {
            break;
        }
    }

    if ( volume == NULL ) {
        return AFPERR_PARAM;
    }

    /* check for a volume password */
    if (volume->v_password && strncmp(ibuf, volume->v_password, VOLPASSLEN)) {
        return AFPERR_ACCESS;
    }

    if (( volume->v_flags & AFPVOL_OPEN  ) ) {
        /* the volume is already open */
#ifdef FORCE_UIDGID
        set_uidgid ( volume );
#endif
        return stat_vol(bitmap, volume, rbuf, rbuflen);
    }

    if (volume->v_root_preexec) {
        if ((ret = afprun(1, volume->v_root_preexec, NULL)) && volume->v_root_preexec_close) {
            LOG(log_error, logtype_afpd, "afp_openvol(%s): root preexec : %d", volume->v_path, ret );
            return AFPERR_MISC;
        }
    }

#ifdef FORCE_UIDGID
    set_uidgid ( volume );
#endif

    if (volume->v_preexec) {
        if ((ret = afprun(0, volume->v_preexec, NULL)) && volume->v_preexec_close) {
            LOG(log_error, logtype_afpd, "afp_openvol(%s): preexec : %d", volume->v_path, ret );
            return AFPERR_MISC;
        }
    }

    if ( stat( volume->v_path, &st ) < 0 ) {
        return AFPERR_PARAM;
    }

    if ( chdir( volume->v_path ) < 0 ) {
        return AFPERR_PARAM;
    }

    if ( NULL == getcwd(path, MAXPATHLEN)) {
        /* shouldn't be fatal but it will fail later */
        LOG(log_error, logtype_afpd, "afp_openvol(%s): volume pathlen too long", volume->v_path);
        return AFPERR_MISC;
    }

    /* Normalize volume path */
#ifdef REALPATH_TAKES_NULL
    if ((volume->v_path = realpath(path, NULL)) == NULL)
        return AFPERR_MISC;
#else
    if ((volume->v_path = malloc(MAXPATHLEN+1)) == NULL)
        return AFPERR_MISC;
    if (realpath(path, volume->v_path) == NULL) {
        free(volume->v_path);
        return AFPERR_MISC;
    }
    /* Safe some memory */
    char *tmp;
    if ((tmp = strdup(volume->v_path)) == NULL) {
        free(volume->v_path);
        return AFPERR_MISC;
    } 
    free(volume->v_path);
    volume->v_path = tmp;
#endif

    if (volume_codepage(obj, volume) < 0) {
        ret = AFPERR_MISC;
        goto openvol_err;
    }

    /* initialize volume variables
     * FIXME file size
     */
    if (utf8_encoding()) {
        volume->max_filename = 255;
    }
    else {
        volume->max_filename = MACFILELEN;
    }

    volume->v_flags |= AFPVOL_OPEN;
    volume->v_cdb = NULL;

    if (utf8_encoding()) {
        len = convert_string_allocate(CH_UCS2, CH_UTF8_MAC, volume->v_u8mname, namelen, &vol_mname);
    } else {
        len = convert_string_allocate(CH_UCS2, obj->options.maccharset, volume->v_macname, namelen, &vol_mname);
    }
    if ( !vol_mname || len <= 0) {
        ret = AFPERR_MISC;
        goto openvol_err;
    }

    if ((vol_uname = strrchr(path, '/')) == NULL)
        vol_uname = path;
    else if (*(vol_uname + 1) != '\0')
        vol_uname++;

    if ((dir = dir_new(vol_mname,
                       vol_uname,
                       volume,
                       DIRDID_ROOT_PARENT,
                       DIRDID_ROOT,
                       bfromcstr(volume->v_path))
            ) == NULL) {
        free(vol_mname);
        LOG(log_error, logtype_afpd, "afp_openvol(%s): malloc: %s", volume->v_path, strerror(errno) );
        ret = AFPERR_MISC;
        goto openvol_err;
    }
    free(vol_mname);

    volume->v_root = dir;
    curdir = dir;

    if (volume_openDB(volume) < 0) {
        LOG(log_error, logtype_afpd, "Fatal error: cannot open CNID or invalid CNID backend for %s: %s",
            volume->v_path, volume->v_cnidscheme);
        ret = AFPERR_MISC;
        goto openvol_err;
    }

    ret  = stat_vol(bitmap, volume, rbuf, rbuflen);
    if (ret == AFP_OK) {

        if (!(volume->v_flags & AFPVOL_RO)) {
            handle_special_folders( volume );
            savevolinfo(volume,
                        volume->v_cnidserver ? volume->v_cnidserver : Cnid_srv,
                        volume->v_cnidport   ? volume->v_cnidport   : Cnid_port);
        }

        /*
         * If you mount a volume twice, the second time the trash appears on
         * the desk-top.  That's because the Mac remembers the DID for the
         * trash (even for volumes in different zones, on different servers).
         * Just so this works better, we prime the DID cache with the trash,
         * fixing the trash at DID 17.
         * FIXME (RL): should it be done inside a CNID backend ? (always returning Trash DID when asked) ?
         */
        if ((volume->v_cdb->flags & CNID_FLAG_PERSISTENT)) {

            /* FIXME find db time stamp */
            if (cnid_getstamp(volume->v_cdb, volume->v_stamp, sizeof(volume->v_stamp)) < 0) {
                LOG (log_error, logtype_afpd,
                     "afp_openvol(%s): Fatal error: Unable to get stamp value from CNID backend",
                     volume->v_path);
                ret = AFPERR_MISC;
                goto openvol_err;
            }
        }
        else {
            p = Trash;
            cname( volume, volume->v_root, &p );
        }
        return( AFP_OK );
    }

openvol_err:
    if (volume->v_root) {
        dir_free( volume->v_root );
        volume->v_root = NULL;
    }

    volume->v_flags &= ~AFPVOL_OPEN;
    if (volume->v_cdb != NULL) {
        cnid_close(volume->v_cdb);
        volume->v_cdb = NULL;
    }
    *rbuflen = 0;
    return ret;
}

/* ------------------------- */
static void closevol(struct vol *vol)
{
    if (!vol)
        return;

    dir_free( vol->v_root );
    vol->v_root = NULL;
    if (vol->v_cdb != NULL) {
        cnid_close(vol->v_cdb);
        vol->v_cdb = NULL;
    }

    if (vol->v_postexec) {
        afprun(0, vol->v_postexec, NULL);
    }
    if (vol->v_root_postexec) {
        afprun(1, vol->v_root_postexec, NULL);
    }
}

/* ------------------------- */
void close_all_vol(void)
{
    struct vol  *ovol;
    curdir = NULL;
    for ( ovol = Volumes; ovol; ovol = ovol->v_next ) {
        if ( (ovol->v_flags & AFPVOL_OPEN) ) {
            ovol->v_flags &= ~AFPVOL_OPEN;
            closevol(ovol);
        }
    }
}

/* ------------------------- */
static void deletevol(struct vol *vol)
{
    struct vol  *ovol;

    vol->v_flags &= ~AFPVOL_OPEN;
    for ( ovol = Volumes; ovol; ovol = ovol->v_next ) {
        if ( (ovol->v_flags & AFPVOL_OPEN) ) {
            break;
        }
    }
    if ( ovol != NULL ) {
        /* Even if chdir fails, we can't say afp_closevol fails. */
        if ( chdir( ovol->v_path ) == 0 ) {
            curdir = ovol->v_root;
        }
    }

    closevol(vol);
    if (vol->v_deleted) {
        showvol(vol->v_name);
        volume_free(vol);
        volume_unlink(vol);
        free(vol);
    }
}

/* ------------------------- */
int afp_closevol(AFPObj *obj _U_, char *ibuf, size_t ibuflen _U_, char *rbuf _U_, size_t *rbuflen)
{
    struct vol  *vol;
    u_int16_t   vid;

    *rbuflen = 0;
    ibuf += 2;
    memcpy(&vid, ibuf, sizeof( vid ));
    if (NULL == ( vol = getvolbyvid( vid )) ) {
        return( AFPERR_PARAM );
    }

    deletevol(vol);

    return( AFP_OK );
}

/* ------------------------- */
struct vol *getvolbyvid(const u_int16_t vid )
{
    struct vol  *vol;

    for ( vol = Volumes; vol; vol = vol->v_next ) {
        if ( vid == vol->v_vid ) {
            break;
        }
    }
    if ( vol == NULL || ( vol->v_flags & AFPVOL_OPEN ) == 0 ) {
        return( NULL );
    }

#ifdef FORCE_UIDGID
    set_uidgid ( vol );
#endif /* FORCE_UIDGID */

    return( vol );
}

/* ------------------------ */
static int ext_cmp_key(const void *key, const void *obj)
{
    const char          *p = key;
    const struct extmap *em = obj;
    return strdiacasecmp(p, em->em_ext);
}
struct extmap *getextmap(const char *path)
{
    char      *p;
    struct extmap *em;

    if (!Extmap_cnt || NULL == ( p = strrchr( path, '.' )) ) {
        return( Defextmap );
    }
    p++;
    if (!*p) {
        return( Defextmap );
    }
    em = bsearch(p, Extmap, Extmap_cnt, sizeof(struct extmap), ext_cmp_key);
    if (em) {
        return( em );
    } else {
        return( Defextmap );
    }
}

/* ------------------------- */
struct extmap *getdefextmap(void)
{
    return( Defextmap );
}

/* --------------------------
   poll if a volume is changed by other processes.
   return
   0 no attention msg sent
   1 attention msg sent
   -1 error (socket closed)

   Note: if attention return -1 no packet has been
   sent because the buffer is full, we don't care
   either there's no reader or there's a lot of
   traffic and another pollvoltime will follow
*/
int  pollvoltime(AFPObj *obj)

{
    struct vol       *vol;
    struct timeval   tv;
    struct stat      st;

    if (!(afp_version > 21 && obj->options.server_notif))
        return 0;

    if ( gettimeofday( &tv, NULL ) < 0 )
        return 0;

    for ( vol = Volumes; vol; vol = vol->v_next ) {
        if ( (vol->v_flags & AFPVOL_OPEN)  && vol->v_mtime + 30 < tv.tv_sec) {
            if ( !stat( vol->v_path, &st ) && vol->v_mtime != st.st_mtime ) {
                vol->v_mtime = st.st_mtime;
                if (!obj->attention(obj->handle, AFPATTN_NOTIFY | AFPATTN_VOLCHANGED))
                    return -1;
                return 1;
            }
        }
    }
    return 0;
}

/* ------------------------- */
void setvoltime(AFPObj *obj, struct vol *vol)
{
    struct timeval  tv;

    /* just looking at vol->v_mtime is broken seriously since updates
     * from other users afpd processes never are seen.
     * This is not the most elegant solution (a shared memory between
     * the afpd processes would come closer)
     * [RS] */

    if ( gettimeofday( &tv, NULL ) < 0 ) {
        LOG(log_error, logtype_afpd, "setvoltime(%s): gettimeofday: %s", vol->v_path, strerror(errno) );
        return;
    }
    if( utime( vol->v_path, NULL ) < 0 ) {
        /* write of time failed ... probably a read only filesys,
         * where no other users can interfere, so there's no issue here
         */
    }

    /* a little granularity */
    if (vol->v_mtime < tv.tv_sec) {
        vol->v_mtime = tv.tv_sec;
        /* or finder doesn't update free space
         * AFP 3.2 and above clients seem to be ok without so many notification
         */
        if (afp_version < 32 && obj->options.server_notif) {
            obj->attention(obj->handle, AFPATTN_NOTIFY | AFPATTN_VOLCHANGED);
        }
    }
}

/* ------------------------- */
int afp_getvolparams(AFPObj *obj _U_, char *ibuf, size_t ibuflen _U_,char *rbuf, size_t *rbuflen)
{
    struct vol  *vol;
    u_int16_t   vid, bitmap;

    ibuf += 2;
    memcpy(&vid, ibuf, sizeof( vid ));
    ibuf += sizeof( vid );
    memcpy(&bitmap, ibuf, sizeof( bitmap ));
    bitmap = ntohs( bitmap );

    if (NULL == ( vol = getvolbyvid( vid )) ) {
        *rbuflen = 0;
        return( AFPERR_PARAM );
    }

    return stat_vol(bitmap, vol, rbuf, rbuflen);
}

/* ------------------------- */
int afp_setvolparams(AFPObj *obj _U_, char *ibuf, size_t ibuflen _U_, char *rbuf _U_,  size_t *rbuflen)
{
    struct adouble ad;
    struct vol  *vol;
    u_int16_t   vid, bitmap;
    u_int32_t   aint;

    ibuf += 2;
    *rbuflen = 0;

    memcpy(&vid, ibuf, sizeof( vid ));
    ibuf += sizeof( vid );
    memcpy(&bitmap, ibuf, sizeof( bitmap ));
    bitmap = ntohs( bitmap );
    ibuf += sizeof(bitmap);

    if (( vol = getvolbyvid( vid )) == NULL ) {
        return( AFPERR_PARAM );
    }

    if ((vol->v_flags & AFPVOL_RO))
        return AFPERR_VLOCK;

    /* we can only set the backup date. */
    if (bitmap != (1 << VOLPBIT_BDATE))
        return AFPERR_BITMAP;

    ad_init(&ad, vol->v_adouble, vol->v_ad_options);
    if ( ad_open( vol->v_path, ADFLAGS_HF|ADFLAGS_DIR, O_RDWR,
                  0666, &ad) < 0 ) {
        if (errno == EROFS)
            return AFPERR_VLOCK;

        return AFPERR_ACCESS;
    }

    memcpy(&aint, ibuf, sizeof(aint));
    ad_setdate(&ad, AD_DATE_BACKUP, aint);
    ad_flush(&ad);
    ad_close(&ad, ADFLAGS_HF);
    return( AFP_OK );
}

/* ------------------------- */
int wincheck(const struct vol *vol, const char *path)
{
    int len;

    if (!(vol->v_flags & AFPVOL_MSWINDOWS))
        return 1;

    /* empty paths are not allowed */
    if ((len = strlen(path)) == 0)
        return 0;

    /* leading or trailing whitespaces are not allowed, carriage returns
     * and probably other whitespace is okay, tabs are not allowed
     */
    if ((path[0] == ' ') || (path[len-1] == ' '))
        return 0;

    /* certain characters are not allowed */
    if (strpbrk(path, MSWINDOWS_BADCHARS))
        return 0;

    /* everything else is okay */
    return 1;
}


/*
 * precreate a folder
 * this is only intended for folders in the volume root
 * It will *not* work if the folder name contains extended characters
 */
static int create_special_folder (const struct vol *vol, const struct _special_folder *folder)
{
    char        *p,*q,*r;
    struct adouble  ad;
    u_int16_t   attr;
    struct stat st;
    int     ret;


    p = (char *) malloc ( strlen(vol->v_path)+strlen(folder->name)+2);
    if ( p == NULL) {
        LOG(log_error, logtype_afpd,"malloc failed");
        exit (EXITERR_SYS);
    }

    q=strdup(folder->name);
    if ( q == NULL) {
        LOG(log_error, logtype_afpd,"malloc failed");
        exit (EXITERR_SYS);
    }

    strcpy(p, vol->v_path);
    strcat(p, "/");

    r=q;
    while (*r) {
        if ((vol->v_casefold & AFPVOL_MTOUUPPER))
            *r=toupper(*r);
        else if ((vol->v_casefold & AFPVOL_MTOULOWER))
            *r=tolower(*r);
        r++;
    }
    strcat(p, q);

    if ( (ret = stat( p, &st )) < 0 ) {
        if (folder->precreate) {
            if (ad_mkdir(p, folder->mode)) {
                LOG(log_debug, logtype_afpd,"Creating '%s' failed in %s: %s", p, vol->v_path, strerror(errno));
                free(p);
                free(q);
                return -1;
            }
            ret = 0;
        }
    }

    if ( !ret && folder->hide) {
        /* Hide it */
        ad_init(&ad, vol->v_adouble, vol->v_ad_options);
        if (ad_open_metadata( p, ADFLAGS_DIR, O_CREAT, &ad) < 0) {
            free (p);
            free(q);
            return (-1);
        }
        
        ad_setname(&ad, folder->name);

        ad_getattr(&ad, &attr);
        attr |= htons( ntohs( attr ) | ATTRBIT_INVISIBLE );
        ad_setattr(&ad, attr);

        /* do the same with the finder info */
        if (ad_entry(&ad, ADEID_FINDERI)) {
            memcpy(&attr, ad_entry(&ad, ADEID_FINDERI) + FINDERINFO_FRFLAGOFF, sizeof(attr));
            attr   |= htons(FINDERINFO_INVISIBLE);
            memcpy(ad_entry(&ad, ADEID_FINDERI) + FINDERINFO_FRFLAGOFF,&attr, sizeof(attr));
        }

        ad_flush( &ad );
        ad_close_metadata( &ad);
    }
    free(p);
    free(q);
    return 0;
}

static void handle_special_folders (const struct vol * vol)
{
    const _special_folder *p = &special_folders[0];

    if ((vol->v_flags & AFPVOL_RO))
        return;

    for (; p->name != NULL; p++) {
        create_special_folder (vol, p);
    }
}
<|MERGE_RESOLUTION|>--- conflicted
+++ resolved
@@ -1,9 +1,4 @@
 /*
-<<<<<<< HEAD
- * $Id$
- *
-=======
->>>>>>> 825256ab
  * Copyright (c) 1990,1993 Regents of The University of Michigan.
  * All Rights Reserved.  See COPYRIGHT.
  */
