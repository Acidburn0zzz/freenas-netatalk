--- conflicted
+++ resolved
@@ -60,235 +60,13 @@
         close(p->socket);
         free(p);
     }
-<<<<<<< HEAD
+
     if (dsi) {
         dsi->next = NULL;
         obj->dsi = dsi;
     } else {
         afp_options_free(&obj->options);
-=======
-
-    /* the master loaded the volumes for zeroconf, get rid of that */
-    unload_volumes_and_extmap();
-}
-
-#ifdef USE_SRVLOC
-static void SRVLOC_callback(SLPHandle hslp _U_, SLPError errcode, void *cookie) {
-    *(SLPError*)cookie = errcode;
-}
-
-static char hex[17] = "0123456789abcdef";
-
-static char * srvloc_encode(const struct afp_options *options, const char *name)
-{
-	static char buf[512];
-	char *conv_name;
-	unsigned char *p;
-	unsigned int i = 0;
-#ifndef NO_DDP
-	char *Obj, *Type = "", *Zone = "";
-#endif
-
-	/* Convert name to maccharset */
-        if ((size_t)-1 ==(convert_string_allocate( options->unixcharset, options->maccharset,
-			 name, -1, &conv_name)) )
-		return (char*)name;
-
-	/* Escape characters */
-	p = conv_name;
-	while (*p && i<(sizeof(buf)-4)) {
-	    if (*p == '@')
-		break;
-	    else if (isspace(*p)) {
-	        buf[i++] = '%';
-           	buf[i++] = '2';
-           	buf[i++] = '0';
-		p++;
-	    }	
-	    else if ((!isascii(*p)) || *p <= 0x2f || *p == 0x3f ) {
-	        buf[i++] = '%';
-           	buf[i++] = hex[*p >> 4];
-           	buf[i++] = hex[*p++ & 15];
-	    }
-	    else {
-		buf[i++] = *p++;
-	    }
-	}
-	buf[i] = '\0';
-
-#ifndef NO_DDP
-	/* Add ZONE,  */
-        if (nbp_name(options->server, &Obj, &Type, &Zone )) {
-        	LOG(log_error, logtype_afpd, "srvloc_encode: can't parse %s", options->server );
-    	}
-	else {
-		snprintf( buf+i, sizeof(buf)-i-1 ,"&ZONE=%s", Zone);
-	}
-#endif
-	free (conv_name);
-
-	return buf;
-}
-#endif /* USE_SRVLOC */
-
-static void dsi_cleanup(const AFPConfig *config)
-{
-#ifdef USE_SRVLOC
-    SLPError err;
-    SLPError callbackerr;
-    SLPHandle hslp;
-    DSI *dsi = (DSI *)config->obj.handle;
-
-    /*  Do nothing if we didn't register.  */
-    if (!dsi || dsi->srvloc_url[0] == '\0')
-        return;
-
-    err = SLPOpen("en", SLP_FALSE, &hslp);
-    if (err != SLP_OK) {
-        LOG(log_error, logtype_afpd, "dsi_cleanup: Error opening SRVLOC handle");
-        goto srvloc_dereg_err;
     }
-
-    err = SLPDereg(hslp,
-                   dsi->srvloc_url,
-                   SRVLOC_callback,
-                   &callbackerr);
-    if (err != SLP_OK) {
-        LOG(log_error, logtype_afpd, "dsi_cleanup: Error unregistering %s from SRVLOC", dsi->srvloc_url);
-        goto srvloc_dereg_err;
-    }
-
-    if (callbackerr != SLP_OK) {
-        LOG(log_error, logtype_afpd, "dsi_cleanup: Error in callback while trying to unregister %s from SRVLOC (%d)", dsi->srvloc_url, callbackerr);
-        goto srvloc_dereg_err;
-    }
-
-srvloc_dereg_err:
-    dsi->srvloc_url[0] = '\0';
-    SLPClose(hslp);
-#endif /* USE_SRVLOC */
-}
-
-#ifndef NO_DDP
-static void asp_cleanup(const AFPConfig *config)
-{
-    /* we need to stop tickle handler */
-    asp_stop_tickle();
-    nbp_unrgstr(config->obj.Obj, config->obj.Type, config->obj.Zone,
-                &config->obj.options.ddpaddr);
-}
-
-/* these two are almost identical. it should be possible to collapse them
- * into one with minimal junk. */
-static int asp_start(AFPConfig *config, AFPConfig *configs,
-                     server_child *server_children)
-{
-    ASP asp;
-
-    if (!(asp = asp_getsession(config->obj.handle, server_children,
-                               config->obj.options.tickleval))) {
-        LOG(log_error, logtype_afpd, "main: asp_getsession: %s", strerror(errno) );
-        exit( EXITERR_CLNT );
-    }
-
-    if (asp->child) {
-        configfree(configs, config); /* free a bunch of stuff */
-        afp_over_asp(&config->obj);
-        exit (0);
-    }
-
-    return 0;
-}
-#endif /* no afp/asp */
-
-static afp_child_t *dsi_start(AFPConfig *config, AFPConfig *configs,
-                              server_child *server_children)
-{
-    DSI *dsi = config->obj.handle;
-    afp_child_t *child = NULL;
-
-    if (!(child = dsi_getsession(dsi,
-                                 server_children,
-                                 config->obj.options.tickleval))) {
-        /* we've forked. */
-        configfree(configs, config);
-        afp_over_dsi(&config->obj); /* start a session */
-        exit (0);
-    }
-
-    return child;
-}
-
-#ifndef NO_DDP
-static AFPConfig *ASPConfigInit(const struct afp_options *options,
-                                unsigned char *refcount)
-{
-    AFPConfig *config;
-    ATP atp;
-    ASP asp;
-    char *Obj, *Type = "AFPServer", *Zone = "*";
-    char *convname = NULL;
-
-    if ((config = (AFPConfig *) calloc(1, sizeof(AFPConfig))) == NULL)
-        return NULL;
-
-    if ((atp = atp_open(ATADDR_ANYPORT, &options->ddpaddr)) == NULL)  {
-        LOG(log_error, logtype_afpd, "main: atp_open: %s", strerror(errno) );
-        free(config);
-        return NULL;
-    }
-
-    if ((asp = asp_init( atp )) == NULL) {
-        LOG(log_error, logtype_afpd, "main: asp_init: %s", strerror(errno) );
-        atp_close(atp);
-        free(config);
-        return NULL;
-    }
-
-    /* register asp server */
-    Obj = (char *) options->hostname;
-    if (options->server && (size_t)-1 ==(convert_string_allocate( options->unixcharset, options->maccharset,
-                         options->server, strlen(options->server), &convname)) ) {
-        if ((convname = strdup(options->server)) == NULL ) {
-            LOG(log_error, logtype_afpd, "malloc: %s", strerror(errno) );
-            goto serv_free_return;
-        }
-    }
-
-    if (nbp_name(convname, &Obj, &Type, &Zone )) {
-        LOG(log_error, logtype_afpd, "main: can't parse %s", options->server );
-        goto serv_free_return;
-    }
-    if (convname)
-        free (convname);
-
-    /* dup Obj, Type and Zone as they get assigned to a single internal
-     * buffer by nbp_name */
-    if ((config->obj.Obj  = strdup(Obj)) == NULL)
-        goto serv_free_return;
-
-    if ((config->obj.Type = strdup(Type)) == NULL) {
-        free(config->obj.Obj);
-        goto serv_free_return;
-    }
-
-    if ((config->obj.Zone = strdup(Zone)) == NULL) {
-        free(config->obj.Obj);
-        free(config->obj.Type);
-        goto serv_free_return;
-    }
-
-    /* make sure we're not registered */
-    nbp_unrgstr(Obj, Type, Zone, &options->ddpaddr);
-    if (nbp_rgstr( atp_sockaddr( atp ), Obj, Type, Zone ) < 0 ) {
-        LOG(log_error, logtype_afpd, "Can't register %s:%s@%s", Obj, Type, Zone );
-        free(config->obj.Obj);
-        free(config->obj.Type);
-        free(config->obj.Zone);
-        goto serv_free_return;
->>>>>>> 72a0ebf9
-    }
-
 }
 
 /*!
@@ -324,6 +102,7 @@
         status_init(obj, dsi);
         *next = dsi;
         next = &dsi->next;
+        dsi->AFPobj = obj;
 
         LOG(log_note, logtype_afpd, "Netatalk AFP/TCP listening on %s:%d",
             getip_string((struct sockaddr *)&dsi->server),
@@ -335,31 +114,6 @@
         if (!p)
             break;
     }
-
-<<<<<<< HEAD
-    if (obj->dsi == NULL)
-        EC_FAIL;
-=======
-    config->fd = dsi->serversock;
-    config->obj.handle = dsi;
-    dsi->AFPobj = &config->obj;
-    config->obj.config = config;
-    config->obj.proto = AFPPROTO_DSI;
-
-    memcpy(&config->obj.options, options, sizeof(struct afp_options));
-    /* get rid of any appletalk info. we use the fact that the DSI
-     * stuff is done after the ASP stuff. */
-    p = config->obj.options.server;
-    if (p && (q = strchr(p, ':')))
-        *q = '\0';
-
-    config->optcount = refcount;
-    (*refcount)++;
-
-    config->server_start = dsi_start;
-    return config;
-}
->>>>>>> 72a0ebf9
 
 #ifdef HAVE_LDAP
     /* Parse afp.conf */
@@ -385,26 +139,6 @@
 		fce_set_events(r);
     }
 
-<<<<<<< HEAD
-=======
-#ifdef HAVE_LDAP
-    /* Parse afp_ldap.conf */
-    acl_ldap_readconfig(_PATH_ACL_LDAPCONF);
-#endif /* HAVE_LDAP */
-
-    LOG(log_debug, logtype_afpd, "Finished parsing Config File");
-    fclose(fp);
-
-    if (!have_option)
-        first = AFPConfigInit(cmdline, cmdline);
-
-    /* Now register with zeroconf, we also need the volumes for that */
-    if (first && !(first->obj.options.flags & OPTION_NOZEROCONF)) {
-        load_volumes(&first->obj);
-        zeroconf_register(first);
-    }
->>>>>>> 72a0ebf9
-
 EC_CLEANUP:
     if (q)
         free(q);
