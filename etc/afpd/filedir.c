--- conflicted
+++ resolved
@@ -1,9 +1,5 @@
 /*
-<<<<<<< HEAD
- * $Id: filedir.c,v 1.73 2010-03-12 15:16:49 franklahm Exp $
-=======
- * $Id: filedir.c,v 1.69.2.3 2010-02-04 14:34:31 franklahm Exp $
->>>>>>> ba40d577
+ * $Id: filedir.c,v 1.73 2010/03/12 15:16:49 franklahm Exp $
  *
  * Copyright (c) 1990,1993 Regents of The University of Michigan.
  * All Rights Reserved.  See COPYRIGHT.
@@ -321,16 +317,9 @@
     return 0;
 }
 
-<<<<<<< HEAD
 /* ------------------------- 
     move and rename sdir:oldname to curdir:newname in volume vol
     special care is needed for lock   
-=======
-/* -------------------------
-   move and rename sdir:oldname to curdir:newname in volume vol
-
-   special care is needed for lock
->>>>>>> ba40d577
 */
 static int moveandrename(const struct vol *vol,
                          struct dir *sdir,
@@ -344,43 +333,26 @@
     int             rc;
     struct stat     *st, nst;
     int             adflags;
-<<<<<<< HEAD
     struct adouble	ad;
     struct adouble	*adp;
     struct ofork	*opened = NULL;
     struct path     path;
     cnid_t          id;
     int             cwd_fd;
-=======
-    struct adouble  ad;
-    struct adouble  *adp;
-    struct ofork    *opened = NULL;
-    struct path         path;
-    cnid_t      id;
->>>>>>> ba40d577
 
     ad_init(&ad, vol->v_adouble, vol->v_ad_options);
     adp = &ad;
     adflags = 0;
 
     if (!isdir) {
-<<<<<<< HEAD
         if ((p = mtoupath(vol, oldname, sdir->d_did, utf8_encoding())) == NULL)
-=======
-        p = mtoupath(vol, oldname, sdir->d_did, utf8_encoding());
-        if (!p) {
->>>>>>> ba40d577
             return AFPERR_PARAM; /* can't convert */
 
 #ifndef HAVE_RENAMEAT
         /* Need full path */
         id = cnid_get(vol->v_cdb, sdir->d_did, p, strlen(p));
         p = ctoupath( vol, sdir, oldname );
-<<<<<<< HEAD
         if (!p)
-=======
-        if (!p) {
->>>>>>> ba40d577
             return AFPERR_PARAM; /* pathname too long */
 #endif /* HAVE_RENAMEAT */
 
@@ -404,9 +376,7 @@
         adflags = ADFLAGS_DIR;
     }
 
-
     /*
-<<<<<<< HEAD
      * p now points to either
      *   a) full pathname of the source fs object (if renameat is not available)
      *   b) the oldname (renameat is available)
@@ -421,13 +391,6 @@
         if (fchdir(sdir_fd) != 0)
             return AFPERR_MISC;
     }
-=======
-     * p now points to the full pathname of the source fs object.
-     *
-     * we are in the dest folder so we need to use p for ad_open
-     */
-
->>>>>>> ba40d577
     if (!ad_metadata(p, adflags, adp)) {
         u_int16_t bshort;
 
@@ -558,14 +521,8 @@
     if (!plen) {
         return AFP_OK; /* newname == oldname same dir */
     }
-<<<<<<< HEAD
     
     rc = moveandrename(vol, sdir, -1, oldname, newname, isdir);
-=======
-
-    rc = moveandrename(vol, sdir, oldname, newname, isdir);
-
->>>>>>> ba40d577
     if ( rc == AFP_OK ) {
         setvoltime(obj, vol );
     }
@@ -756,14 +713,10 @@
         strcpy(newname, oldname);
     }
 
-<<<<<<< HEAD
     /* This does the work */
+    LOG(log_debug, logtype_afpd, "afp_move(oldname:'%s', newname:'%s', isdir:%u)",
+        oldname, newname, isdir);
     rc = moveandrename(vol, sdir, sdir_fd, oldname, newname, isdir);
-=======
-    LOG(log_debug, logtype_afpd, "afp_move: {oldname:'%s', newname:'%s', isdir:%u}",
-        oldname, newname, isdir);
-    rc = moveandrename(vol, sdir, oldname, newname, isdir);
->>>>>>> ba40d577
 
     if ( rc == AFP_OK ) {
         char *upath = mtoupath(vol, newname, pdid, utf8_encoding());
