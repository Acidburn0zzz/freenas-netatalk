--- conflicted
+++ resolved
@@ -274,13 +274,8 @@
         sa->sin_port = htons(atoi(port));
         sa->sin_addr = ((struct sockaddr_in *) &ifr.ifr_addr)->sin_addr;
 
-<<<<<<< HEAD
-        LOG(log_info, logtype_default, "dsi_tcp: '%s:%s' on interface '%s' will be used instead.",
+        LOG(log_info, logtype_dsi, "dsi_tcp: '%s:%s' on interface '%s' will be used instead.",
             getip_string((struct sockaddr *)&dsi->server), port, ifr.ifr_name);
-=======
-        LOG(log_info, logtype_dsi, "dsi_tcp: '%s' on interface '%s' will be used instead.",
-                  getip_string((struct sockaddr *)&dsi->server), ifr.ifr_name);
->>>>>>> 295a40a4
         goto iflist_done;
     }
     LOG(log_info, logtype_dsi, "dsi_tcp (Chooser will not select afp/tcp) "
