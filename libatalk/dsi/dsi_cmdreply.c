/*
 * Copyright (c) 1997 Adrian Sun (asun@zoology.washington.edu)
 * All rights reserved. See COPYRIGHT.
 */

#ifdef HAVE_CONFIG_H
#include "config.h"
#endif /* HAVE_CONFIG_H */

#include <stdio.h>
#include <arpa/inet.h>

#include <atalk/dsi.h>
<<<<<<< HEAD
=======
#include <atalk/logger.h>
#include <netatalk/endian.h>
>>>>>>> 56437470

/* this assumes that the reply follows right after the command, saving
 * on a couple assignments. specifically, command, requestID, and
 * reserved field are assumed to already be set. */ 
int dsi_cmdreply(DSI *dsi, const int err)
{
    int ret;

    LOG(log_debug, logtype_dsi, "dsi_cmdreply(DSI ID: %u, len: %jd): START",
        dsi->clientID, (intmax_t)dsi->datalen);

    dsi->header.dsi_flags = DSIFL_REPLY;
    dsi->header.dsi_len = htonl(dsi->datalen);
    dsi->header.dsi_code = htonl(err);

    ret = dsi_stream_send(dsi, dsi->data, dsi->datalen);

    LOG(log_debug, logtype_dsi, "dsi_cmdreply(DSI ID: %u, len: %jd): END",
        dsi->clientID, (intmax_t)dsi->datalen);

    return ret;
}<|MERGE_RESOLUTION|>--- conflicted
+++ resolved
@@ -11,11 +11,8 @@
 #include <arpa/inet.h>
 
 #include <atalk/dsi.h>
-<<<<<<< HEAD
-=======
 #include <atalk/logger.h>
 #include <netatalk/endian.h>
->>>>>>> 56437470
 
 /* this assumes that the reply follows right after the command, saving
  * on a couple assignments. specifically, command, requestID, and
