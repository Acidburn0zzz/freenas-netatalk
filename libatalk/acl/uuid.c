/*
  Copyright (c) 2008,2009 Frank Lahm <franklahm@gmail.com>

  This program is free software; you can redistribute it and/or modify
  it under the terms of the GNU General Public License as published by
  the Free Software Foundation; either version 2 of the License, or
  (at your option) any later version.

  This program is distributed in the hope that it will be useful,
  but WITHOUT ANY WARRANTY; without even the implied warranty of
  MERCHANTABILITY or FITNESS FOR A PARTICULAR PURPOSE.  See the
  GNU General Public License for more details.
*/

#ifdef HAVE_CONFIG_H
#include "config.h"
#endif /* HAVE_CONFIG_H */

#include <stdio.h>
#include <stdlib.h>
#include <string.h>
#include <errno.h>
#include <inttypes.h>
#include <sys/types.h>
#include <pwd.h>
#include <grp.h>
#include <arpa/inet.h>

#include <atalk/logger.h>
#include <atalk/afp.h>
#include <atalk/uuid.h>
#include <atalk/util.h>

#include "aclldap.h"
#include "cache.h"

char *uuidtype[] = {"USER", "GROUP", "LOCAL"};

/********************************************************
 * Public helper function
 ********************************************************/

static unsigned char local_group_uuid[] = {0xab, 0xcd, 0xef,
                                           0xab, 0xcd, 0xef,
                                           0xab, 0xcd, 0xef,
                                           0xab, 0xcd, 0xef};

static unsigned char local_user_uuid[] = {0xff, 0xff, 0xee, 0xee, 0xdd, 0xdd,
                                          0xcc, 0xcc, 0xbb, 0xbb, 0xaa, 0xaa};

void localuuid_from_id(unsigned char *buf, uuidtype_t type, unsigned int id)
{
    uint32_t tmp;

    switch (type) {
    case UUID_GROUP:
        memcpy(buf, local_group_uuid, 12);
        break;
    case UUID_USER:
    default:
        memcpy(buf, local_user_uuid, 12);
        break;
    }

    tmp = htonl(id);
    memcpy(buf + 12, &tmp, 4);

    return;
}

/*
 * convert ascii string that can include dashes to binary uuid.
 * caller must provide a buffer.
 */
void uuid_string2bin( const char *uuidstring, unsigned char *uuid) {
    int nibble = 1;
    int i = 0;
    unsigned char c, val = 0;

    while (*uuidstring) {
        c = *uuidstring;
        if (c == '-') {
            uuidstring++;
            continue;
        }
        else if (c <= '9')      /* 0-9 */
            c -= '0';
        else if (c <= 'F')  /* A-F */
            c -= 'A' - 10;
        else if (c <= 'f')      /* a-f */
            c-= 'a' - 10;

        if (nibble)
            val = c * 16;
        else
            uuid[i++] = val + c;

        nibble ^= 1;
        uuidstring++;
    }

}

/*!
 * Convert 16 byte binary uuid to neat ascii represantation including dashes.
 *
 * Returns pointer to static buffer.
 */
const char *uuid_bin2string(const unsigned char *uuid) {
    static char uuidstring[UUID_STRINGSIZE + 1];

    int i = 0;
    unsigned char c;

    while (i < UUID_STRINGSIZE) {
        c = *uuid;
        uuid++;
        sprintf(uuidstring + i, "%02X", c);
        i += 2;
        if (i==8 || i==13 || i==18 || i==23)
            uuidstring[i++] = '-';
    }
    uuidstring[i] = 0;
    return uuidstring;
}

/********************************************************
 * Interface
 ********************************************************/

/*
 *   name: give me his name
 *   type: and type (UUID_USER or UUID_GROUP)
 *   uuid: pointer to uuid_t storage that the caller must provide
 * returns 0 on success !=0 on errror
<<<<<<< HEAD
 */  
int getuuidfromname( const char *name, uuidtype_t type, unsigned char *uuid) {
=======
 */
int getuuidfromname( const char *name, uuidtype_t type, uuidp_t uuid) {
>>>>>>> e22bbf78
    int ret = 0;
    uuidtype_t mytype = type;
    char nulluuid[16] = {0,0,0,0, 0,0,0,0, 0,0,0,0, 0,0,0,0};
#ifdef HAVE_LDAP
    char *uuid_string = NULL;
#endif

    ret = search_cachebyname(name, &mytype, uuid);

    if (ret == 0) {
        /* found in cache */
        LOG(log_debug, logtype_afpd,
            "getuuidfromname{cache}: name: %s, type%s: %s -> UUID: %s",
            name,
            (mytype & UUID_ENOENT) == UUID_ENOENT ? "[negative]" : "",
            uuidtype[type & UUIDTYPESTR_MASK],
            uuid_bin2string(uuid));
        if ((mytype & UUID_ENOENT) == UUID_ENOENT)
            return -1;
    } else  {
        /* if not found in cache */
#ifdef HAVE_LDAP
        if ((ret = ldap_getuuidfromname( name, type, &uuid_string)) == 0) {
            uuid_string2bin( uuid_string, uuid);
            LOG(log_debug, logtype_afpd, "getuuidfromname{LDAP}: name: %s, type: %s -> UUID: %s",
                name, uuidtype[type & UUIDTYPESTR_MASK], uuid_bin2string(uuid));
        } else {
            LOG(log_debug, logtype_afpd, "getuuidfromname(\"%s\",t:%u): no result from ldap search",
                name, type);
        }
#endif
        if (ret != 0) {
            /* Build a local UUID */
            if (type == UUID_USER) {
                struct passwd *pwd;
                if ((pwd = getpwnam(name)) == NULL) {
                    LOG(log_error, logtype_afpd, "getuuidfromname(\"%s\",t:%u): unknown user",
                        name, uuidtype[type & UUIDTYPESTR_MASK]);
                    mytype |= UUID_ENOENT;
                    memcpy(uuid, nulluuid, 16);
                } else {
                    localuuid_from_id(uuid, UUID_USER, pwd->pw_uid);
                    ret = 0;
                    LOG(log_debug, logtype_afpd, "getuuidfromname{local}: name: %s, type: %s -> UUID: %s",
                        name, uuidtype[type & UUIDTYPESTR_MASK], uuid_bin2string(uuid));
                }
            } else {
                struct group *grp;
                if ((grp = getgrnam(name)) == NULL) {
                    LOG(log_error, logtype_afpd, "getuuidfromname(\"%s\",t:%u): unknown user",
                        name, uuidtype[type & UUIDTYPESTR_MASK]);
                    mytype |= UUID_ENOENT;
                    memcpy(uuid, nulluuid, 16);
                } else {
                    localuuid_from_id(uuid, UUID_GROUP, grp->gr_gid);
                    ret = 0;
                    LOG(log_debug, logtype_afpd, "getuuidfromname{local}: name: %s, type: %s -> UUID: %s",
                        name, uuidtype[type & UUIDTYPESTR_MASK], uuid_bin2string(uuid));
                }
            }
        }
        add_cachebyname(name, uuid, mytype, 0);
    }

cleanup:
#ifdef HAVE_LDAP
    if (uuid_string) free(uuid_string);
#endif
    return ret;
}


/*
 * uuidp: pointer to a uuid
 * name: returns allocated buffer from ldap_getnamefromuuid
 * type: returns USER, GROUP or LOCAL
 * return 0 on success !=0 on errror
 *
 * Caller must free name appropiately.
 */
<<<<<<< HEAD
int getnamefromuuid(uuidp_t uuidp, char **name, uuidtype_t *type) {
    int ret;
=======
int getnamefromuuid(const uuidp_t uuidp, char **name, uuidtype_t *type) {
    int ret = 0;
    uid_t uid;
    gid_t gid;
    struct passwd *pwd;
    struct group *grp;
>>>>>>> e22bbf78

    if (search_cachebyuuid(uuidp, name, type) == 0) {
        /* found in cache */
        LOG(log_debug, logtype_afpd,
            "getnamefromuuid{cache}: UUID: %s -> name: %s, type%s: %s",
            uuid_bin2string(uuidp),
            *name,
            (*type & UUID_ENOENT) == UUID_ENOENT ? "[negative]" : "",
            uuidtype[(*type) & UUIDTYPESTR_MASK]);
        if ((*type & UUID_ENOENT) == UUID_ENOENT)
            return -1;
        return 0;
    }

    /* not found in cache */

    /* Check if UUID is a client local one */
    if (memcmp(uuidp, local_user_uuid, 12) == 0) {
        *type = UUID_USER;
        uid = ntohl(*(uint32_t *)(uuidp + 12));
        if ((pwd = getpwuid(uid)) == NULL) {
            /* not found, add negative entry to cache */
            add_cachebyuuid(uuidp, "UUID_ENOENT", UUID_ENOENT, 0);
            ret = -1;
        } else {
            *name = strdup(pwd->pw_name);
            add_cachebyuuid(uuidp, *name, *type, 0);
            ret = 0;
        }
        LOG(log_debug, logtype_afpd,
            "getnamefromuuid{local}: UUID: %s -> name: %s, type:%s",
            uuid_bin2string(uuidp), *name, uuidtype[(*type) & UUIDTYPESTR_MASK]);
        return ret;
    } else if (memcmp(uuidp, local_group_uuid, 12) == 0) {
        *type = UUID_GROUP;
        gid = ntohl(*(uint32_t *)(uuidp + 12));
        if ((grp = getgrgid(gid)) == NULL) {
            /* not found, add negative entry to cache */
            add_cachebyuuid(uuidp, "UUID_ENOENT", UUID_ENOENT, 0);
            ret = -1;
        } else {
            *name = strdup(grp->gr_name);
            add_cachebyuuid(uuidp, *name, *type, 0);
            ret = 0;
        }
        return ret;
    }

#ifdef HAVE_LDAP
    ret = ldap_getnamefromuuid(uuid_bin2string(uuidp), name, type);
    if (ret != 0) {
        LOG(log_warning, logtype_afpd, "getnamefromuuid(%s): no result from ldap_getnamefromuuid",
            uuid_bin2string(uuidp));
        add_cachebyuuid(uuidp, "UUID_ENOENT", UUID_ENOENT, 0);
        return -1;
    }
#endif

    add_cachebyuuid(uuidp, *name, *type, 0);

    LOG(log_debug, logtype_afpd, "getnamefromuuid{LDAP}: UUID: %s -> name: %s, type:%s",
        uuid_bin2string(uuidp), *name, uuidtype[(*type) & UUIDTYPESTR_MASK]);

    return 0;
}<|MERGE_RESOLUTION|>--- conflicted
+++ resolved
@@ -133,13 +133,8 @@
  *   type: and type (UUID_USER or UUID_GROUP)
  *   uuid: pointer to uuid_t storage that the caller must provide
  * returns 0 on success !=0 on errror
-<<<<<<< HEAD
- */  
+ */
 int getuuidfromname( const char *name, uuidtype_t type, unsigned char *uuid) {
-=======
- */
-int getuuidfromname( const char *name, uuidtype_t type, uuidp_t uuid) {
->>>>>>> e22bbf78
     int ret = 0;
     uuidtype_t mytype = type;
     char nulluuid[16] = {0,0,0,0, 0,0,0,0, 0,0,0,0, 0,0,0,0};
@@ -220,17 +215,12 @@
  *
  * Caller must free name appropiately.
  */
-<<<<<<< HEAD
-int getnamefromuuid(uuidp_t uuidp, char **name, uuidtype_t *type) {
-    int ret;
-=======
 int getnamefromuuid(const uuidp_t uuidp, char **name, uuidtype_t *type) {
     int ret = 0;
     uid_t uid;
     gid_t gid;
     struct passwd *pwd;
     struct group *grp;
->>>>>>> e22bbf78
 
     if (search_cachebyuuid(uuidp, name, type) == 0) {
         /* found in cache */
