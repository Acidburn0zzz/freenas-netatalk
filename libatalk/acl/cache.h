--- conflicted
+++ resolved
@@ -32,25 +32,7 @@
  * Interface
  ********************************************************/
 
-<<<<<<< HEAD
-/* 
- *   name: search for this name
- *   type: of type USER or GROUP
- *   uuid: if found copies uuid into this buffer
- * returns 0 on success, !=0 if not found or on errors
- */
-extern int search_cachebyname( const char *name, uuidtype_t type, unsigned char *uuid);
-
-/* 
- *   inname: name
- *   inuuid: uuid
- *   type: USER or GROUP
- *   (uid: unused)
- * returns 0 on success, !=0 on memory errors
- */
-=======
-extern int search_cachebyname( const char *name, uuidtype_t *type, uuidp_t uuid);
->>>>>>> e22bbf78
+extern int search_cachebyname( const char *name, uuidtype_t *type, unsigned char *uuid);
 extern int add_cachebyname( const char *inname, const uuidp_t inuuid, const uuidtype_t type, const unsigned long uid);
 extern int search_cachebyuuid( uuidp_t uuidp, char **name, uuidtype_t *type);
 extern int add_cachebyuuid( uuidp_t inuuid, const char *inname, uuidtype_t type, const unsigned long uid);
