/*
<<<<<<< HEAD
 * $Id: cnid_dbd.c,v 1.17 2010-03-31 09:47:32 franklahm Exp $
=======
 * $Id: cnid_dbd.c,v 1.16.2.1 2010-02-04 14:34:31 franklahm Exp $
>>>>>>> ba40d577
 *
 * Copyright (C) Joerg Lenneis 2003
 * All Rights Reserved.  See COPYING.
 */

#ifdef HAVE_CONFIG_H
#include "config.h"
#endif /* HAVE_CONFIG_H */

#ifdef CNID_BACKEND_DBD

#include <stdlib.h>
#ifdef HAVE_SYS_STAT_H
#include <sys/stat.h>
#endif /* HAVE_SYS_STAT_H */
#ifdef HAVE_SYS_UIO_H
#include <sys/uio.h>
#endif /* HAVE_SYS_UIO_H */
#ifdef HAVE_STRINGS_H
#include <strings.h>
#endif
#include <sys/time.h>
#include <sys/un.h>
#include <sys/socket.h>
#include <sys/param.h>
#include <errno.h>
#include <netinet/in.h>
#include <net/if.h>
#include <netinet/tcp.h>
#include <netinet/in.h>
#include <arpa/inet.h>
#include <errno.h>
#include <netdb.h>
#include <time.h>

#include <netatalk/endian.h>
#include <atalk/logger.h>
#include <atalk/adouble.h>
#include <atalk/cnid.h>
#include "cnid_dbd.h"
#include <atalk/cnid_dbd_private.h>

#ifndef SOL_TCP
#define SOL_TCP IPPROTO_TCP
#endif /* ! SOL_TCP */

static void RQST_RESET(struct cnid_dbd_rqst  *r)
{
    memset(r, 0, sizeof(struct cnid_dbd_rqst ));
}

/* ----------- */
#define MAX_DELAY 40

/* *MUST* be < afp tickle or it's never triggered (got EINTR first) */
#define SOCK_DELAY 11

static void delay(int sec)
{
    struct timeval tv;

    tv.tv_usec = 0;
    tv.tv_sec  = sec;
    select(0, NULL, NULL, NULL, &tv);
}

static int tsock_getfd(const char *host, const char *port)
{
    int sock = -1;
    struct timeval tv;
    int attr;
    int err;
    struct addrinfo hints, *servinfo, *p;

    /* Prepare hint for getaddrinfo */
    memset(&hints, 0, sizeof hints);
    hints.ai_family = AF_UNSPEC;
    hints.ai_socktype = SOCK_STREAM;
    hints.ai_flags = AI_NUMERICSERV;

    if ((err = getaddrinfo(host, port, &hints, &servinfo)) != 0) {
        LOG(log_error, logtype_default, "tsock_getfd: getaddrinfo: %s:%s : %s\n", host, port, gai_strerror(err));
        return -1;
    }

    /* loop through all the results and bind to the first we can */
    for (p = servinfo; p != NULL; p = p->ai_next) {
        if ((sock = socket(p->ai_family, p->ai_socktype, p->ai_protocol)) == -1) {
            LOG(log_info, logtype_default, "tsock_getfd: socket %s:: %s", host, strerror(errno));
                continue;
        }

        attr = 1;
        if (setsockopt(sock, SOL_TCP, TCP_NODELAY, &attr, sizeof(attr)) == -1) {
            LOG(log_error, logtype_cnid, "getfd: set TCP_NODELAY %s: %s", host, strerror(errno));
            close(sock);
            continue;
        }
        
        tv.tv_sec = SOCK_DELAY;
        tv.tv_usec = 0;
        if (setsockopt(sock, SOL_SOCKET, SO_RCVTIMEO, &tv, sizeof(tv)) < 0) {
            LOG(log_error, logtype_cnid, "getfd: set SO_RCVTIMEO %s: %s", host, strerror(errno));
            close(sock);
            continue;
        }

        tv.tv_sec = SOCK_DELAY;
        tv.tv_usec = 0;
        if (setsockopt(sock, SOL_SOCKET, SO_SNDTIMEO, &tv, sizeof(tv)) < 0) {
            LOG(log_error, logtype_cnid, "getfd: set SO_SNDTIMEO %s: %s", host, strerror(errno));
            close(sock);
            continue;
        }
        
        if (connect(sock, p->ai_addr, p->ai_addrlen) == -1) {
            err = errno;
            close(sock);
            sock=-1;
            LOG(log_error, logtype_cnid, "getfd: connect %s: %s", host, strerror(err));
            continue;
        }
        
        /* We've got a socket */
        break;
    }

    freeaddrinfo(servinfo);

    if (p == NULL) {
        LOG(log_error, logtype_cnid, "tsock_getfd: no suitable network config from %s:%s", host, port);
        return -1;
    }

    return(sock);
}

/* --------------------- */
static int write_vec(int fd, struct iovec *iov, size_t towrite)
{
    ssize_t len;
    size_t len1;

    len1 =  iov[1].iov_len;
    while (towrite > 0) {
        if (((len = writev(fd, iov, 2)) == -1 && errno == EINTR) || !len)
            continue;

        if ((size_t)len == towrite) /* wrote everything out */
            break;
        else if (len < 0) { /* error */
            return -1;
        }

        towrite -= len;
        if (towrite > len1) { /* skip part of header */
            iov[0].iov_base = (char *) iov[0].iov_base + len;
            iov[0].iov_len -= len;
        } else { /* skip to data */
            if (iov[0].iov_len) {
                len -= iov[0].iov_len;
                iov[0].iov_len = 0;
            }
            iov[1].iov_base = (char *) iov[1].iov_base + len;
            iov[1].iov_len -= len;
        }
    }

    LOG(log_maxdebug, logtype_cnid, "write_vec: wrote %d bytes", towrite);

    return 0;
}

/* --------------------- */
static int init_tsock(CNID_private *db)
{
    int fd;
    int len;
    struct iovec iov[2];

<<<<<<< HEAD
    LOG(log_debug, logtype_cnid, "init_tsock: BEGIN. Opening volume '%s', CNID Server: %s/%s", 
        db->db_dir, db->cnidserver, db->cnidport);

    if ((fd = tsock_getfd(db->cnidserver, db->cnidport)) < 0)
=======
    if ((fd = tsock_getfd(Cnid_srv, Cnid_port)) < 0)
>>>>>>> ba40d577
        return -1;

    len = strlen(db->db_dir);

    iov[0].iov_base = &len;
    iov[0].iov_len  = sizeof(int);

    iov[1].iov_base = db->db_dir;
    iov[1].iov_len  = len;

    if (write_vec(fd, iov, len + sizeof(int)) < 0) {
        LOG(log_error, logtype_cnid, "init_tsock: Error/short write: %s", strerror(errno));
        close(fd);
        return -1;
    }

    LOG(log_maxdebug, logtype_cnid, "init_tsock: BEGIN. Opening volume '%s', CNID Server: %s/%s",
        db->db_dir, Cnid_srv, Cnid_port);

    return fd;
}

/* --------------------- */
static int send_packet(CNID_private *db, struct cnid_dbd_rqst *rqst)
{
    struct iovec iov[2];
    size_t towrite;

    if (!rqst->namelen) {
        if (write(db->fd, rqst, sizeof(struct cnid_dbd_rqst)) != sizeof(struct cnid_dbd_rqst)) {
            LOG(log_warning, logtype_cnid, "send_packet: Error/short write rqst (db_dir %s): %s",
                db->db_dir, strerror(errno));
            return -1;
        }
        LOG(log_maxdebug, logtype_cnid, "send_packet: OK");
        return 0;
    }

    iov[0].iov_base = rqst;
    iov[0].iov_len  = sizeof(struct cnid_dbd_rqst);

    iov[1].iov_base = rqst->name;
    iov[1].iov_len  = rqst->namelen;

    towrite = sizeof(struct cnid_dbd_rqst) +rqst->namelen;

    if (write_vec(db->fd, iov, towrite) < 0) {
        LOG(log_warning, logtype_cnid, "send_packet: Error writev rqst (db_dir %s): %s",
            db->db_dir, strerror(errno));
        return -1;
    }
    
    LOG(log_maxdebug, logtype_cnid, "send_packet: {done}");
    return 0;
}

/* ------------------- */
static void dbd_initstamp(struct cnid_dbd_rqst *rqst)
{
    RQST_RESET(rqst);
    rqst->op = CNID_DBD_OP_GETSTAMP;
}

/* ------------------- */
static int dbd_reply_stamp(struct cnid_dbd_rply *rply)
{
    switch (rply->result) {
    case CNID_DBD_RES_OK:
        break;
    case CNID_DBD_RES_NOTFOUND:
        return -1;
    case CNID_DBD_RES_ERR_DB:
    default:
        errno = CNID_ERR_DB;
        return -1;
    }
    return 0;
}

/* ------------------- */
static ssize_t dbd_read(int socket, void *data, const size_t length)
{
    size_t stored;
    ssize_t len;
  
    stored = 0;
    while (stored < length) {
        len = read(socket, (u_int8_t *) data + stored, length - stored);
        if (len == -1) {
            if (errno == EINTR)
                continue;
            return -1;
        }
        else if (len > 0)
            stored += len;
        else
            break;
    }
    return stored;
}

/* ---------------------
 * send a request and get reply
 * assume send is non blocking
 * if no answer after sometime (at least MAX_DELAY secondes) return an error
 */
static int dbd_rpc(CNID_private *db, struct cnid_dbd_rqst *rqst, struct cnid_dbd_rply *rply)
{
    ssize_t ret;
    char *nametmp;
    size_t len;

    if (send_packet(db, rqst) < 0) {
        return -1;
    }
    len = rply->namelen;
    nametmp = rply->name;

    ret = dbd_read(db->fd, rply, sizeof(struct cnid_dbd_rply));

    if (ret != sizeof(struct cnid_dbd_rply)) {
        LOG(log_error, logtype_cnid, "dbd_rpc: Error reading header from fd (db_dir %s): %s",
            db->db_dir, ret == -1?strerror(errno):"closed");
        rply->name = nametmp;
        return -1;
    }
    rply->name = nametmp;
    if (rply->namelen && rply->namelen > len) {
        LOG(log_error, logtype_cnid,
            "dbd_rpc: Error reading name (db_dir %s): %s name too long: %d. only wanted %d, garbage?",
            db->db_dir, rply->name, rply->namelen, len);
        return -1;
    }
    if (rply->namelen && (ret = dbd_read(db->fd, rply->name, rply->namelen)) != (ssize_t)rply->namelen) {
        LOG(log_error, logtype_cnid, "dbd_rpc: Error reading name from fd (db_dir %s): %s",
            db->db_dir, ret == -1?strerror(errno):"closed");
        return -1;
    }

    LOG(log_maxdebug, logtype_cnid, "dbd_rpc: {done}");

    return 0;
}

/* -------------------- */
static int transmit(CNID_private *db, struct cnid_dbd_rqst *rqst, struct cnid_dbd_rply *rply)
{
    time_t orig, t;
    int clean = 1; /* no errors so far - to prevent sleep on first try */

    if (db->changed) {
        /* volume and db don't have the same timestamp
         */
        return -1;
    }
    while (1) {
        if (db->fd == -1) {
            struct cnid_dbd_rqst rqst_stamp;
            struct cnid_dbd_rply rply_stamp;
            char  stamp[ADEDLEN_PRIVSYN];

            LOG(log_maxdebug, logtype_cnid, "transmit: connecting to cnid_dbd ...");
            if ((db->fd = init_tsock(db)) < 0) {
                goto transmit_fail;
            }
            dbd_initstamp(&rqst_stamp);
            memset(stamp, 0, ADEDLEN_PRIVSYN);
            rply_stamp.name = stamp;
            rply_stamp.namelen = ADEDLEN_PRIVSYN;

            if (dbd_rpc(db, &rqst_stamp, &rply_stamp) < 0)
                goto transmit_fail;
            if (dbd_reply_stamp(&rply_stamp ) < 0)
                goto transmit_fail;

            if (db->notfirst) {
                LOG(log_debug7, logtype_cnid, "transmit: reconnected to cnid_dbd, comparing database stamps...");
                if (memcmp(stamp, db->stamp, ADEDLEN_PRIVSYN)) {
                    LOG(log_error, logtype_cnid, "transmit: ... not the same db!");
                    db->changed = 1;
                    return -1;
                }
                LOG(log_debug7, logtype_cnid, "transmit: ... OK.");
            }
            else {
                db->notfirst = 1;
                if (db->client_stamp)
                    memcpy(db->client_stamp, stamp, ADEDLEN_PRIVSYN);
                memcpy(db->stamp, stamp, ADEDLEN_PRIVSYN);
            }
            LOG(log_debug, logtype_cnid, "transmit: attached to '%s', stamp: '%08lx'.", 
                db->db_dir, *(uint64_t *)stamp);
        }
        if (!dbd_rpc(db, rqst, rply)) {
            LOG(log_maxdebug, logtype_cnid, "transmit: {done}");
            return 0;
        }
    transmit_fail:
        if (db->fd != -1) {
            close(db->fd);
            db->fd = -1; /* FD not valid... will need to reconnect */
        }

        if (!clean) { /* don't sleep if just got disconnected by cnid server */
            time(&t);
            if (t - orig > MAX_DELAY) {
                LOG(log_error, logtype_cnid, "transmit: Request to dbd daemon (db_dir %s) timed out.", db->db_dir);
                return -1;
            }
            /* sleep a little before retry */
            delay(5);
        } else {
            clean = 0; /* false... next time sleep */
            time(&orig);
        }
    }
    return -1;
}

/* ---------------------- */
static struct _cnid_db *cnid_dbd_new(const char *volpath)
{
    struct _cnid_db *cdb;

    if ((cdb = (struct _cnid_db *)calloc(1, sizeof(struct _cnid_db))) == NULL)
        return NULL;

    if ((cdb->volpath = strdup(volpath)) == NULL) {
        free(cdb);
        return NULL;
    }

    cdb->flags = CNID_FLAG_PERSISTENT | CNID_FLAG_LAZY_INIT;

    cdb->cnid_add = cnid_dbd_add;
    cdb->cnid_delete = cnid_dbd_delete;
    cdb->cnid_get = cnid_dbd_get;
    cdb->cnid_lookup = cnid_dbd_lookup;
    cdb->cnid_nextid = NULL;
    cdb->cnid_resolve = cnid_dbd_resolve;
    cdb->cnid_getstamp = cnid_dbd_getstamp;
    cdb->cnid_update = cnid_dbd_update;
    cdb->cnid_rebuild_add = cnid_dbd_rebuild_add;
    cdb->cnid_close = cnid_dbd_close;

    return cdb;
}

/* ---------------------- */
struct _cnid_db *cnid_dbd_open(struct cnid_open_args *args)
{
    CNID_private *db = NULL;
    struct _cnid_db *cdb = NULL;

    if (!args->dir) {
        return NULL;
    }

    if ((cdb = cnid_dbd_new(args->dir)) == NULL) {
        LOG(log_error, logtype_cnid, "cnid_open: Unable to allocate memory for database");
        return NULL;
    }

    if ((db = (CNID_private *)calloc(1, sizeof(CNID_private))) == NULL) {
        LOG(log_error, logtype_cnid, "cnid_open: Unable to allocate memory for database");
        goto cnid_dbd_open_fail;
    }

    cdb->_private = db;

    /* We keep a copy of the directory in the db structure so that we can
       transparently reconnect later. */
    strcpy(db->db_dir, args->dir);
    db->magic = CNID_DB_MAGIC;
    db->fd = -1;
    db->cnidserver = strdup(args->cnidserver);
    db->cnidport = strdup(args->cnidport);

    LOG(log_debug, logtype_cnid, "cnid_dbd_open: Finished initializing cnid dbd module for volume '%s'", db->db_dir);

    return cdb;

cnid_dbd_open_fail:
    if (cdb != NULL) {
        if (cdb->volpath != NULL) {
            free(cdb->volpath);
        }
        free(cdb);
    }
    if (db != NULL)
        free(db);

    return NULL;
}

/* ---------------------- */
void cnid_dbd_close(struct _cnid_db *cdb)
{
    CNID_private *db;

    if (!cdb) {
        LOG(log_error, logtype_cnid, "cnid_close called with NULL argument !");
        return;
    }

    if ((db = cdb->_private) != NULL) {
        LOG(log_debug, logtype_cnid, "closing database connection for volume '%s'", db->db_dir);

        if (db->fd >= 0)
            close(db->fd);
        free(db);
    }

    free(cdb->volpath);
    free(cdb);

    return;
}

/* ---------------------- */
cnid_t cnid_dbd_add(struct _cnid_db *cdb, const struct stat *st,
                    const cnid_t did, char *name, const size_t len,
                    cnid_t hint)
{
    CNID_private *db;
    struct cnid_dbd_rqst rqst;
    struct cnid_dbd_rply rply;
    cnid_t id;

    if (!cdb || !(db = cdb->_private) || !st || !name) {
        LOG(log_error, logtype_cnid, "cnid_add: Parameter error");
        errno = CNID_ERR_PARAM;
        return CNID_INVALID;
    }

    if (len > MAXPATHLEN) {
        LOG(log_error, logtype_cnid, "cnid_add: Path name is too long");
        errno = CNID_ERR_PATH;
        return CNID_INVALID;
    }

    RQST_RESET(&rqst);
    rqst.op = CNID_DBD_OP_ADD;

    if (!(cdb->flags & CNID_FLAG_NODEV)) {
        rqst.dev = st->st_dev;
    }

    rqst.ino = st->st_ino;
    rqst.type = S_ISDIR(st->st_mode)?1:0;
    rqst.cnid = hint;
    rqst.did = did;
    rqst.name = name;
    rqst.namelen = len;

    LOG(log_debug, logtype_cnid, "cnid_dbd_add: CNID: %u, name: '%s', inode: 0x%llx, type: %d (0=file, 1=dir)",
        ntohl(did), name, (long long)st->st_ino, rqst.type);

    rply.namelen = 0;
    if (transmit(db, &rqst, &rply) < 0) {
        errno = CNID_ERR_DB;
        return CNID_INVALID;
    }

    switch(rply.result) {
    case CNID_DBD_RES_OK:
        id = rply.cnid;
        LOG(log_debug, logtype_cnid, "cnid_dbd_add: got CNID: %u", ntohl(id));
        break;
    case CNID_DBD_RES_ERR_MAX:
        errno = CNID_ERR_MAX;
        id = CNID_INVALID;
        break;
    case CNID_DBD_RES_ERR_DB:
    case CNID_DBD_RES_ERR_DUPLCNID:
        errno = CNID_ERR_DB;
        id = CNID_INVALID;
        break;
    default:
        abort();
    }

    return id;
}

/* ---------------------- */
cnid_t cnid_dbd_get(struct _cnid_db *cdb, const cnid_t did, char *name, const size_t len)
{
    CNID_private *db;
    struct cnid_dbd_rqst rqst;
    struct cnid_dbd_rply rply;
    cnid_t id;

    if (!cdb || !(db = cdb->_private) || !name) {
        LOG(log_error, logtype_cnid, "cnid_dbd_get: Parameter error");
        errno = CNID_ERR_PARAM;
        return CNID_INVALID;
    }

    if (len > MAXPATHLEN) {
        LOG(log_error, logtype_cnid, "cnid_dbd_get: Path name is too long");
        errno = CNID_ERR_PATH;
        return CNID_INVALID;
    }

    LOG(log_debug, logtype_cnid, "cnid_dbd_get: DID: %u, name: '%s'", ntohl(did), name);

    RQST_RESET(&rqst);
    rqst.op = CNID_DBD_OP_GET;
    rqst.did = did;
    rqst.name = name;
    rqst.namelen = len;

    rply.namelen = 0;
    if (transmit(db, &rqst, &rply) < 0) {
        errno = CNID_ERR_DB;
        return CNID_INVALID;
    }

    switch(rply.result) {
    case CNID_DBD_RES_OK:
        id = rply.cnid;
        LOG(log_debug, logtype_cnid, "cnid_dbd_get: got CNID: %u", ntohl(id));
        break;
    case CNID_DBD_RES_NOTFOUND:
        id = CNID_INVALID;
        break;
    case CNID_DBD_RES_ERR_DB:
        id = CNID_INVALID;
        errno = CNID_ERR_DB;
        break;
    default:
        abort();
    }

    return id;
}

/* ---------------------- */
char *cnid_dbd_resolve(struct _cnid_db *cdb, cnid_t *id, void *buffer, size_t len)
{
    CNID_private *db;
    struct cnid_dbd_rqst rqst;
    struct cnid_dbd_rply rply;
    char *name;

    if (!cdb || !(db = cdb->_private) || !id || !(*id)) {
        LOG(log_error, logtype_cnid, "cnid_resolve: Parameter error");
        errno = CNID_ERR_PARAM;
        return NULL;
    }

    LOG(log_debug, logtype_cnid, "cnid_dbd_resolve: resolving CNID: %u", ntohl(*id));

    /* TODO: We should maybe also check len. At the moment we rely on the caller
       to provide a buffer that is large enough for MAXPATHLEN plus
       CNID_HEADER_LEN plus 1 byte, which is large enough for the maximum that
       can come from the database. */

    RQST_RESET(&rqst);
    rqst.op = CNID_DBD_OP_RESOLVE;
    rqst.cnid = *id;

    /* This mimicks the behaviour of the "regular" cnid_resolve. So far,
       nobody uses the content of buffer. It only provides space for the
       name in the caller. */
    rply.name = (char *)buffer + CNID_HEADER_LEN;
    rply.namelen = len - CNID_HEADER_LEN;

    if (transmit(db, &rqst, &rply) < 0) {
        errno = CNID_ERR_DB;
        *id = CNID_INVALID;
        return NULL;
    }

    switch (rply.result) {
    case CNID_DBD_RES_OK:
        *id = rply.did;
        name = rply.name;
        LOG(log_debug, logtype_cnid, "cnid_dbd_resolve: resolved did: %u, name: '%s'", ntohl(*id), name);
        break;
    case CNID_DBD_RES_NOTFOUND:
        *id = CNID_INVALID;
        name = NULL;
        break;
    case CNID_DBD_RES_ERR_DB:
        errno = CNID_ERR_DB;
        *id = CNID_INVALID;
        name = NULL;
        break;
    default:
        abort();
    }

    return name;
}

/* ---------------------- */
int cnid_dbd_getstamp(struct _cnid_db *cdb, void *buffer, const size_t len)
{
    CNID_private *db;

    if (!cdb || !(db = cdb->_private) || len != ADEDLEN_PRIVSYN) {
        LOG(log_error, logtype_cnid, "cnid_getstamp: Parameter error");
        errno = CNID_ERR_PARAM;
        return -1;
    }
    db->client_stamp = buffer;
    db->stamp_size = len;
    memset(buffer,0, len);
    return 0;
}

/* ---------------------- */
cnid_t cnid_dbd_lookup(struct _cnid_db *cdb, const struct stat *st, const cnid_t did,
                       char *name, const size_t len)
{
    CNID_private *db;
    struct cnid_dbd_rqst rqst;
    struct cnid_dbd_rply rply;
    cnid_t id;

    if (!cdb || !(db = cdb->_private) || !st || !name) {
        LOG(log_error, logtype_cnid, "cnid_lookup: Parameter error");
        errno = CNID_ERR_PARAM;
        return CNID_INVALID;
    }

    if (len > MAXPATHLEN) {
        LOG(log_error, logtype_cnid, "cnid_lookup: Path name is too long");
        errno = CNID_ERR_PATH;
        return CNID_INVALID;
    }

    RQST_RESET(&rqst);
    rqst.op = CNID_DBD_OP_LOOKUP;

    if (!(cdb->flags & CNID_FLAG_NODEV)) {
        rqst.dev = st->st_dev;
    }

    rqst.ino = st->st_ino;
    rqst.type = S_ISDIR(st->st_mode)?1:0;
    rqst.did = did;
    rqst.name = name;
    rqst.namelen = len;

    LOG(log_debug, logtype_cnid, "cnid_dbd_lookup: CNID: %u, name: '%s', inode: 0x%llx, type: %d (0=file, 1=dir)",
        ntohl(did), name, (long long)st->st_ino, rqst.type);

    rply.namelen = 0;
    if (transmit(db, &rqst, &rply) < 0) {
        errno = CNID_ERR_DB;
        return CNID_INVALID;
    }

    switch (rply.result) {
    case CNID_DBD_RES_OK:
        id = rply.cnid;
        LOG(log_debug, logtype_cnid, "cnid_dbd_lookup: got CNID: %u", ntohl(id));
        break;
    case CNID_DBD_RES_NOTFOUND:
        id = CNID_INVALID;
        break;
    case CNID_DBD_RES_ERR_DB:
        errno = CNID_ERR_DB;
        id = CNID_INVALID;
        break;
    default:
        abort();
    }

    return id;
}

/* ---------------------- */
int cnid_dbd_update(struct _cnid_db *cdb, const cnid_t id, const struct stat *st,
                    const cnid_t did, char *name, const size_t len)
{
    CNID_private *db;
    struct cnid_dbd_rqst rqst;
    struct cnid_dbd_rply rply;

    if (!cdb || !(db = cdb->_private) || !id || !st || !name) {
        LOG(log_error, logtype_cnid, "cnid_update: Parameter error");
        errno = CNID_ERR_PARAM;
        return -1;
    }

    if (len > MAXPATHLEN) {
        LOG(log_error, logtype_cnid, "cnid_update: Path name is too long");
        errno = CNID_ERR_PATH;
        return -1;
    }

    RQST_RESET(&rqst);
    rqst.op = CNID_DBD_OP_UPDATE;
    rqst.cnid = id;
    if (!(cdb->flags & CNID_FLAG_NODEV)) {
        rqst.dev = st->st_dev;
    }
    rqst.ino = st->st_ino;
    rqst.type = S_ISDIR(st->st_mode)?1:0;
    rqst.did = did;
    rqst.name = name;
    rqst.namelen = len;

    LOG(log_debug, logtype_cnid, "cnid_dbd_update: CNID: %u, name: '%s', inode: 0x%llx, type: %d (0=file, 1=dir)",
        ntohl(id), name, (long long)st->st_ino, rqst.type);

    rply.namelen = 0;
    if (transmit(db, &rqst, &rply) < 0) {
        errno = CNID_ERR_DB;
        return -1;
    }

    switch (rply.result) {
    case CNID_DBD_RES_OK:
        LOG(log_debug, logtype_cnid, "cnid_dbd_update: updated");
    case CNID_DBD_RES_NOTFOUND:
        return 0;
    case CNID_DBD_RES_ERR_DB:
        errno = CNID_ERR_DB;
        return -1;
    default:
        abort();
    }
}

/* ---------------------- */
cnid_t cnid_dbd_rebuild_add(struct _cnid_db *cdb, const struct stat *st,
                            const cnid_t did, char *name, const size_t len,
                            cnid_t hint)
{
    CNID_private *db;
    struct cnid_dbd_rqst rqst;
    struct cnid_dbd_rply rply;
    cnid_t id;

    if (!cdb || !(db = cdb->_private) || !st || !name || hint == CNID_INVALID) {
        LOG(log_error, logtype_cnid, "cnid_rebuild_add: Parameter error");
        errno = CNID_ERR_PARAM;
        return CNID_INVALID;
    }

    if (len > MAXPATHLEN) {
        LOG(log_error, logtype_cnid, "cnid_rebuild_add: Path name is too long");
        errno = CNID_ERR_PATH;
        return CNID_INVALID;
    }

    RQST_RESET(&rqst);
    rqst.op = CNID_DBD_OP_REBUILD_ADD;

    if (!(cdb->flags & CNID_FLAG_NODEV)) {
        rqst.dev = st->st_dev;
    }

    rqst.ino = st->st_ino;
    rqst.type = S_ISDIR(st->st_mode)?1:0;
    rqst.did = did;
    rqst.name = name;
    rqst.namelen = len;
    rqst.cnid = hint;

    LOG(log_debug, logtype_cnid, "cnid_dbd_rebuild_add: CNID: %u, name: '%s', inode: 0x%llx, type: %d (0=file, 1=dir), hint: %u",
        ntohl(did), name, (long long)st->st_ino, rqst.type, hint);

    if (transmit(db, &rqst, &rply) < 0) {
        errno = CNID_ERR_DB;
        return CNID_INVALID;
    }

    switch(rply.result) {
    case CNID_DBD_RES_OK:
        id = rply.cnid;
        LOG(log_debug, logtype_cnid, "cnid_dbd_rebuild_add: got CNID: %u", ntohl(id));
        break;
    case CNID_DBD_RES_ERR_MAX:
        errno = CNID_ERR_MAX;
        id = CNID_INVALID;
        break;
    case CNID_DBD_RES_ERR_DB:
    case CNID_DBD_RES_ERR_DUPLCNID:
        errno = CNID_ERR_DB;
        id = CNID_INVALID;
        break;
    default:
        abort();
    }
    return id;
}

/* ---------------------- */
int cnid_dbd_delete(struct _cnid_db *cdb, const cnid_t id)
{
    CNID_private *db;
    struct cnid_dbd_rqst rqst;
    struct cnid_dbd_rply rply;

    if (!cdb || !(db = cdb->_private) || !id) {
        LOG(log_error, logtype_cnid, "cnid_delete: Parameter error");
        errno = CNID_ERR_PARAM;
        return -1;
    }

    LOG(log_debug, logtype_cnid, "cnid_dbd_delete: delete CNID: %u", ntohl(id));

    RQST_RESET(&rqst);
    rqst.op = CNID_DBD_OP_DELETE;
    rqst.cnid = id;

    rply.namelen = 0;
    if (transmit(db, &rqst, &rply) < 0) {
        errno = CNID_ERR_DB;
        return -1;
    }

    switch (rply.result) {
    case CNID_DBD_RES_OK:
        LOG(log_debug, logtype_cnid, "cnid_dbd_delete: deleted CNID: %u", ntohl(id));
    case CNID_DBD_RES_NOTFOUND:
        return 0;
    case CNID_DBD_RES_ERR_DB:
        errno = CNID_ERR_DB;
        return -1;
    default:
        abort();
    }
}


struct _cnid_module cnid_dbd_module = {
    "dbd",
    {NULL, NULL},
    cnid_dbd_open,
    0
};

#endif /* CNID_DBD */
<|MERGE_RESOLUTION|>--- conflicted
+++ resolved
@@ -1,9 +1,5 @@
 /*
-<<<<<<< HEAD
- * $Id: cnid_dbd.c,v 1.17 2010-03-31 09:47:32 franklahm Exp $
-=======
- * $Id: cnid_dbd.c,v 1.16.2.1 2010-02-04 14:34:31 franklahm Exp $
->>>>>>> ba40d577
+ * $Id: cnid_dbd.c,v 1.17 2010/03/31 09:47:32 franklahm Exp $
  *
  * Copyright (C) Joerg Lenneis 2003
  * All Rights Reserved.  See COPYING.
@@ -184,14 +180,10 @@
     int len;
     struct iovec iov[2];
 
-<<<<<<< HEAD
     LOG(log_debug, logtype_cnid, "init_tsock: BEGIN. Opening volume '%s', CNID Server: %s/%s", 
         db->db_dir, db->cnidserver, db->cnidport);
 
     if ((fd = tsock_getfd(db->cnidserver, db->cnidport)) < 0)
-=======
-    if ((fd = tsock_getfd(Cnid_srv, Cnid_port)) < 0)
->>>>>>> ba40d577
         return -1;
 
     len = strlen(db->db_dir);
@@ -208,8 +200,7 @@
         return -1;
     }
 
-    LOG(log_maxdebug, logtype_cnid, "init_tsock: BEGIN. Opening volume '%s', CNID Server: %s/%s",
-        db->db_dir, Cnid_srv, Cnid_port);
+    LOG(log_debug, logtype_cnid, "init_tsock: ok");
 
     return fd;
 }
