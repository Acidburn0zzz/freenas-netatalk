#ifdef HAVE_CONFIG_H
#include "config.h"
#endif /* HAVE_CONFIG_H */

#include <string.h>
#include <atalk/adouble.h>

#define FILEIOFF_ATTR 14
#define AFPFILEIOFF_ATTR 2

/* 
   Note:
   the "shared" and "invisible" attributes are opaque and stored and
   retrieved from the FinderFlags. This fixes Bug #2802236:
   <https://sourceforge.net/tracker/?func=detail&aid=2802236&group_id=8642&atid=108642>
 */
int ad_getattr(const struct adouble *ad, u_int16_t *attr)
{
    u_int16_t fflags;
    *attr = 0;

    if (ad->ad_version == AD_VERSION2) {
        if (ad_getentryoff(ad, ADEID_AFPFILEI)) {
            memcpy(attr, ad_entry(ad, ADEID_AFPFILEI) + AFPFILEIOFF_ATTR, 2);

            /* Now get opaque flags from FinderInfo */
            memcpy(&fflags, ad_entry(ad, ADEID_FINDERI) + FINDERINFO_FRFLAGOFF, 2);
            if (fflags & htons(FINDERINFO_INVISIBLE))
                *attr |= htons(ATTRBIT_INVISIBLE);
            else
                *attr &= htons(~ATTRBIT_INVISIBLE);
 /*
   This one is tricky, I actually got it wrong the first time:
   for directories bit 1<<1 is ATTRBIT_EXPFLDR and is NOT opaque !
 */
            if ( ! (ad->ad_adflags & ADFLAGS_DIR)) {
                if (fflags & htons(FINDERINFO_ISHARED))
                    *attr |= htons(ATTRBIT_MULTIUSER);
                else
                    *attr &= htons(~ATTRBIT_MULTIUSER);
            }
        }
    }

    *attr |= htons(ad->ad_open_forks);

    return 0;
}

/* ----------------- */
int ad_setattr(const struct adouble *ad, const u_int16_t attribute)
{
    uint16_t fflags;

    /* we don't save open forks indicator */
    u_int16_t attr = attribute & ~htons(ATTRBIT_DOPEN | ATTRBIT_ROPEN);

    /* Proactively (10.4 does indeed try to set ATTRBIT_MULTIUSER (=ATTRBIT_EXPFLDR)
       for dirs with SetFile -a M <dir> ) disable all flags not defined for dirs. */
    if (ad->ad_adflags & ADFLAGS_DIR)
        attr &= ~(ATTRBIT_MULTIUSER | ATTRBIT_NOWRITE | ATTRBIT_NOCOPY);

<<<<<<< HEAD
    if (ad->ad_version == AD_VERSION2) {
        if (ad_getentryoff(ad, ADEID_AFPFILEI)) {
=======
    if (ad->ad_version == AD_VERSION1) {
        if (ad_getentryoff(ad, ADEID_FILEI)) {
            memcpy(ad_entry(ad, ADEID_FILEI) + FILEIOFF_ATTR, &attr,
                   sizeof(attr));
        }
    }
#if AD_VERSION == AD_VERSION2
    else if (ad->ad_version == AD_VERSION2) {
        if (ad_getentryoff(ad, ADEID_AFPFILEI) && ad_getentryoff(ad, ADEID_FINDERI)) {
>>>>>>> 202d33fd
            memcpy(ad_entry(ad, ADEID_AFPFILEI) + AFPFILEIOFF_ATTR, &attr, sizeof(attr));
            
            /* Now set opaque flags in FinderInfo too */
            memcpy(&fflags, ad_entry(ad, ADEID_FINDERI) + FINDERINFO_FRFLAGOFF, 2);
            if (attr & htons(ATTRBIT_INVISIBLE))
                fflags |= htons(FINDERINFO_INVISIBLE);
            else
                fflags &= htons(~FINDERINFO_INVISIBLE);

            /* See above comment in ad_getattr() */
            if (attr & htons(ATTRBIT_MULTIUSER)) {
                if ( ! (ad->ad_adflags & ADFLAGS_DIR) )
                    fflags |= htons(FINDERINFO_ISHARED);
            } else
                    fflags &= htons(~FINDERINFO_ISHARED);

            memcpy(ad_entry(ad, ADEID_FINDERI) + FINDERINFO_FRFLAGOFF, &fflags, 2);
        }
    }

    return 0;
}

/* --------------
 * save file/folder ID in AppleDoubleV2 netatalk private parameters
 * return 1 if resource fork has been modified
 */
int ad_setid (struct adouble *adp, const dev_t dev, const ino_t ino , const u_int32_t id, const cnid_t did, const void *stamp)
{
    if ((adp->ad_flags == AD_VERSION2) && (adp->ad_options & ADVOL_CACHE)) {

        /* ad_getid depends on this to detect presence of ALL entries */
        ad_setentrylen( adp, ADEID_PRIVID, sizeof(id));
        memcpy(ad_entry( adp, ADEID_PRIVID ), &id, sizeof(id));

        ad_setentrylen( adp, ADEID_PRIVDEV, sizeof(dev_t));
        if ((adp->ad_options & ADVOL_NODEV)) {
            memset(ad_entry( adp, ADEID_PRIVDEV ), 0, sizeof(dev_t));
        } else {
            memcpy(ad_entry( adp, ADEID_PRIVDEV ), &dev, sizeof(dev_t));
        }

        ad_setentrylen( adp, ADEID_PRIVINO, sizeof(ino_t));
        memcpy(ad_entry( adp, ADEID_PRIVINO ), &ino, sizeof(ino_t));

        ad_setentrylen( adp, ADEID_DID, sizeof(did));
        memcpy(ad_entry( adp, ADEID_DID ), &did, sizeof(did));

        ad_setentrylen( adp, ADEID_PRIVSYN, ADEDLEN_PRIVSYN);
        memcpy(ad_entry( adp, ADEID_PRIVSYN ), stamp, ADEDLEN_PRIVSYN);
        return 1;
    }
    return 0;
}

/* ----------------------------- */
u_int32_t ad_getid (struct adouble *adp, const dev_t st_dev, const ino_t st_ino , const cnid_t did, const void *stamp)
{
    u_int32_t aint = 0;
    dev_t  dev;
    ino_t  ino;
    cnid_t a_did;
    char   temp[ADEDLEN_PRIVSYN];

    /* look in AD v2 header
     * note inode and device are opaques and not in network order
     * only use the ID if adouble is writable for us.
     */
    if (adp
        && (adp->ad_options & ADVOL_CACHE)
        && (adp->ad_md->adf_flags & O_RDWR )
        && (sizeof(dev_t) == ad_getentrylen(adp, ADEID_PRIVDEV)) /* One check to ensure ALL values are there */
        ) {
        memcpy(&dev, ad_entry(adp, ADEID_PRIVDEV), sizeof(dev_t));
        memcpy(&ino, ad_entry(adp, ADEID_PRIVINO), sizeof(ino_t));
        memcpy(temp, ad_entry(adp, ADEID_PRIVSYN), sizeof(temp));
        memcpy(&a_did, ad_entry(adp, ADEID_DID), sizeof(cnid_t));

        if ( ((adp->ad_options & ADVOL_NODEV) || dev == st_dev)
             && ino == st_ino
             && (!did || a_did == did)
             && (memcmp(stamp, temp, sizeof(temp)) == 0) ) {
            memcpy(&aint, ad_entry(adp, ADEID_PRIVID), sizeof(aint));
            return aint;
        }
    }
    return 0;
}

/* ----------------------------- */
u_int32_t ad_forcegetid (struct adouble *adp)
{
    u_int32_t aint = 0;

    if (adp && (adp->ad_options & ADVOL_CACHE)) {
        memcpy(&aint, ad_entry(adp, ADEID_PRIVID), sizeof(aint));
        return aint;
    }
    return 0;
}

/* -----------------
 * set resource fork filename attribute.
 */
int ad_setname(struct adouble *ad, const char *path)
{
    if (path && ad_getentryoff(ad, ADEID_NAME)) {
        ad_setentrylen( ad, ADEID_NAME, strlen( path ));
        memcpy(ad_entry( ad, ADEID_NAME ), path, ad_getentrylen( ad, ADEID_NAME ));
        return 1;
    }
    return 0;
}<|MERGE_RESOLUTION|>--- conflicted
+++ resolved
@@ -60,20 +60,8 @@
     if (ad->ad_adflags & ADFLAGS_DIR)
         attr &= ~(ATTRBIT_MULTIUSER | ATTRBIT_NOWRITE | ATTRBIT_NOCOPY);
 
-<<<<<<< HEAD
     if (ad->ad_version == AD_VERSION2) {
-        if (ad_getentryoff(ad, ADEID_AFPFILEI)) {
-=======
-    if (ad->ad_version == AD_VERSION1) {
-        if (ad_getentryoff(ad, ADEID_FILEI)) {
-            memcpy(ad_entry(ad, ADEID_FILEI) + FILEIOFF_ATTR, &attr,
-                   sizeof(attr));
-        }
-    }
-#if AD_VERSION == AD_VERSION2
-    else if (ad->ad_version == AD_VERSION2) {
         if (ad_getentryoff(ad, ADEID_AFPFILEI) && ad_getentryoff(ad, ADEID_FINDERI)) {
->>>>>>> 202d33fd
             memcpy(ad_entry(ad, ADEID_AFPFILEI) + AFPFILEIOFF_ATTR, &attr, sizeof(attr));
             
             /* Now set opaque flags in FinderInfo too */
