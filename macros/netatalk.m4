dnl Kitchen sink for configuration macros

dnl Whether to enable developer build
AC_DEFUN([AC_DEVELOPER], [
    AC_MSG_CHECKING([whether to enable developer build])
    AC_ARG_ENABLE(
        developer,
        AS_HELP_STRING([--enable-developer], [whether to enable developer build (ABI checking)]),
        enable_dev=$enableval,
        enable_dev=no
    )
    AC_MSG_RESULT([$enable_dev])
    AM_CONDITIONAL(DEVELOPER, test x"$enable_dev" = x"yes")
])

dnl Tracker, for Spotlight
AC_DEFUN([AC_NETATALK_SPOTLIGHT], [
    ac_cv_tracker_pkg_default=tracker-sparql-0.12
    AC_ARG_WITH([tracker-pkg-config],
	[AS_HELP_STRING([--with-tracker-pkg-config],[name of the Tracker SPARQL pkg in pkg-config])],
	[ac_cv_tracker_pkg=$withval],
	[ac_cv_tracker_pkg=$ac_cv_tracker_pkg_default])

    AC_MSG_NOTICE([searching for $ac_cv_tracker_pkg])

    PKG_CHECK_MODULES([TRACKER], [$ac_cv_tracker_pkg >= 0.12], [ac_cv_have_tracker=yes], [ac_cv_have_tracker=no])

    if test x"$ac_cv_have_tracker" = x"no" ; then
        if test x"$need_tracker" = x"yes" ; then
            AC_MSG_ERROR([$ac_cv_tracker_pkg not found])
        fi
    else
        AC_DEFINE(HAVE_TRACKER, 1, [Define if Tracker library is available])
        ac_cv_tracker_prefix=`pkg-config --variable=prefix $ac_cv_tracker_pkg`
        AC_DEFINE_UNQUOTED(TRACKER_PREFIX, ["$ac_cv_tracker_prefix"], [Path to Tracker])
	fi

    AC_SUBST(TRACKER_CFLAGS)
    AC_SUBST(TRACKER_LIBS)
    AM_CONDITIONAL(HAVE_TRACKER, [test x"$ac_cv_have_tracker" = x"yes"])

    ac_cv_tracker_miner_pkg_default=tracker-miner-0.12
    AC_ARG_WITH([tracker-miner-pkg-config],
	[AS_HELP_STRING([--with-tracker-miner-pkg-config],[name of the Tracker miner pkg in pkg-config])],
	[ac_cv_tracker_miner_pkg=$withval],
	[ac_cv_tracker_miner_pkg=$ac_cv_tracker_miner_pkg_default])

    AC_MSG_NOTICE([searching for $ac_cv_tracker_miner_pkg])

    PKG_CHECK_MODULES([TRACKER_MINER], [$ac_cv_tracker_miner_pkg >= 0.12], [ac_cv_have_tracker_miner=yes], [ac_cv_have_tracker_miner=no])

    if test x"$ac_cv_have_tracker_miner" = x"yes" ; then
        AC_DEFINE(HAVE_TRACKER_MINER, 1, [Define if Tracker miner library is available])
        AC_SUBST(TRACKER_MINER_CFLAGS)
        AC_SUBST(TRACKER_MINER_LIBS)
	fi
])

dnl Whether to disable bundled libevent
AC_DEFUN([AC_NETATALK_LIBEVENT], [
    AC_MSG_CHECKING([whether to use bundled libevent])
    AC_ARG_WITH(
        libevent,
        [AS_HELP_STRING([--with-libevent],[whether to use the bundled libevent (default: yes)])],
        use_bundled_libevent=$withval,
        use_bundled_libevent=yes
    )
<<<<<<< HEAD

    if test x"$use_bundled_libevent" = x"yes" ; then
        AC_MSG_RESULT([no])
        AC_CONFIG_SUBDIRS([libevent])
    else
        AC_MSG_RESULT([yes])
=======
    AC_ARG_WITH(
        libevent-header,
        [AS_HELP_STRING([--with-libevent-header],[path to libevent header files])],
        [use_bundled_libevent=no; LIBEVENT_CFLAGS=-I$withval]
    )
    AC_ARG_WITH(
        libevent-lib,
        [AS_HELP_STRING([--with-libevent-lib],[path to libevent library])],
        [use_bundled_libevent=no; LIBEVENT_LDFLAGS=-L$withval]
    )
    if test x"$LIBEVENT_CFLAGS" = x"-Iyes" -o x"$LIBEVENT_LDFLAGS" = x"-Lyes" ; then
        AC_MSG_ERROR([--with-libevent requires a path])
>>>>>>> 815ef35a
    fi
    AC_MSG_RESULT([$use_bundled_libevent])
    AC_CONFIG_SUBDIRS([libevent])
    AC_SUBST(LIBEVENT_CFLAGS)
    AC_SUBST(LIBEVENT_LDFLAGS)
    AM_CONDITIONAL(USE_BUILTIN_LIBEVENT, test x"$use_bundled_libevent" = x"yes")
])

dnl Filesystem Hierarchy Standard (FHS) compatibility
AC_DEFUN([AC_NETATALK_FHS], [
AC_MSG_CHECKING([whether to use Filesystem Hierarchy Standard (FHS) compatibility])
AC_ARG_ENABLE(fhs,
	[  --enable-fhs            use Filesystem Hierarchy Standard (FHS) compatibility],[
	if test "$enableval" = "yes"; then
		bindir="/bin"
		sbindir="/sbin"
		sysconfdir="/etc"
		libdir="/lib"
		localstatedir="/var"
		mandir="/usr/share/man"
		uams_path="${libdir}/netatalk"
		PKGCONFDIR="${sysconfdir}"
		SERVERTEXT="${localstatedir}/netatalk/msg"
		use_pam_so=yes
		AC_DEFINE(FHS_COMPATIBILITY, 1, [Define if you want compatibily with the FHS])
		AC_MSG_RESULT([yes])
	else
		AC_MSG_RESULT([no])
	fi
	],[
		AC_MSG_RESULT([no])
	]
)])

dnl 64bit platform check
AC_DEFUN([AC_NETATALK_64BIT_LIBS], [
AC_MSG_CHECKING([whether to check for 64bit libraries])
# Test if the compiler is in 64bit mode
echo 'int i;' > conftest.$ac_ext
atalk_cv_cc_64bit_output=no
if AC_TRY_EVAL(ac_compile); then
    case `/usr/bin/file conftest.$ac_objext` in
    *"ELF 64"*)
      atalk_cv_cc_64bit_output=yes
      ;;
    esac
fi
rm -rf conftest*

case $host_cpu:$atalk_cv_cc_64bit_output in
powerpc64:yes | s390x:yes | sparc*:yes | x86_64:yes | i386:yes)
    case $target_os in
    solaris2*)
        AC_MSG_RESULT([yes])
        atalk_libname="lib/64"
        ;;
    *bsd* | dragonfly*)
        AC_MSG_RESULT([no])
        atalk_libname="lib"
        ;;
    *)
        AC_MSG_RESULT([yes])
        atalk_libname="lib64"
        ;;
    esac
    ;;
*:*)
    AC_MSG_RESULT([no])
    atalk_libname="lib"
    ;;
esac
])

dnl Check for optional admin group support
AC_DEFUN([AC_NETATALK_ADMIN_GROUP], [
    netatalk_cv_admin_group=yes
    AC_MSG_CHECKING([for administrative group support])
    AC_ARG_ENABLE(admin-group,
 	    [  --disable-admin-group   disable admin group],[
            if test x"$enableval" = x"no"; then
		         AC_DEFINE(ADMIN_GRP, 0, [Define if the admin group should be enabled])
		         netatalk_cv_admin_group=no
		         AC_MSG_RESULT([no])
	        else
		         AC_DEFINE(ADMIN_GRP, 1, [Define if the admin group should be enabled])
		         AC_MSG_RESULT([yes])
            fi],[
		AC_DEFINE(ADMIN_GRP, 1, [Define if the admin group should be enabled])
		AC_MSG_RESULT([yes])
	])
])

dnl Check for optional cracklib support
AC_DEFUN([AC_NETATALK_CRACKLIB], [
netatalk_cv_with_cracklib=no
AC_ARG_WITH(cracklib,
	[  --with-cracklib[[=DICT]]  enable/set location of cracklib dictionary [[no]]],[
	if test "x$withval" != "xno" ; then
		cracklib="$withval"
		AC_CHECK_LIB(crack, main, [
			AC_DEFINE(USE_CRACKLIB, 1, [Define if cracklib should be used])
			LIBS="$LIBS -lcrack"
			if test "$cracklib" = "yes"; then
				cracklib="/usr/$atalk_libname/cracklib_dict"
			fi
			AC_DEFINE_UNQUOTED(_PATH_CRACKLIB, "$cracklib",
				[path to cracklib dictionary])
			AC_MSG_RESULT([setting cracklib dictionary to $cracklib])
			netatalk_cv_with_cracklib=yes
			],[
			AC_MSG_ERROR([cracklib not found!])
			]
		)
	fi
	]
)
AC_MSG_CHECKING([for cracklib support])
AC_MSG_RESULT([$netatalk_cv_with_cracklib])
])

dnl Check whether to enable debug code
AC_DEFUN([AC_NETATALK_DEBUG], [
AC_MSG_CHECKING([whether to enable verbose debug code])
AC_ARG_ENABLE(debug,
	[  --enable-debug          enable verbose debug code],[
	if test "$enableval" != "no"; then
		if test "$enableval" = "yes"; then
			AC_DEFINE(DEBUG, 1, [Define if verbose debugging information should be included])
		else
			AC_DEFINE_UNQUOTED(DEBUG, $enableval, [Define if verbose debugging information should be included])
		fi 
		AC_MSG_RESULT([yes])
	else
		AC_MSG_RESULT([no])
        AC_DEFINE(NDEBUG, 1, [Disable assertions])
	fi
	],[
		AC_MSG_RESULT([no])
        AC_DEFINE(NDEBUG, 1, [Disable assertions])
	]
)
])

dnl Check whethe to disable tickle SIGALARM stuff, which eases debugging
AC_DEFUN([AC_NETATALK_DEBUGGING], [
AC_MSG_CHECKING([whether to enable debugging with debuggers])
AC_ARG_ENABLE(debugging,
	[  --enable-debugging      disable SIGALRM timers and DSI tickles (eg for debugging with gdb/dbx/...)],[
	if test "$enableval" != "no"; then
		if test "$enableval" = "yes"; then
			AC_DEFINE(DEBUGGING, 1, [Define if you want to disable SIGALRM timers and DSI tickles])
		else
			AC_DEFINE_UNQUOTED(DEBUGGING, $enableval, [Define if you want to disable SIGALRM timers and DSI tickles])
		fi 
		AC_MSG_RESULT([yes])
	else
		AC_MSG_RESULT([no])
	fi
	],[
		AC_MSG_RESULT([no])
	]
)

])

dnl Check for optional shadow password support
AC_DEFUN([AC_NETATALK_SHADOW], [
netatalk_cv_use_shadowpw=no
AC_ARG_WITH(shadow,
	[  --with-shadow           enable shadow password support [[auto]]],
	[netatalk_cv_use_shadowpw="$withval"],
	[netatalk_cv_use_shadowpw=auto]
)

if test "x$netatalk_cv_use_shadowpw" != "xno"; then
    AC_CHECK_HEADER([shadow.h])
    if test x"$ac_cv_header_shadow_h" = x"yes"; then
	netatalk_cv_use_shadowpw=yes
	AC_DEFINE(SHADOWPW, 1, [Define if shadow passwords should be used])
    else 
      if test "x$shadowpw" = "xyes"; then
        AC_MSG_ERROR([shadow support not available])
      else
       	netatalk_cv_use_shadowpw=no
      fi
    fi 
fi

AC_MSG_CHECKING([whether shadow support should be enabled])
if test "x$netatalk_cv_use_shadowpw" = "xyes"; then
	AC_MSG_RESULT([yes])
else
	AC_MSG_RESULT([no])
fi
])

dnl Check for optional valid-shell-check support
AC_DEFUN([AC_NETATALK_SHELL_CHECK], [
netatalk_cv_use_shellcheck=yes
AC_MSG_CHECKING([whether checking for a valid shell should be enabled])
AC_ARG_ENABLE(shell-check,
	[  --disable-shell-check   disable checking for a valid shell],[
	if test "$enableval" = "no"; then 
		AC_DEFINE(DISABLE_SHELLCHECK, 1, [Define if shell check should be disabled])
		AC_MSG_RESULT([no])
		netatalk_cv_use_shellcheck=no
	else
		AC_MSG_RESULT([yes])
	fi
	],[
		AC_MSG_RESULT([yes])
	]
)
])

dnl Check for optional sysv initscript install
AC_DEFUN([AC_NETATALK_INIT_STYLE], [
    AC_ARG_WITH(init-style,
                [  --with-init-style       use OS specific init config [[redhat-sysv|redhat-systemd|suse-sysv|suse-systemd|gentoo|netbsd|debian|solaris|systemd]]],
                init_style="$withval", init_style=none
    )
    case "$init_style" in 
    "redhat")
	    AC_MSG_ERROR([--with-init-style=redhat is obsoleted. Use redhat-sysv or redhat-systemd.])
        ;;
    "redhat-sysv")
	    AC_MSG_RESULT([enabling redhat-style sysv initscript support])
	    ;;
    "redhat-systemd")
	    AC_MSG_RESULT([enabling redhat-style systemd support])
	    ;;
    "suse")
	    AC_MSG_ERROR([--with-init-style=suse is obsoleted. Use suse-sysv or suse-systemd.])
        ;;
    "suse-sysv")
	    AC_MSG_RESULT([enabling suse-style sysv initscript support])
	    ;;
    "suse-systemd")
	    AC_MSG_RESULT([enabling suse-style systemd support (>=openSUSE12.1)])
	    ;;
    "gentoo")
	    AC_MSG_RESULT([enabling gentoo-style initscript support])
        ;;
    "netbsd")
	    AC_MSG_RESULT([enabling netbsd-style initscript support])
        ;;
    "debian")
	    AC_MSG_RESULT([enabling debian-style initscript support])
        ;;
    "solaris")
	    AC_MSG_RESULT([enabling solaris-style SMF support])
        ;;
    "systemd")
	    AC_MSG_RESULT([enabling general systemd support])
        ;;
    "none")
	    AC_MSG_RESULT([disabling init-style support])
        ;;
    *)
	    AC_MSG_ERROR([illegal init-style])
        ;;
    esac
    AM_CONDITIONAL(USE_NETBSD, test x$init_style = xnetbsd)
    AM_CONDITIONAL(USE_REDHAT_SYSV, test x$init_style = xredhat-sysv)
    AM_CONDITIONAL(USE_SUSE_SYSV, test x$init_style = xsuse-sysv)
    AM_CONDITIONAL(USE_SOLARIS, test x$init_style = xsolaris)
    AM_CONDITIONAL(USE_GENTOO, test x$init_style = xgentoo)
    AM_CONDITIONAL(USE_DEBIAN, test x$init_style = xdebian)
    AM_CONDITIONAL(USE_SYSTEMD, test x$init_style = xsystemd || test x$init_style = xredhat-systemd || test x$init_style = xsuse-systemd)
    AM_CONDITIONAL(USE_UNDEF, test x$init_style = xnone)

])

dnl OS specific configuration
AC_DEFUN([AC_NETATALK_OS_SPECIFIC], [
case "$host_os" in
	*aix*)				this_os=aix ;;
	*freebsd*) 			this_os=freebsd ;;
	*hpux11*)			this_os=hpux11 ;;
	*irix*)				this_os=irix ;;
	*linux*)   			this_os=linux ;;
	*osx*)				this_os=macosx ;;
	*darwin*)			this_os=macosx ;;
	*netbsd*) 			this_os=netbsd ;;
	*openbsd*) 			this_os=openbsd ;;
	*osf*) 				this_os=tru64 ;;
	*solaris*) 			this_os=solaris ;;
esac

case "$host_cpu" in
	i386|i486|i586|i686|k7)		this_cpu=x86 ;;
	alpha)						this_cpu=alpha ;;
	mips)						this_cpu=mips ;;
	powerpc|ppc)				this_cpu=ppc ;;
esac

dnl --------------------- GNU source
case "$this_os" in
	linux)	AC_DEFINE(_GNU_SOURCE, 1, [Whether to use GNU libc extensions])
        ;;
     kfreebsd-gnu) AC_DEFINE(_GNU_SOURCE, 1, [Whether to use GNU libc extensions])
        ;;
esac

dnl --------------------- operating system specific flags (port from sys/*)

dnl ----- FreeBSD specific -----
if test x"$this_os" = "xfreebsd"; then 
	AC_MSG_RESULT([ * FreeBSD specific configuration])
	AC_DEFINE(BSD4_4, 1, [BSD compatiblity macro])
	AC_DEFINE(FREEBSD, 1, [Define if OS is FreeBSD])
    AC_DEFINE(OPEN_NOFOLLOW_ERRNO, EMLINK, errno returned by open with O_NOFOLLOW)
fi

dnl ----- GNU/kFreeBSD specific -----
if test x"$this_os" = "xkfreebsd-gnu"; then 
	AC_MSG_RESULT([ * GNU/kFreeBSD specific configuration])
	AC_DEFINE(BSD4_4, 1, [BSD compatiblity macro])
	AC_DEFINE(FREEBSD, 1, [Define if OS is FreeBSD])
    AC_DEFINE(OPEN_NOFOLLOW_ERRNO, EMLINK, errno returned by open with O_NOFOLLOW)
fi

dnl ----- Linux specific -----
if test x"$this_os" = "xlinux"; then 
	AC_MSG_RESULT([ * Linux specific configuration])
	
	dnl ----- check if we need the quotactl wrapper
    AC_CHECK_HEADERS(linux/dqblk_xfs.h,,
		[AC_CHECK_HEADERS(linux/xqm.h linux/xfs_fs.h)
        	AC_CHECK_HEADERS(xfs/libxfs.h xfs/xqm.h xfs/xfs_fs.h)]
	)


	dnl ----- as far as I can tell, dbtob always does the wrong thing
	dnl ----- on every single version of linux I've ever played with.
	dnl ----- see etc/afpd/quota.c
	AC_DEFINE(HAVE_BROKEN_DBTOB, 1, [Define if dbtob is broken])

	need_dash_r=no
fi

dnl ----- NetBSD specific -----
if test x"$this_os" = "xnetbsd"; then 
	AC_MSG_RESULT([ * NetBSD specific configuration])
	AC_DEFINE(BSD4_4, 1, [BSD compatiblity macro])
	AC_DEFINE(NETBSD, 1, [Define if OS is NetBSD])
    AC_DEFINE(OPEN_NOFOLLOW_ERRNO, EFTYPE, errno returned by open with O_NOFOLLOW)

	CFLAGS="-I\$(top_srcdir)/sys/netbsd $CFLAGS"
	need_dash_r=yes 

	dnl ----- NetBSD does not have crypt.h, uses unistd.h -----
	AC_DEFINE(UAM_DHX, 1, [Define if the DHX UAM modules should be compiled])
fi

dnl ----- OpenBSD specific -----
if test x"$this_os" = "xopenbsd"; then 
	AC_MSG_RESULT([ * OpenBSD specific configuration])
    AC_DEFINE(BSD4_4, 1, [BSD compatiblity macro])
	dnl ----- OpenBSD does not have crypt.h, uses unistd.h -----
	AC_DEFINE(UAM_DHX, 1, [Define if the DHX UAM modules should be compiled])
fi

dnl ----- Solaris specific -----
if test x"$this_os" = "xsolaris"; then 
	AC_MSG_RESULT([ * Solaris specific configuration])
	AC_DEFINE(__svr4__, 1, [Solaris compatibility macro])
	AC_DEFINE(_ISOC9X_SOURCE, 1, [Compatibility macro])
	AC_DEFINE(NO_STRUCT_TM_GMTOFF, 1, [Define if the gmtoff member of struct tm is not available])
	AC_DEFINE(SOLARIS, 1, [Solaris compatibility macro])
    AC_DEFINE(_XOPEN_SOURCE, 600, [Solaris compilation environment])
    AC_DEFINE(__EXTENSIONS__,  1, [Solaris compilation environment])
	CFLAGS="-I\$(top_srcdir)/sys/generic $CFLAGS"
	need_dash_r=yes
	init_style=solaris

	solaris_module=no
	AC_MSG_CHECKING([if we can build Solaris kernel module])
	if test -x /usr/ccs/bin/ld && test x"$netatalk_cv_ddp_enabled" = x"yes" ; then
		solaris_module=yes
	fi
	AC_MSG_RESULT([$solaris_module])

	COMPILE_64BIT_KMODULE=no
	KCFLAGS=""
	KLDFLAGS=""
	COMPILE_KERNEL_GCC=no

	if test "$solaris_module" = "yes"; then
	   dnl Solaris kernel module stuff
           AC_MSG_CHECKING([if we have to build a 64bit kernel module])

	   # check for isainfo, if not found it has to be a 32 bit kernel (<=2.6)	
	   if test -x /usr/bin/isainfo; then
		# check for 64 bit platform
		if isainfo -kv | grep '^64-bit'; then
			COMPILE_64BIT_KMODULE=yes
		fi
	   fi

	   AC_MSG_RESULT([$COMPILE_64BIT_KMODULE])

	   if test "${GCC}" = yes; then
		COMPILE_KERNEL_GCC=yes
		if test "$COMPILE_64BIT_KMODULE" = yes; then
  	        
                        AC_MSG_CHECKING([if we can build a 64bit kernel module])
		        
                        case `$CC --version 2>/dev/null` in
			[[12]].* | 3.0.*)
				COMPILE_64BIT_KMODULE=no
				COMPILE_KERNEL_GCC=no	
				solaris_module=no;;
			*)
			       	# use for 64 bit
				KCFLAGS="-m64"
				#KLDFLAGS="-melf64_sparc"
				KLDFLAGS="-64";;
			esac	
			
			AC_MSG_RESULT([$COMPILE_64BIT_KMODULE])
			
		else
			KCFLAGS=""
			KLDFLAGS=""
		fi
		KCFLAGS="$KCFLAGS -D_KERNEL -Wall -Wstrict-prototypes"
           else
		if test "$COMPILE_64BIT_KMODULE" = yes; then
                # use Sun CC (for a 64-bit kernel, uncomment " -xarch=v9 -xregs=no%appl ")
 			KCFLAGS="-xarch=v9 -xregs=no%appl"
			KLDFLAGS="-64"
		else
 			KCFLAGS=""
			KLDFLAGS=""
		fi
		KCFLAGS="-D_KERNEL $KCFLAGS -mno-app-regs -munaligned-doubles -fpcc-struct-return"
	   fi

           AC_CACHE_CHECK([for timeout_id_t],netatalk_cv_HAVE_TIMEOUT_ID_T,[
           AC_LINK_IFELSE([AC_LANG_PROGRAM([[\
#include <sys/stream.h>
#include <sys/ddi.h>]], [[\
timeout_id_t dummy;
]])],[netatalk_cv_HAVE_TIMEOUT_ID_T=yes],[netatalk_cv_HAVE_TIMEOUT_ID_T=no])])

	   AC_DEFINE(HAVE_TIMEOUT_ID_T, test x"$netatalk_cv_HAVE_TIMEOUT_ID" = x"yes", [define for timeout_id_t])
	fi

	AC_SUBST(COMPILE_KERNEL_GCC)
	AC_SUBST(COMPILE_64BIT_KMODULE)
	AC_SUBST(KCFLAGS)
	AC_SUBST(KLDFLAGS)
fi

dnl Whether to run ldconfig after installing libraries
AC_PATH_PROG(NETA_LDCONFIG, ldconfig, , [$PATH$PATH_SEPARATOR/sbin$PATH_SEPARATOR/bin$PATH_SEPARATOR/usr/sbin$PATH_SEPARATOR/usr/bin])
echo NETA_LDCONFIG = $NETA_LDCONFIG
AM_CONDITIONAL(RUN_LDCONFIG, test x"$this_os" = x"linux" -a x"$NETA_LDCONFIG" != x"")
])

dnl Check for building PGP UAM module
AC_DEFUN([AC_NETATALK_PGP_UAM], [
AC_MSG_CHECKING([whether the PGP UAM should be build])
AC_ARG_ENABLE(pgp-uam,
	[  --enable-pgp-uam        enable build of PGP UAM module],[
	if test "$enableval" = "yes"; then 
		if test "x$neta_cv_have_openssl" = "xyes"; then 
			AC_DEFINE(UAM_PGP, 1, [Define if the PGP UAM module should be compiled])
			compile_pgp=yes
			AC_MSG_RESULT([yes])
		else
			AC_MSG_RESULT([no])
		fi
	fi
	],[
		AC_MSG_RESULT([no])
	]
)
])

dnl Check for building Kerberos V UAM module
AC_DEFUN([AC_NETATALK_KRB5_UAM], [
netatalk_cv_build_krb5_uam=no
AC_ARG_ENABLE(krbV-uam,
	[  --enable-krbV-uam       enable build of Kerberos V UAM module],
	[
		if test x"$enableval" = x"yes"; then
			NETATALK_GSSAPI_CHECK([
				netatalk_cv_build_krb5_uam=yes
			],[
				AC_MSG_ERROR([need GSSAPI to build Kerberos V UAM])
			])
		fi
	]
	
)

AC_MSG_CHECKING([whether Kerberos V UAM should be build])
if test x"$netatalk_cv_build_krb5_uam" = x"yes"; then
	AC_MSG_RESULT([yes])
else
	AC_MSG_RESULT([no])
fi
AM_CONDITIONAL(USE_GSSAPI, test x"$netatalk_cv_build_krb5_uam" = x"yes")
])

dnl Check if we can directly use Kerberos 5 API, used for reading keytabs
dnl and automatically construction DirectoryService names from that, instead
dnl of requiring special configuration in afp.conf
AC_DEFUN([AC_NETATALK_KERBEROS], [
AC_MSG_CHECKING([for Kerberos 5 (necessary for GetSrvrInfo:DirectoryNames support)])
AC_ARG_WITH([kerberos],
    [AS_HELP_STRING([--with-kerberos], [Kerberos 5 support (default=auto)])],
    [],
    [with_kerberos=auto])
AC_MSG_RESULT($with_kerberos)

if test x"$with_kerberos" != x"no"; then
   have_krb5_header="no"
   AC_CHECK_HEADERS([krb5/krb5.h krb5.h], [have_krb5_header="yes"; break])
   if test x"$have_krb5_header" = x"no" && test x"$with_kerberos" != x"auto"; then
      AC_MSG_FAILURE([--with-kerberos was given, but no headers found])
   fi

   AC_PATH_PROG([KRB5_CONFIG], [krb5-config])
   AC_MSG_CHECKING([for krb5-config])
   if test -x "$KRB5_CONFIG"; then
      AC_MSG_RESULT([$KRB5_CONFIG])
      KRB5_CFLAGS="`$KRB5_CONFIG --cflags krb5`"
      KRB5_LIBS="`$KRB5_CONFIG --libs krb5`"
      AC_SUBST(KRB5_CFLAGS)
      AC_SUBST(KRB5_LIBS)
      with_kerberos="yes"
   else
      AC_MSG_RESULT([not found])
      if test x"$with_kerberos" != x"auto"; then
         AC_MSG_FAILURE([--with-kerberos was given, but krb5-config could not be found])
      fi
   fi
fi

if test x"$with_kerberos" = x"yes"; then
   AC_DEFINE([HAVE_KERBEROS], [1], [Define if Kerberos 5 is available])
fi

dnl Check for krb5_free_unparsed_name and krb5_free_error_message
save_CFLAGS="$CFLAGS"
save_LIBS="$LIBS"
CFLAGS="$KRB5_CFLAGS"
LIBS="$KRB5_LIBS"
AC_CHECK_FUNCS([krb5_free_unparsed_name krb5_free_error_message])
CFLAGS="$save_CFLAGS"
LIBS="$save_LIBS"
])

dnl Check for overwrite the config files or not
AC_DEFUN([AC_NETATALK_OVERWRITE_CONFIG], [
AC_MSG_CHECKING([whether configuration files should be overwritten])
AC_ARG_ENABLE(overwrite,
	[  --enable-overwrite      overwrite configuration files during installation],
	[OVERWRITE_CONFIG="${enable_overwrite}"],
	[OVERWRITE_CONFIG="no"]
)
AC_MSG_RESULT([$OVERWRITE_CONFIG])
AC_SUBST(OVERWRITE_CONFIG)
])

dnl Check for LDAP support, for client-side ACL visibility
AC_DEFUN([AC_NETATALK_LDAP], [
AC_MSG_CHECKING(for LDAP (necessary for client-side ACL visibility))
AC_ARG_WITH(ldap,
    [AS_HELP_STRING([--with-ldap],
        [LDAP support (default=auto)])],
        netatalk_cv_ldap=$withval,
        netatalk_cv_ldap=auto
        )
AC_MSG_RESULT($netatalk_cv_ldap)

save_CFLAGS="$CFLAGS"
save_LDFLAGS="$LDFLAGS"
save_LIBS="$LIBS"
CFLAGS=""
LDFLAGS=""
LIBS=""
LDAP_CFLAGS=""
LDAP_LDFLAGS=""
LDAP_LIBS=""

if test x"$netatalk_cv_ldap" != x"no" ; then
   if test x"$netatalk_cv_ldap" != x"yes" -a x"$netatalk_cv_ldap" != x"auto"; then
       CFLAGS="-I$netatalk_cv_ldap/include"
       LDFLAGS="-L$netatalk_cv_ldap/lib"
   fi
   	AC_CHECK_HEADER([ldap.h], netatalk_cv_ldap=yes,
        [ if test x"$netatalk_cv_ldap" = x"yes" ; then
            AC_MSG_ERROR([Missing LDAP headers])
        fi
		netatalk_cv_ldap=no
        ])
	AC_CHECK_LIB(ldap, ldap_init, netatalk_cv_ldap=yes,
        [ if test x"$netatalk_cv_ldap" = x"yes" ; then
            AC_MSG_ERROR([Missing LDAP library])
        fi
		netatalk_cv_ldap=no
        ])
fi

if test x"$netatalk_cv_ldap" = x"yes"; then
    LDAP_CFLAGS="$CFLAGS"
    LDAP_LDFLAGS="$LDFLAGS"
    LDAP_LIBS="-lldap"
	AC_DEFINE(HAVE_LDAP,1,[Whether LDAP is available])
fi

AC_SUBST(LDAP_CFLAGS)
AC_SUBST(LDAP_LDFLAGS)
AC_SUBST(LDAP_LIBS)
CFLAGS="$save_CFLAGS"
LDLFLAGS="$save_LDLFLAGS"
LIBS="$save_LIBS"
])

dnl Check for ACL support
AC_DEFUN([AC_NETATALK_ACL], [
AC_MSG_CHECKING(whether to support ACLs)
AC_ARG_WITH(acls,
    [AS_HELP_STRING([--with-acls],
        [Include ACL support (default=auto)])],
    [ case "$withval" in
      yes|no)
          with_acl_support="$withval"
		  ;;
      *)
          with_acl_support=auto
          ;;
      esac ],
    [with_acl_support=auto])
AC_MSG_RESULT($with_acl_support)

if test x"$with_acl_support" = x"no"; then
	AC_MSG_RESULT(Disabling ACL support)
	AC_DEFINE(HAVE_NO_ACLS,1,[Whether no ACLs support should be built in])
else
    with_acl_support=yes
fi

if test x"$with_acl_support" = x"yes" ; then
	AC_MSG_NOTICE(checking whether ACL support is available:)
	case "$host_os" in
	*sysv5*)
		AC_MSG_NOTICE(Using UnixWare ACLs)
		AC_DEFINE(HAVE_UNIXWARE_ACLS,1,[Whether UnixWare ACLs are available])
		;;
	*solaris*)
		AC_MSG_NOTICE(Using solaris ACLs)
		AC_DEFINE(HAVE_SOLARIS_ACLS,1,[Whether solaris ACLs are available])
		ACL_LIBS="$ACL_LIBS -lsec"
		;;
	*hpux*)
		AC_MSG_NOTICE(Using HPUX ACLs)
		AC_DEFINE(HAVE_HPUX_ACLS,1,[Whether HPUX ACLs are available])
		;;
	*irix*)
		AC_MSG_NOTICE(Using IRIX ACLs)
		AC_DEFINE(HAVE_IRIX_ACLS,1,[Whether IRIX ACLs are available])
		;;
	*aix*)
		AC_MSG_NOTICE(Using AIX ACLs)
		AC_DEFINE(HAVE_AIX_ACLS,1,[Whether AIX ACLs are available])
		;;
	*osf*)
		AC_MSG_NOTICE(Using Tru64 ACLs)
		AC_DEFINE(HAVE_TRU64_ACLS,1,[Whether Tru64 ACLs are available])
		ACL_LIBS="$ACL_LIBS -lpacl"
		;;
	*darwin*)
		AC_MSG_NOTICE(ACLs on Darwin currently not supported)
		AC_DEFINE(HAVE_NO_ACLS,1,[Whether no ACLs support is available])
		;;
	*)
		AC_CHECK_LIB(acl,acl_get_file,[ACL_LIBS="$ACL_LIBS -lacl"])
		case "$host_os" in
		*linux*)
			AC_CHECK_LIB(attr,getxattr,[ACL_LIBS="$ACL_LIBS -lattr"])
			;;
		esac
		AC_CACHE_CHECK([for POSIX ACL support],netatalk_cv_HAVE_POSIX_ACLS,[
			acl_LIBS=$LIBS
			LIBS="$LIBS $ACL_LIBS"
			AC_LINK_IFELSE([AC_LANG_PROGRAM([[
				#include <sys/types.h>
				#include <sys/acl.h>
			]], [[
				acl_t acl;
				int entry_id;
				acl_entry_t *entry_p;
				return acl_get_entry(acl, entry_id, entry_p);
			]])],[netatalk_cv_HAVE_POSIX_ACLS=yes],[netatalk_cv_HAVE_POSIX_ACLS=no
                with_acl_support=no])
			LIBS=$acl_LIBS
		])
		if test x"$netatalk_cv_HAVE_POSIX_ACLS" = x"yes"; then
			AC_MSG_NOTICE(Using POSIX ACLs)
			AC_DEFINE(HAVE_POSIX_ACLS,1,[Whether POSIX ACLs are available])
			AC_CACHE_CHECK([for acl_get_perm_np],netatalk_cv_HAVE_ACL_GET_PERM_NP,[
				acl_LIBS=$LIBS
				LIBS="$LIBS $ACL_LIBS"
				AC_LINK_IFELSE([AC_LANG_PROGRAM([[
					#include <sys/types.h>
					#include <sys/acl.h>
				]], [[
					acl_permset_t permset_d;
					acl_perm_t perm;
					return acl_get_perm_np(permset_d, perm);
				]])],[netatalk_cv_HAVE_ACL_GET_PERM_NP=yes],[netatalk_cv_HAVE_ACL_GET_PERM_NP=no])
				LIBS=$acl_LIBS
			])
			if test x"$netatalk_cv_HAVE_ACL_GET_PERM_NP" = x"yes"; then
				AC_DEFINE(HAVE_ACL_GET_PERM_NP,1,[Whether acl_get_perm_np() is available])
			fi


                       AC_CACHE_CHECK([for acl_from_mode], netatalk_cv_HAVE_ACL_FROM_MODE,[
                               acl_LIBS=$LIBS
                               LIBS="$LIBS $ACL_LIBS"
                AC_CHECK_FUNCS(acl_from_mode,
                               [netatalk_cv_HAVE_ACL_FROM_MODE=yes],
                               [netatalk_cv_HAVE_ACL_FROM_MODE=no])
                               LIBS=$acl_LIBS
                       ])
                       if test x"netatalk_cv_HAVE_ACL_FROM_MODE" = x"yes"; then
                               AC_DEFINE(HAVE_ACL_FROM_MODE,1,[Whether acl_from_mode() is available])
                       fi

		else
			AC_MSG_NOTICE(ACL support is not avaliable)
			AC_DEFINE(HAVE_NO_ACLS,1,[Whether no ACLs support is available])
		fi
		;;
    esac
fi

if test x"$with_acl_support" = x"yes" ; then
   AC_CHECK_HEADERS([acl/libacl.h])
    AC_DEFINE(HAVE_ACLS,1,[Whether ACLs support is available])
    AC_SUBST(ACL_LIBS)
fi
])

dnl Check for Extended Attributes support
AC_DEFUN([AC_NETATALK_EXTENDED_ATTRIBUTES], [
neta_cv_eas="ad"
neta_cv_eas_sys_found=no
neta_cv_eas_sys_not_found=no

AC_CHECK_HEADERS(sys/attributes.h attr/xattr.h sys/xattr.h sys/extattr.h sys/uio.h sys/ea.h)

case "$this_os" in

  *osf*)
	AC_SEARCH_LIBS(getproplist, [proplist])
	AC_CHECK_FUNCS([getproplist fgetproplist setproplist fsetproplist],
                   [neta_cv_eas_sys_found=yes],
                   [neta_cv_eas_sys_not_found=yes])
	AC_CHECK_FUNCS([delproplist fdelproplist add_proplist_entry get_proplist_entry],,
                   [neta_cv_eas_sys_not_found=yes])
	AC_CHECK_FUNCS([sizeof_proplist_entry],,
                   [neta_cv_eas_sys_not_found=yes])
  ;;

  *solaris*)
	AC_CHECK_FUNCS([attropen],
                   [neta_cv_eas_sys_found=yes; AC_DEFINE(HAVE_EAFD, 1, [extattr API has full fledged fds for EAs])],
                   [neta_cv_eas_sys_not_found=yes])
  ;;

  'freebsd')
    AC_CHECK_FUNCS([extattr_delete_fd extattr_delete_file extattr_delete_link],
                   [neta_cv_eas_sys_found=yes],
                   [neta_cv_eas_sys_not_found=yes])
    AC_CHECK_FUNCS([extattr_get_fd extattr_get_file extattr_get_link],,
                   [neta_cv_eas_sys_not_found=yes])
    AC_CHECK_FUNCS([extattr_list_fd extattr_list_file extattr_list_link],,
                   [neta_cv_eas_sys_not_found=yes])
    AC_CHECK_FUNCS([extattr_set_fd extattr_set_file extattr_set_link],,
                   [neta_cv_eas_sys_not_found=yes])
  ;;

  *freebsd4* | *dragonfly* )
    AC_DEFINE(BROKEN_EXTATTR, 1, [Does extattr API work])
  ;;

  *)
	AC_SEARCH_LIBS(getxattr, [attr])

    if test "x$neta_cv_eas_sys_found" != "xyes" ; then
       AC_CHECK_FUNCS([getxattr lgetxattr fgetxattr listxattr llistxattr],
                      [neta_cv_eas_sys_found=yes],
                      [neta_cv_eas_sys_not_found=yes])
	   AC_CHECK_FUNCS([flistxattr removexattr lremovexattr fremovexattr],,
                      [neta_cv_eas_sys_not_found=yes])
	   AC_CHECK_FUNCS([setxattr lsetxattr fsetxattr],,
                      [neta_cv_eas_sys_not_found=yes])
    fi

    if test "x$neta_cv_eas_sys_found" != "xyes" ; then
	   AC_CHECK_FUNCS([getea fgetea lgetea listea flistea llistea],
                      [neta_cv_eas_sys_found=yes],
                      [neta_cv_eas_sys_not_found=yes])
	   AC_CHECK_FUNCS([removeea fremoveea lremoveea setea fsetea lsetea],,
                      [neta_cv_eas_sys_not_found=yes])
    fi

    if test "x$neta_cv_eas_sys_found" != "xyes" ; then
	   AC_CHECK_FUNCS([attr_get attr_list attr_set attr_remove],,
                      [neta_cv_eas_sys_not_found=yes])
       AC_CHECK_FUNCS([attr_getf attr_listf attr_setf attr_removef],,
                      [neta_cv_eas_sys_not_found=yes])
    fi
  ;;
esac

# Do xattr functions take additional options like on Darwin?
if test x"$ac_cv_func_getxattr" = x"yes" ; then
	AC_CACHE_CHECK([whether xattr interface takes additional options], smb_attr_cv_xattr_add_opt, [
		old_LIBS=$LIBS
		LIBS="$LIBS $ACL_LIBS"
		AC_COMPILE_IFELSE([AC_LANG_PROGRAM([[
			#include <sys/types.h>
			#if HAVE_ATTR_XATTR_H
			#include <attr/xattr.h>
			#elif HAVE_SYS_XATTR_H
			#include <sys/xattr.h>
			#endif
		]], [[
			getxattr(0, 0, 0, 0, 0, 0);
		]])],[smb_attr_cv_xattr_add_opt=yes],[smb_attr_cv_xattr_add_opt=no;LIBS=$old_LIBS])
	])
	if test x"$smb_attr_cv_xattr_add_opt" = x"yes"; then
		AC_DEFINE(XATTR_ADD_OPT, 1, [xattr functions have additional options])
	fi
fi

if test "x$neta_cv_eas_sys_found" = "xyes" ; then
   if test "x$neta_cv_eas_sys_not_found" != "xyes" ; then
      neta_cv_eas="$neta_cv_eas | sys"
   fi
fi
AC_DEFINE_UNQUOTED(EA_MODULES,["$neta_cv_eas"],[Available Extended Attributes modules])
])

dnl Check for libsmbsharemodes from Samba for Samba/Netatalk access/deny/share modes interop
dnl Defines "neta_cv_have_smbshmd" to "yes" or "no"
dnl AC_SUBST's "SMB_SHAREMODES_CFLAGS" and "SMB_SHAREMODES_LDFLAGS"
dnl AM_CONDITIONAL's "USE_SMB_SHAREMODES"
AC_DEFUN([AC_NETATALK_SMB_SHAREMODES], [
    neta_cv_have_smbshmd=no
    AC_ARG_WITH(smbsharemodes-lib,
                [  --with-smbsharemodes-lib=PATH        PATH to libsmbsharemodes lib from Samba],
                [SMB_SHAREMODES_LDFLAGS="-L$withval -lsmbsharemodes"]
    )
    AC_ARG_WITH(smbsharemodes-include,
                [  --with-smbsharemodes-include=PATH    PATH to libsmbsharemodes header from Samba],
                [SMB_SHAREMODES_CFLAGS="-I$withval"]
    )
    AC_ARG_WITH(smbsharemodes,
                [AS_HELP_STRING([--with-smbsharemodes],[Samba interop (default is yes)])],
                [use_smbsharemodes=$withval],
                [use_smbsharemodes=yes]
    )

    if test x"$use_smbsharemodes" = x"yes" ; then
        AC_MSG_CHECKING([whether to enable Samba/Netatalk access/deny/share-modes interop])

        saved_CFLAGS="$CFLAGS"
        saved_LDFLAGS="$LDFLAGS"
        CFLAGS="$SMB_SHAREMODES_CFLAGS $CFLAGS"
        LDFLAGS="$SMB_SHAREMODES_LDFLAGS $LDFLAGS"

        AC_LINK_IFELSE(
            [#include <unistd.h>
             #include <stdio.h>
             #include <sys/time.h>
             #include <time.h>
             #include <stdint.h>
             /* From messages.h */
             struct server_id {
                 pid_t pid;
             };
             #include "smb_share_modes.h"
             int main(void) { (void)smb_share_mode_db_open(""); return 0;}],
            [neta_cv_have_smbshmd=yes]
        )

        AC_MSG_RESULT($neta_cv_have_smbshmd)
        AC_SUBST(SMB_SHAREMODES_CFLAGS, [$SMB_SHAREMODES_CFLAGS])
        AC_SUBST(SMB_SHAREMODES_LDFLAGS, [$SMB_SHAREMODES_LDFLAGS])
        CFLAGS="$saved_CFLAGS"
        LDFLAGS="$saved_LDFLAGS"
    fi

    AM_CONDITIONAL(USE_SMB_SHAREMODES, test x"$neta_cv_have_smbshmd" = x"yes")
])

dnl ------ Check for sendfile() --------
AC_DEFUN([AC_NETATALK_SENDFILE], [
netatalk_cv_search_sendfile=yes
AC_ARG_ENABLE(sendfile,
    [  --disable-sendfile       disable sendfile syscall],
    [if test x"$enableval" = x"no"; then
            netatalk_cv_search_sendfile=no
        fi]
)

if test x"$netatalk_cv_search_sendfile" = x"yes"; then
   case "$host_os" in
   *linux*)
        AC_DEFINE(SENDFILE_FLAVOR_LINUX,1,[Whether linux sendfile() API is available])
        AC_CHECK_FUNC([sendfile], [netatalk_cv_HAVE_SENDFILE=yes])
        ;;

    *solaris*)
        AC_DEFINE(SENDFILE_FLAVOR_SOLARIS, 1, [Solaris sendfile()])
        AC_SEARCH_LIBS(sendfile, sendfile)
        AC_CHECK_FUNC([sendfile], [netatalk_cv_HAVE_SENDFILE=yes])
        AC_CHECK_FUNCS([sendfilev])
        ;;

    *freebsd*)
        AC_DEFINE(SENDFILE_FLAVOR_BSD, 1, [Define if the sendfile() function uses BSD semantics])
        AC_CHECK_FUNC([sendfile], [netatalk_cv_HAVE_SENDFILE=yes])
        ;;

    *)
        ;;

    esac

    if test x"$netatalk_cv_HAVE_SENDFILE" = x"yes"; then
        AC_DEFINE(WITH_SENDFILE,1,[Whether sendfile() should be used])
    fi
fi
])

dnl --------------------- Check if realpath() takes NULL
AC_DEFUN([AC_NETATALK_REALPATH], [
AC_CACHE_CHECK([if the realpath function allows a NULL argument],
    neta_cv_REALPATH_TAKES_NULL, [
        AC_RUN_IFELSE([AC_LANG_SOURCE([[
            #include <stdio.h>
            #include <limits.h>
            #include <signal.h>

            void exit_on_core(int ignored) {
                 exit(1);
            }

            main() {
                char *newpath;
                signal(SIGSEGV, exit_on_core);
                newpath = realpath("/tmp", NULL);
                exit((newpath != NULL) ? 0 : 1);
            }]])],[neta_cv_REALPATH_TAKES_NULL=yes],[neta_cv_REALPATH_TAKES_NULL=no],[neta_cv_REALPATH_TAKES_NULL=cross
        ])
    ]
)

if test x"$neta_cv_REALPATH_TAKES_NULL" = x"yes"; then
    AC_DEFINE(REALPATH_TAKES_NULL,1,[Whether the realpath function allows NULL])
fi
])<|MERGE_RESOLUTION|>--- conflicted
+++ resolved
@@ -65,14 +65,6 @@
         use_bundled_libevent=$withval,
         use_bundled_libevent=yes
     )
-<<<<<<< HEAD
-
-    if test x"$use_bundled_libevent" = x"yes" ; then
-        AC_MSG_RESULT([no])
-        AC_CONFIG_SUBDIRS([libevent])
-    else
-        AC_MSG_RESULT([yes])
-=======
     AC_ARG_WITH(
         libevent-header,
         [AS_HELP_STRING([--with-libevent-header],[path to libevent header files])],
@@ -85,7 +77,6 @@
     )
     if test x"$LIBEVENT_CFLAGS" = x"-Iyes" -o x"$LIBEVENT_LDFLAGS" = x"-Lyes" ; then
         AC_MSG_ERROR([--with-libevent requires a path])
->>>>>>> 815ef35a
     fi
     AC_MSG_RESULT([$use_bundled_libevent])
     AC_CONFIG_SUBDIRS([libevent])
