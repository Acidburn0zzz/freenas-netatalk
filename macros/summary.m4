dnl Autoconf macros, display configure summary

AC_DEFUN([AC_NETATALK_CONFIG_SUMMARY], [

	AC_MSG_RESULT([Configure summary:])
	AC_MSG_RESULT([    INIT STYLE:])
	if test "x$init_style" != "x"; then
		AC_MSG_RESULT([         $init_style])
	else
		AC_MSG_RESULT([         none])
	fi
	AC_MSG_RESULT([    AFP:])
	AC_MSG_RESULT([         Extended Attributes: $neta_cv_eas])
<<<<<<< HEAD
	AC_MSG_RESULT([         ACL support: $with_acl_support])
	AC_MSG_RESULT([         Spotlight: $ac_cv_have_tracker])
=======
	AC_MSG_RESULT([         ACL support: $ac_cv_have_acls])
>>>>>>> 68796405
	AC_MSG_RESULT([    CNID:])
	AC_MSG_RESULT([         backends: $compiled_backends])
	AC_MSG_RESULT([    UAMS:])
	uams_using_options=""
	if test x"$netatalk_cv_use_pam" != x"no"; then
        	uams_using_options="PAM"
	fi
	if test "x$netatalk_cv_use_shadowpw" = "xyes"; then
        	uams_using_options="$uams_using_options SHADOW"
	fi
	if test "x$neta_cv_compile_dhx" = "xyes"; then
		AC_MSG_RESULT([         DHX     ($uams_using_options)])
	fi
        if test "x$neta_cv_compile_dhx2" = "xyes"; then
                AC_MSG_RESULT([         DHX2    ($uams_using_options)])
        fi
	if test "x$neta_cv_have_openssl" = "xyes"; then
		AC_MSG_RESULT([         RANDNUM (afppasswd)])
	fi
	if test x"$netatalk_cv_build_krb5_uam" = x"yes"; then
		AC_MSG_RESULT([         Kerberos V])
	fi
	if test x"$compile_pgp" = x"yes"; then
		AC_MSG_RESULT([         PGP])
	fi
	AC_MSG_RESULT([         clrtxt  ($uams_using_options)])
	AC_MSG_RESULT([         guest])
	AC_MSG_RESULT([    Options:])
	AC_MSG_RESULT([         Zeroconf support:        $netatalk_cv_zeroconf])
	AC_MSG_RESULT([         tcp wrapper support:     $netatalk_cv_tcpwrap])
dnl	if test x"$netatalk_cv_linux_sendfile" != x; then
dnl		AC_MSG_RESULT([         Linux sendfile support:  $netatalk_cv_linux_sendfile])
dnl	fi
	AC_MSG_RESULT([         quota support:           $netatalk_cv_quotasupport])
	AC_MSG_RESULT([         admin group support:     $netatalk_cv_admin_group])
	AC_MSG_RESULT([         valid shell check:       $netatalk_cv_use_shellcheck])
	AC_MSG_RESULT([         cracklib support:        $netatalk_cv_with_cracklib])
dnl	AC_MSG_RESULT([         Samba sharemode interop: $neta_cv_have_smbshmd])
	AC_MSG_RESULT([         ACL support:             $with_acl_support])
	AC_MSG_RESULT([         Kerberos support:        $with_kerberos])
	AC_MSG_RESULT([         LDAP support:            $netatalk_cv_ldap])
	AC_MSG_RESULT([         AFP stats via dbus:      $atalk_cv_with_dbus])
	AC_MSG_RESULT([         dtrace probes:           $WDTRACE])
	AC_MSG_RESULT([    Paths:])
	AC_MSG_RESULT([         Netatalk lockfile:       $ac_cv_netatalk_lock])
	if test "x$init_style" != x"none"; then
		AC_MSG_RESULT([         init directory:          $ac_cv_init_dir])
	fi
	if test x"$atalk_cv_with_dbus" = x"yes"; then
		AC_MSG_RESULT([         dbus system directory:   $ac_cv_dbus_sysdir])
	fi
	if test x"$use_pam_so" = x"yes"; then
	   if test x"$netatalk_cv_install_pam" = x"yes"; then
		AC_MSG_RESULT([         pam config directory:    $ac_cv_pamdir])
	   else
		AC_MSG_RESULT([])
		AC_MSG_WARN([ PAM support was configured for your system, but the netatalk PAM configuration file])
		AC_MSG_WARN([ cannot be installed. Please install the config/netatalk.pamd file manually.])
		AC_MSG_WARN([ If you're running Solaris or BSD you'll have to edit /etc/pam.conf to get PAM working.])
		AC_MSG_WARN([ You can also re-run configure and specify --without-pam to disable PAM support.])
	   fi
	fi
	AC_MSG_RESULT([    Documentation:])
	AC_MSG_RESULT([         Docbook:                 $XSLTPROC_WORKS])
])


AC_DEFUN([AC_NETATALK_LIBS_SUMMARY], [
	dnl #################################################
	dnl # Display summary of libraries detected

	AC_MSG_RESULT([Compilation summary:])
	AC_MSG_RESULT([    CPPFLAGS       = $CPPFLAGS])
	AC_MSG_RESULT([    CFLAGS         = $CFLAGS])
	AC_MSG_RESULT([    LIBS           = $LIBS])
	AC_MSG_RESULT([    PTHREADS:])
	AC_MSG_RESULT([        LIBS   = $PTHREAD_LIBS])
	AC_MSG_RESULT([        CFLAGS = $PTHREAD_CFLAGS])
	if test x"$ac_cv_have_tracker" = x"yes"; then
		AC_MSG_RESULT([    TRACKER:])
		AC_MSG_RESULT([        LIBS   = $TRACKER_LIBS])
		AC_MSG_RESULT([        CFLAGS = $TRACKER_CFLAGS])
	fi
	if test x"$neta_cv_have_openssl" = x"yes"; then
		AC_MSG_RESULT([    SSL:])
		AC_MSG_RESULT([        LIBS   = $SSL_LIBS])
		AC_MSG_RESULT([        CFLAGS = $SSL_CFLAGS])
	fi
        if test x"$neta_cv_have_libgcrypt" = x"yes"; then
                AC_MSG_RESULT([    LIBGCRYPT:])
                AC_MSG_RESULT([        LIBS   = $LIBGCRYPT_LIBS])
                AC_MSG_RESULT([        CFLAGS = $LIBGCRYPT_CFLAGS])
        fi
	if test x"$netatalk_cv_use_pam" = x"yes"; then
		AC_MSG_RESULT([    PAM:])
		AC_MSG_RESULT([        LIBS   = $PAM_LIBS])
		AC_MSG_RESULT([        CFLAGS = $PAM_CFLAGS])
	fi
	if test x"$netatalk_cv_use_pam" = x"yes"; then
		AC_MSG_RESULT([    WRAP:])
		AC_MSG_RESULT([        LIBS   = $WRAP_LIBS])
		AC_MSG_RESULT([        CFLAGS = $WRAP_CFLAGS])
	fi
	if test x"$bdb_required" = x"yes"; then
		AC_MSG_RESULT([    BDB:])
		AC_MSG_RESULT([        LIBS   = $BDB_LIBS])
		AC_MSG_RESULT([        CFLAGS = $BDB_CFLAGS])
	fi
	if test x"$netatalk_cv_build_krb5_uam" = x"yes"; then
		AC_MSG_RESULT([    GSSAPI:])
		AC_MSG_RESULT([        LIBS   = $GSSAPI_LIBS])
		AC_MSG_RESULT([        CFLAGS = $GSSAPI_CFLAGS])
	fi
	if test x"$netatalk_cv_use_cups" = x"yes"; then
		AC_MSG_RESULT([    CUPS:])
		AC_MSG_RESULT([        LIBS   = $CUPS_LIBS])
		AC_MSG_RESULT([        CFLAGS = $CUPS_CFLAGS])
	fi
	if test x"$netatalk_cv_zeroconf" = x"yes"; then
		AC_MSG_RESULT([    ZEROCONF:])
		AC_MSG_RESULT([        LIBS   = $ZEROCONF_LIBS])
		AC_MSG_RESULT([        CFLAGS = $ZEROCONF_CFLAGS])
	fi
	if test x"$netatalk_cv_ldap" = x"yes"; then
		AC_MSG_RESULT([    LDAP:])
		AC_MSG_RESULT([        LIBS   = $LDAP_LDFLAGS $LDAP_LIBS])
		AC_MSG_RESULT([        CFLAGS = $LDAP_CFLAGS])
	fi
    AC_MSG_RESULT([    LIBEVENT:])
    if test x"$use_bundled_libevent" = x"yes"; then
		AC_MSG_RESULT([        bundled])
    else
		AC_MSG_RESULT([        LIBS   = $LIBEVENT_CFLAGS])
		AC_MSG_RESULT([        CFLAGS = $LIBEVENT_LDFLAGS])
    fi
])<|MERGE_RESOLUTION|>--- conflicted
+++ resolved
@@ -11,12 +11,8 @@
 	fi
 	AC_MSG_RESULT([    AFP:])
 	AC_MSG_RESULT([         Extended Attributes: $neta_cv_eas])
-<<<<<<< HEAD
-	AC_MSG_RESULT([         ACL support: $with_acl_support])
+	AC_MSG_RESULT([         ACL support: $ac_cv_have_acls])
 	AC_MSG_RESULT([         Spotlight: $ac_cv_have_tracker])
-=======
-	AC_MSG_RESULT([         ACL support: $ac_cv_have_acls])
->>>>>>> 68796405
 	AC_MSG_RESULT([    CNID:])
 	AC_MSG_RESULT([         backends: $compiled_backends])
 	AC_MSG_RESULT([    UAMS:])
