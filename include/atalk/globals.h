/*
 * Copyright (c) 1990,1993 Regents of The University of Michigan.
 * All Rights Reserved.  See COPYRIGHT.
 */

#ifndef AFPD_GLOBALS_H
#define AFPD_GLOBALS_H 1

#include <sys/param.h>

#ifdef ADMIN_GRP
#include <grp.h>
#include <sys/types.h>
#endif /* ADMIN_GRP */

#ifdef HAVE_NETDB_H
#include <netdb.h>  /* this isn't header-protected under ultrix */
#endif /* HAVE_NETDB_H */

#include <netatalk/at.h>
#include <atalk/afp.h>
#include <atalk/compat.h>
#include <atalk/unicode.h>
#include <atalk/uam.h>

/* #define DOSFILELEN 12 */             /* Type1, DOS-compat*/
#define MACFILELEN 31                   /* Type2, HFS-compat */
#define UTF8FILELEN_EARLY 255           /* Type3, early Mac OS X 10.0-10.4.? */
/* #define UTF8FILELEN_NAME_MAX 765 */  /* Type3, 10.4.?- , getconf NAME_MAX */
/* #define UTF8FILELEN_SPEC 0xFFFF */   /* Type3, spec on document */
/* #define HFSPLUSFILELEN 510 */        /* HFS+ spec, 510byte = 255codepoint */

#define MAXUSERLEN 256

#define OPTION_DEBUG         (1 << 0)
#define OPTION_USERVOLFIRST  (1 << 1)
#define OPTION_NOUSERVOL     (1 << 2)
#define OPTION_PROXY         (1 << 3)
#define OPTION_CUSTOMICON    (1 << 4)
#define OPTION_NOSLP         (1 << 5)
#define OPTION_ANNOUNCESSH   (1 << 6)
#define OPTION_UUID          (1 << 7)
#define OPTION_ACL2MACCESS   (1 << 8)
#define OPTION_NOZEROCONF    (1 << 9)
#define OPTION_KEEPSESSIONS  (1 << 10) /* preserve sessions across master afpd restart with SIGQUIT */

/* a couple of these options could get stuck in unions to save
 * space. */
struct afp_volume_name {
    time_t     mtime;
    char       *name;
    char       *full_name;
    int        loaded;
};

struct afp_options {
    int connections, transports, tickleval, timeout, server_notif, flags, dircachesize;
    int sleep;                  /* Maximum time allowed to sleep (in tickles) */
    int disconnected;           /* Maximum time in disconnected state (in tickles) */
    int fce_fmodwait;           /* number of seconds FCE file mod events are put on hold */
    unsigned int tcp_sndbuf, tcp_rcvbuf;
    unsigned char passwdbits, passwdminlen, loginmaxfail;
    uint32_t server_quantum;
    int dsireadbuf; /* scale factor for sizefof(dsi->buffer) = server_quantum * dsireadbuf */
    char hostname[MAXHOSTNAMELEN + 1], *server, *ipaddr, *port, *configfile;
<<<<<<< HEAD
=======
#ifndef NO_DDP
    struct at_addr ddpaddr;
#endif
>>>>>>> 56437470
    char *uampath, *fqdn;
    char *pidfile;
    char *sigconffile;
    char *uuidconf;
    struct afp_volume_name defaultvol, systemvol, uservol;
    int  closevol;

    char *guest, *loginmesg, *keyfile, *passwdfile;
    char *uamlist;
    char *authprintdir;
    char *signatureopt;
    unsigned char signature[16];
    char *k5service, *k5realm, *k5keytab;
    char *unixcodepage,*maccodepage;
    charset_t maccharset, unixcharset; 
    mode_t umask;
    mode_t save_mask;
#ifdef ADMIN_GRP
    gid_t admingid;
#endif /* ADMIN_GRP */
    int    volnamelen;

    /* default value for winbind authentication */
    char *ntdomain, *ntseparator;
    char *logconfig;

    char *mimicmodel;
    char *adminauthuser;
};

#define AFPOBJ_TMPSIZ (MAXPATHLEN)
typedef struct _AFPObj {
    int proto;
    unsigned long servernum;
    void *handle;               /* either (DSI *) or (ASP *) */
    void *config; 
    struct afp_options options;
    char *Obj, *Type, *Zone;
    char username[MAXUSERLEN];
    void (*logout)(void), (*exit)(int);
    int (*reply)(void *, int);
    int (*attention)(void *, AFPUserBytes);
    /* to prevent confusion, only use these in afp_* calls */
    char oldtmp[AFPOBJ_TMPSIZ + 1], newtmp[AFPOBJ_TMPSIZ + 1];
    void *uam_cookie; /* cookie for uams */
    struct session_info  sinfo;
    uid_t uid; 	/* client running user id */
    int ipc_fd; /* anonymous PF_UNIX socket for IPC with afpd parent */
} AFPObj;

/* typedef for AFP functions handlers */
typedef int (*AFPCmd)(AFPObj *obj, char *ibuf, size_t ibuflen, char *rbuf,  size_t *rbuflen);

/* Global variables */
extern AFPObj             *AFPobj;
extern int                afp_version;
extern int                afp_errno;
extern unsigned char      nologin;
extern struct dir         *curdir;
extern char               getwdbuf[];
extern struct afp_options default_options;
extern const char         *Cnid_srv;
extern const char         *Cnid_port;

extern int  get_afp_errno   (const int param);
extern void afp_options_init (struct afp_options *);
extern int afp_options_parse (int, char **, struct afp_options *);
extern int afp_options_parseline (char *, struct afp_options *);
extern void afp_options_free (struct afp_options *,
                                      const struct afp_options *);
extern void setmessage (const char *);
extern void readmessage (AFPObj *);

/* gettok.c */
extern void initline   (int, char *);
extern int  parseline  (int, char *);

/* afp_util.c */
extern const char *AfpNum2name (int );
extern const char *AfpErr2name(int err);

/* directory.c */
extern struct dir rootParent;

extern void afp_over_dsi (AFPObj *);

#endif /* globals.h */<|MERGE_RESOLUTION|>--- conflicted
+++ resolved
@@ -63,12 +63,6 @@
     uint32_t server_quantum;
     int dsireadbuf; /* scale factor for sizefof(dsi->buffer) = server_quantum * dsireadbuf */
     char hostname[MAXHOSTNAMELEN + 1], *server, *ipaddr, *port, *configfile;
-<<<<<<< HEAD
-=======
-#ifndef NO_DDP
-    struct at_addr ddpaddr;
-#endif
->>>>>>> 56437470
     char *uampath, *fqdn;
     char *pidfile;
     char *sigconffile;
