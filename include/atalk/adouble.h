--- conflicted
+++ resolved
@@ -33,12 +33,9 @@
 #include <config.h>
 #endif
 
-<<<<<<< HEAD
+#include <atalk/standards.h>
+
 #include <inttypes.h>
-=======
-#include <atalk/standards.h>
-
->>>>>>> 56437470
 #include <sys/types.h>
 #include <sys/stat.h>
 #include <unistd.h>
