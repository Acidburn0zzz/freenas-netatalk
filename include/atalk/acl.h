/*
   Copyright (c) 2009 Frank Lahm <franklahm@gmail.com>

   This program is free software; you can redistribute it and/or modify
   it under the terms of the GNU General Public License as published by
   the Free Software Foundation; either version 2 of the License, or
   (at your option) any later version.
 
   This program is distributed in the hope that it will be useful,
   but WITHOUT ANY WARRANTY; without even the implied warranty of
   MERCHANTABILITY or FITNESS FOR A PARTICULAR PURPOSE.  See the
   GNU General Public License for more details.
*/

#ifndef ATALK_ACL_H
#define ATALK_ACL_H

#ifdef HAVE_CONFIG_H
#include "config.h"
#endif /* HAVE_CONFIG_H */

#ifdef HAVE_SOLARIS_ACLS
#include <sys/acl.h>
#endif  /* HAVE_SOLARIS_ACLS */

<<<<<<< HEAD
#ifdef HAVE_POSIX_ACLS
#include <sys/types.h>
#include <sys/acl.h>
#endif /* HAVE_POSIX_ACLS */

#ifdef HAVE_SOLARIS_ACLS
extern int get_nfsv4_acl(const char *name, ace_t **retAces);
#endif /* HAVE_SOLARIS_ACLS */
=======
/* Solaris NFSv4 ACL stuff */
#ifdef HAVE_NFSv4_ACLS

#define chmod nfsv4_chmod

extern int get_nfsv4_acl(const char *name, ace_t **retAces);
extern int remove_acl(const char *name);
extern int strip_trivial_aces(ace_t **saces, int sacecount);
extern int strip_nontrivial_aces(ace_t **saces, int sacecount);
extern ace_t *concat_aces(ace_t *aces1, int ace1count, ace_t *aces2, int ace2count);
extern int nfsv4_chmod(char *name, mode_t mode);
#endif /* HAVE_NFSv4_ACLS */
>>>>>>> d28debb1

extern int remove_acl_vfs(const char *name);

#endif  /* ATALK_ACL_H */<|MERGE_RESOLUTION|>--- conflicted
+++ resolved
@@ -23,29 +23,20 @@
 #include <sys/acl.h>
 #endif  /* HAVE_SOLARIS_ACLS */
 
-<<<<<<< HEAD
 #ifdef HAVE_POSIX_ACLS
 #include <sys/types.h>
 #include <sys/acl.h>
 #endif /* HAVE_POSIX_ACLS */
 
 #ifdef HAVE_SOLARIS_ACLS
-extern int get_nfsv4_acl(const char *name, ace_t **retAces);
-#endif /* HAVE_SOLARIS_ACLS */
-=======
-/* Solaris NFSv4 ACL stuff */
-#ifdef HAVE_NFSv4_ACLS
-
 #define chmod nfsv4_chmod
-
 extern int get_nfsv4_acl(const char *name, ace_t **retAces);
 extern int remove_acl(const char *name);
 extern int strip_trivial_aces(ace_t **saces, int sacecount);
 extern int strip_nontrivial_aces(ace_t **saces, int sacecount);
 extern ace_t *concat_aces(ace_t *aces1, int ace1count, ace_t *aces2, int ace2count);
 extern int nfsv4_chmod(char *name, mode_t mode);
-#endif /* HAVE_NFSv4_ACLS */
->>>>>>> d28debb1
+#endif /* HAVE_SOLARIS_ACLS */
 
 extern int remove_acl_vfs(const char *name);
 
