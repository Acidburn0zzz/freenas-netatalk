--- conflicted
+++ resolved
@@ -41,14 +41,10 @@
  ********************************************************/
 
 extern int getuuidfromname( const char *name, uuidtype_t type, uuidp_t uuid);
-<<<<<<< HEAD
 extern int getnamefromuuid( const uuidp_t uuidp, char **name, uuidtype_t *type);
+
+extern void localuuid_from_id(unsigned char *buf, uuidtype_t type, unsigned int id);
 extern const char *uuid_bin2string(unsigned char *uuid);
-=======
-extern int getnamefromuuid( uuidp_t uuidp, char **name, uuidtype_t *type);
-extern void localuuid_from_id(unsigned char *buf, uuidtype_t type, unsigned int id);
-extern int uuid_bin2string( uuidp_t uuidp, char **uuidstring);
->>>>>>> e671cdc2
 extern void uuid_string2bin( const char *uuidstring, uuidp_t uuid);
 
 #endif /* AFP_UUID_H */