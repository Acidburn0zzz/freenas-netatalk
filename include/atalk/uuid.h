/*
   Copyright (c) 2008,2009 Frank Lahm <franklahm@gmail.com>

   This program is free software; you can redistribute it and/or modify
   it under the terms of the GNU General Public License as published by
   the Free Software Foundation; either version 2 of the License, or
   (at your option) any later version.
 
   This program is distributed in the hope that it will be useful,
   but WITHOUT ANY WARRANTY; without even the implied warranty of
   MERCHANTABILITY or FITNESS FOR A PARTICULAR PURPOSE.  See the
   GNU General Public License for more details.
 */

#ifndef AFP_UUID_H
#define AFP_UUID_H

#define UUID_BINSIZE 16
<<<<<<< HEAD
#define UUID_STRINGSIZE 36
#define UUID_PRINTABLE_STRING_LENGTH 37
=======
>>>>>>> 25416576

typedef const unsigned char *uuidp_t;
typedef unsigned char atalk_uuid_t[UUID_BINSIZE];

typedef enum {UUID_USER   = 1,
              UUID_GROUP  = 2,
              UUID_ENOENT = 4} /* used as bit flag */
    uuidtype_t;
#define UUIDTYPESTR_MASK 3
extern char *uuidtype[];

/******************************************************** 
 * Interface
 ********************************************************/

extern int getuuidfromname( const char *name, uuidtype_t type, unsigned char *uuid);
extern int getnamefromuuid( const unsigned char *uuid, char **name, uuidtype_t *type);
extern void localuuid_from_id(unsigned char *buf, uuidtype_t type, unsigned int id);
extern const char *uuid_bin2string(const unsigned char *uuid);
extern void uuid_string2bin( const char *uuidstring, unsigned char *uuid);
extern void uuidcache_dump(void);

#endif /* AFP_UUID_H */<|MERGE_RESOLUTION|>--- conflicted
+++ resolved
@@ -16,11 +16,6 @@
 #define AFP_UUID_H
 
 #define UUID_BINSIZE 16
-<<<<<<< HEAD
-#define UUID_STRINGSIZE 36
-#define UUID_PRINTABLE_STRING_LENGTH 37
-=======
->>>>>>> 25416576
 
 typedef const unsigned char *uuidp_t;
 typedef unsigned char atalk_uuid_t[UUID_BINSIZE];
