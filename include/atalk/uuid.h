/*
   Copyright (c) 2008,2009 Frank Lahm <franklahm@gmail.com>

   This program is free software; you can redistribute it and/or modify
   it under the terms of the GNU General Public License as published by
   the Free Software Foundation; either version 2 of the License, or
   (at your option) any later version.
 
   This program is distributed in the hope that it will be useful,
   but WITHOUT ANY WARRANTY; without even the implied warranty of
   MERCHANTABILITY or FITNESS FOR A PARTICULAR PURPOSE.  See the
   GNU General Public License for more details.
 */

#ifndef AFP_UUID_H
#define AFP_UUID_H

#define UUID_BINSIZE 16
#define UUID_STRINGSIZE 36

typedef const unsigned char *uuidp_t;
typedef unsigned char atalk_uuid_t[UUID_BINSIZE];

typedef enum {UUID_USER = 1, UUID_GROUP, UUID_LOCAL} uuidtype_t;
extern char *uuidtype[];

/* afp_options.c needs these. defined in libatalk/ldap.c */
extern char *ldap_host;
extern int  ldap_auth_method;
extern char *ldap_auth_dn;
extern char *ldap_auth_pw;
extern char *ldap_userbase;
extern char *ldap_groupbase;
extern char *ldap_uuid_attr;
extern char *ldap_name_attr;
extern char *ldap_group_attr;
extern char *ldap_uid_attr;

/******************************************************** 
 * Interface
 ********************************************************/

<<<<<<< HEAD
extern int getuuidfromname( const char *name, uuidtype_t type, unsigned char *uuid);
extern int getnamefromuuid( uuidp_t uuidp, char **name, uuidtype_t *type);
extern const char *uuid_bin2string(const unsigned char *uuid);
extern void uuid_string2bin( const char *uuidstring, unsigned char *uuid);
=======
extern int getuuidfromname( const char *name, uuidtype_t type, uuidp_t uuid);
extern int getnamefromuuid( const uuidp_t uuidp, char **name, uuidtype_t *type);

extern void localuuid_from_id(unsigned char *buf, uuidtype_t type, unsigned int id);
extern const char *uuid_bin2string(unsigned char *uuid);
extern void uuid_string2bin( const char *uuidstring, uuidp_t uuid);
>>>>>>> f83b693b

#endif /* AFP_UUID_H */<|MERGE_RESOLUTION|>--- conflicted
+++ resolved
@@ -40,18 +40,10 @@
  * Interface
  ********************************************************/
 
-<<<<<<< HEAD
 extern int getuuidfromname( const char *name, uuidtype_t type, unsigned char *uuid);
-extern int getnamefromuuid( uuidp_t uuidp, char **name, uuidtype_t *type);
+extern int getnamefromuuid( const unsigned char *uuid, char **name, uuidtype_t *type);
+extern void localuuid_from_id(unsigned char *buf, uuidtype_t type, unsigned int id);
 extern const char *uuid_bin2string(const unsigned char *uuid);
 extern void uuid_string2bin( const char *uuidstring, unsigned char *uuid);
-=======
-extern int getuuidfromname( const char *name, uuidtype_t type, uuidp_t uuid);
-extern int getnamefromuuid( const uuidp_t uuidp, char **name, uuidtype_t *type);
-
-extern void localuuid_from_id(unsigned char *buf, uuidtype_t type, unsigned int id);
-extern const char *uuid_bin2string(unsigned char *uuid);
-extern void uuid_string2bin( const char *uuidstring, uuidp_t uuid);
->>>>>>> f83b693b
 
 #endif /* AFP_UUID_H */