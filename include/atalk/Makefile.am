# Makefile.am for include/atalk/

atalkincludedir = $(includedir)/atalk
atalkinclude_HEADERS = \
	adouble.h vfs.h aep.h afp.h asp.h atp.h boolean.h \
	cnid.h compat.h ddp.h dsi.h ldapconfig.h list.h logger.h \
	nbp.h netddp.h pap.h paths.h queue.h rtmp.h server_child.h \
	server_ipc.h tdb.h uam.h unicode.h util.h uuid.h volinfo.h \
	zip.h ea.h acl.h unix.h directory.h hash.h volume.h

<<<<<<< HEAD
noinst_HEADERS = cnid_dbd_private.h cnid_private.h bstradd.h bstrlib.h errchk.h ftw.h globals.h
=======
noinst_HEADERS = cnid_dbd_private.h cnid_private.h bstradd.h bstrlib.h errchk.h ftw.h fce_api.h
>>>>>>> 50e61079
<|MERGE_RESOLUTION|>--- conflicted
+++ resolved
@@ -8,8 +8,4 @@
 	server_ipc.h tdb.h uam.h unicode.h util.h uuid.h volinfo.h \
 	zip.h ea.h acl.h unix.h directory.h hash.h volume.h
 
-<<<<<<< HEAD
-noinst_HEADERS = cnid_dbd_private.h cnid_private.h bstradd.h bstrlib.h errchk.h ftw.h globals.h
-=======
-noinst_HEADERS = cnid_dbd_private.h cnid_private.h bstradd.h bstrlib.h errchk.h ftw.h fce_api.h
->>>>>>> 50e61079
+noinst_HEADERS = cnid_dbd_private.h cnid_private.h bstradd.h bstrlib.h errchk.h ftw.h globals.h fce_api.h