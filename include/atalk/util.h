--- conflicted
+++ resolved
@@ -52,17 +52,14 @@
 #endif
 
 #define STRCMP(a,b,c) (strcmp(a,c) b 0)
-<<<<<<< HEAD
 #define ZERO_STRUCT(a) memset(&(a), 0, sizeof(a))
 #define ZERO_STRUCTP(a) memset((a), 0, sizeof(a))
-=======
 #ifndef MAX
 #define MAX(a,b) ((a) > (b) ? a : b)
 #endif
 #ifndef MIN
 #define MIN(a,b) ((a) < (b) ? a : b)
 #endif
->>>>>>> 56437470
 
 #if BYTE_ORDER == BIG_ENDIAN
 #define hton64(x)       (x)
@@ -84,12 +81,6 @@
 
 #define diatolower(x)     _dialowermap[(unsigned char) (x)]
 #define diatoupper(x)     _diacasemap[(unsigned char) (x)]
-<<<<<<< HEAD
-=======
-#ifndef NO_DDP
-extern int atalk_aton     (char *, struct at_addr *);
-#endif
->>>>>>> 56437470
 extern void bprint        (char *, int);
 extern int strdiacasecmp  (const char *, const char *);
 extern int strndiacasecmp (const char *, const char *, size_t);
