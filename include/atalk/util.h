/*
<<<<<<< HEAD
 * $Id: util.h,v 1.21 2010-02-28 22:29:16 didg Exp $
=======
 * $Id: util.h,v 1.18.2.1 2010-02-11 13:06:55 franklahm Exp $
>>>>>>> ba40d577
 */

/*!
 * @file
 * Netatalk utility functions
 *
 * Utility functions for these areas: \n
 * * sockets \n
 * * locking \n
 * * misc UNIX function wrappers, eg for getcwd
 */

#ifndef _ATALK_UTIL_H
#define _ATALK_UTIL_H 1

#include <sys/cdefs.h>
#include <sys/types.h>
#ifdef HAVE_UNISTD_H
#include <unistd.h>
#endif /* HAVE_UNISTD_H */
#include <netatalk/at.h>
#include <atalk/unicode.h>

/* exit error codes */
#define EXITERR_CLNT 1  /* client related error */
#define EXITERR_CONF 2  /* error in config files/cmd line parameters */
#define EXITERR_SYS  3  /* local system error */

/* LOG assert errors */
#ifndef NDEBUG
#define AFP_ASSERT(b) \
    do {                                                                \
        if (!(b)) {                                                     \
            LOG(log_error, logtype_default, "PANIC, assert failed: %s", #b); \
            abort();                                                    \
        } \
    } while(0);
#else
#define AFP_ASSERT(b)
#endif /* NDEBUG */

#ifdef WITH_SENDFILE
extern ssize_t sys_sendfile (int __out_fd, int __in_fd, off_t *__offset,size_t __count);
#endif

extern const int _diacasemap[], _dialowermap[];

extern char **getifacelist(void);
extern void freeifacelist(char **);

#define diatolower(x)     _dialowermap[(unsigned char) (x)]
#define diatoupper(x)     _diacasemap[(unsigned char) (x)]
extern int atalk_aton     (char *, struct at_addr *);
extern void bprint        (char *, int);
extern int strdiacasecmp  (const char *, const char *);
extern int strndiacasecmp (const char *, const char *, size_t);
extern pid_t server_lock  (char * /*program*/, char * /*file*/, 
			       int /*debug*/);
extern void fault_setup	  (void (*fn)(void *));
#define server_unlock(x)  (unlink(x))

/* strlcpy and strlcat are used by pam modules */
#ifndef UAM_MODULE_EXPORT
#define UAM_MODULE_EXPORT 
#endif

#ifndef HAVE_STRLCPY
UAM_MODULE_EXPORT size_t strlcpy (char *, const char *, size_t);
#endif
 
#ifndef HAVE_STRLCAT
UAM_MODULE_EXPORT size_t strlcat (char *, const char *, size_t);
#endif

#ifndef HAVE_DLFCN_H
extern void *mod_open    (const char *);
extern void *mod_symbol  (void *, const char *);
extern void mod_close    (void *);
#define mod_error()      ""
#else /* ! HAVE_DLFCN_H */
#include <dlfcn.h>

#ifndef RTLD_NOW
#define RTLD_NOW 1
#endif /* ! RTLD_NOW */

/* NetBSD doesn't like RTLD_NOW for dlopen (it fails). Use RTLD_LAZY.
 * OpenBSD currently does not use the second arg for dlopen(). For
 * future compatibility we define DL_LAZY */
#ifdef __NetBSD__
#define mod_open(a)      dlopen(a, RTLD_LAZY)
#elif defined(__OpenBSD__)
#define mod_open(a)      dlopen(a, DL_LAZY)
#else /* ! __NetBSD__ && ! __OpenBSD__ */
#define mod_open(a)      dlopen(a, RTLD_NOW)
#endif /* __NetBSD__ */

#ifndef DLSYM_PREPEND_UNDERSCORE
#define mod_symbol(a, b) dlsym(a, b)
#else /* ! DLSYM_PREPEND_UNDERSCORE */
extern void *mod_symbol  (void *, const char *);
#endif /* ! DLSYM_PREPEND_UNDERSCORE */
#define mod_error()      dlerror()
#define mod_close(a)     dlclose(a)
#endif /* ! HAVE_DLFCN_H */

/******************************************************************
 * locking.c
 ******************************************************************/

extern int lock_reg(int fd, int cmd, int type, off_t offest, int whence, off_t len);
#define read_lock(fd, offset, whence, len) \
    lock_reg((fd), F_SETLK, F_RDLCK, (offset), (whence), (len))
#define write_lock(fd, offset, whence, len) \
    lock_reg((fd), F_SETLK, F_WRLCK, (offset), (whence), (len))
#define unlock(fd, offset, whence, len) \
    lock_reg((fd), F_SETLK, F_UNLCK, (offset), (whence), (len))

/******************************************************************
 * socket.c
 ******************************************************************/

extern int setnonblock(int fd, int cmd);
extern const char *getip_string(const struct sockaddr *sa);
extern unsigned int getip_port(const struct sockaddr *sa);
extern void apply_ip_mask(struct sockaddr *ai, int maskbits);
extern int compare_ip(const struct sockaddr *sa1, const struct sockaddr *sa2);

/******************************************************************
 * unix.c
 *****************************************************************/

extern const char *getcwdpath(void);
extern int lchdir(const char *dir);

#endif  /* _ATALK_UTIL_H */<|MERGE_RESOLUTION|>--- conflicted
+++ resolved
@@ -1,9 +1,5 @@
 /*
-<<<<<<< HEAD
- * $Id: util.h,v 1.21 2010-02-28 22:29:16 didg Exp $
-=======
- * $Id: util.h,v 1.18.2.1 2010-02-11 13:06:55 franklahm Exp $
->>>>>>> ba40d577
+ * $Id: util.h,v 1.21 2010/02/28 22:29:16 didg Exp $
  */
 
 /*!
