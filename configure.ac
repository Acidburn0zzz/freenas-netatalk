dnl configure.in for netatalk

AC_INIT(etc/afpd/main.c)

NETATALK_VERSION=`cat $srcdir/VERSION`
AC_SUBST(NETATALK_VERSION)

AC_CANONICAL_SYSTEM
AM_INIT_AUTOMAKE(netatalk, ${NETATALK_VERSION})
AM_CONFIG_HEADER(config.h)
AM_MAINTAINER_MODE([enable])

dnl Checks for programs.
AC_PROG_AWK
AC_PROG_CC
AC_PROG_CC_C99
AC_PROG_INSTALL
AC_PROG_LN_S
AC_PROG_MAKE_SET
AC_LIBTOOL_DLOPEN
AC_PROG_LIBTOOL
AC_PROG_PERL
AC_PROG_GREP
AC_PROG_PS
AM_PROG_CC_C_O

dnl Checks for typedefs, structures, and compiler characteristics.
AC_C_INLINE

dnl Request SUSv3 standard interfaces plus anything else the platform may have
CFLAGS="$CFLAGS -D_XOPEN_SOURCE=600 -D__EXTENSIONS__ -D_GNU_SOURCE"

dnl Check if we can use attribute unused (gcc only) from ethereal
AC_MSG_CHECKING(to see if we can add '__attribute__((unused))' to CFLAGS)
if test x$GCC != x ; then
  CFLAGS="-D_U_=\"__attribute__((unused))\" $CFLAGS"
  AC_MSG_RESULT(yes)
else
  CFLAGS="-D_U_=\"\" $CFLAGS"
  AC_MSG_RESULT(no)
fi

dnl Checks for header files, some checks are obsolete, unfortunately the code
dnl uses the resulting macros, so the code has to cleaned up too before
dnl we can remove the checks here.
AC_CHECK_HEADERS(mntent.h unistd.h termios.h ufs/quota.h)
AC_CHECK_HEADERS(netdb.h sgtty.h statfs.h dlfcn.h langinfo.h locale.h)
AC_CHECK_HEADERS(sys/param.h sys/fcntl.h sys/termios.h)
AC_CHECK_HEADERS(sys/mnttab.h sys/statvfs.h sys/stat.h sys/vfs.h)
dnl Checks for header files, confirmed to be required as of 2011
AC_CHECK_HEADERS(sys/epoll.h)
AC_CHECK_HEADERS([sys/mount.h], , , 
[#ifdef HAVE_SYS_PARAM_H
#include <sys/param.h>
#endif
])

AC_SYS_LARGEFILE([], AC_MSG_ERROR([AFP 3.x support requires Large File Support.]))

dnl --------------------------------------------------------------------------
dnl check if dlsym needs to add an underscore, uses libtool macros 
dnl --------------------------------------------------------------------------
AC_LTDL_DLLIB
AC_CHECK_FUNCS(dlopen dlsym dlclose)
AC_LTDL_DLSYM_USCORE
if test x"$libltdl_cv_need_uscore" = xyes; then
    AC_DEFINE(DLSYM_PREPEND_UNDERSCORE, 1, [BSD compatibility macro])
fi

dnl Special hecks
ac_neta_haveatfuncs=yes
AC_CHECK_FUNCS(openat renameat fstatat unlinkat, , ac_neta_haveatfuncs=no)
if test x"$ac_neta_haveatfuncs" = x"yes" ; then
   AC_DEFINE([_ATFILE_SOURCE], 1, AT file source)
   AC_DEFINE([HAVE_ATFUNCS], 1, whether at funcs are available)
fi
AC_CHECK_MEMBERS(struct tm.tm_gmtoff,,, [#include <time.h>])

dnl these tests have been comfirmed to be needed in 2011
AC_CHECK_FUNC(epoll_create, AC_DEFINE([HAVE_EPOLL], 1, Whether Linux epoll is available)) 
AC_CHECK_FUNCS(backtrace_symbols dirfd getusershell pread pwrite pselect)
AC_CHECK_FUNCS(setlinebuf strlcat strlcpy strnlen)
AC_CHECK_FUNCS(mmap utime getpagesize) dnl needed by tbd

dnl search for necessary libraries
AC_SEARCH_LIBS(gethostbyname, nsl)
AC_SEARCH_LIBS(connect, socket)
AC_SEARCH_LIBS(pthread_sigmask, pthread,,[AC_MSG_ERROR([missing pthread_sigmask])])
if test x"$ac_cv_search_pthread_sigmask" != x"none required" ; then
   PTHREAD_LIBS=$ac_cv_search_pthread_sigmask
fi
AC_SUBST(PTHREAD_LIBS)

AC_DEFINE(OPEN_NOFOLLOW_ERRNO, ELOOP, errno returned by open with O_NOFOLLOW)

AC_CACHE_SAVE

dnl --------------------------------------------------------------------------
dnl 64bit platform check
dnl --------------------------------------------------------------------------

AC_MSG_CHECKING([whether to check for 64bit libraries])
# Test if the compiler is in 64bit mode
echo 'int i;' > conftest.$ac_ext
atalk_cv_cc_64bit_output=no
if AC_TRY_EVAL(ac_compile); then
    case `/usr/bin/file conftest.$ac_objext` in
    *"ELF 64"*)
      atalk_cv_cc_64bit_output=yes
      ;;
    esac
fi
rm -rf conftest*

case $host_cpu:$atalk_cv_cc_64bit_output in
powerpc64:yes | s390x:yes | sparc*:yes | x86_64:yes | i386:yes)
    case $target_os in
    solaris2*)
        AC_MSG_RESULT([yes])
        atalk_libname="lib/64"
        ;;
    *bsd* | dragonfly*)
        AC_MSG_RESULT([no])
        atalk_libname="lib"
        ;;
    *)
        AC_MSG_RESULT([yes])
        atalk_libname="lib64"
        ;;
    esac
    ;;
*:*)
    AC_MSG_RESULT([no])
    atalk_libname="lib"
    ;;
esac

dnl --------------------------------------------------------------------------
dnl specific configuration comes in here:
dnl --------------------------------------------------------------------------

dnl Check for optional admin group support
AC_NETATALK_ADMIN_GROUP

dnl Check for optional AFS support
AC_NETATALK_AFS_CHECK

dnl --with-pkgconfdir check to change configuration directory location
AC_NETATALK_CONFIG_DIRS

dnl Check for optional cracklib support
AC_NETATALK_CRACKLIB

dnl Check whether to enable debug code
AC_NETATALK_DEBUG

dnl Check whethe to disable tickle SIGALARM stuff, which eases debugging
AC_NETATALK_DEBUGGING

dnl	Check for libiconv support
AC_NETATALK_CHECK_ICONV

dnl Check for CNID database backends
AC_NETATALK_CNID([bdb_required=yes],[bdb_required=no])

dnl Check for quota support
AC_NETATALK_CHECK_QUOTA

dnl Check for optional server location protocol support (used by MacOS X)
AC_NETATALK_SRVLOC

dnl Check for optional Zeroconf support
AC_NETATALK_ZEROCONF

dnl Check for optional TCP-wrappers support
AC_NETATALK_TCP_WRAPPERS

dnl Check for PAM libs
AC_NETATALK_PATH_PAM

dnl Check for optional shadow password support
AC_NETATALK_SHADOW
	
dnl Check for optional valid-shell-check support
AC_NETATALK_SHELL_CHECK

dnl Check for optional Webmin
AC_NETATALK_WEBMIN

dnl Check for optional sysv initscript install
AC_NETATALK_SYSV_STYLE

dnl Path where UAM modules shall be installed
AC_ARG_WITH(uams-path, [  --with-uams-path=PATH   path to UAMs [[PKGCONF/uams]]], [uams_path="$withval"], [uams_path="${PKGCONFDIR}/uams"])

dnl Check for libgcrypt, if found enables DHX2 UAM
AC_NETATALK_PATH_LIBGCRYPT([1:1.2.3])

dnl Check for openssl, if found enables DHX UAM and Randnum UAM
AC_NETATALK_PATH_SSL

dnl Check for Berkeley DB library
AC_NETATALK_PATH_BDB

dnl Check for crypt
AC_NETATALK_CRYPT

dnl Check for building PGP UAM module
AC_NETATALK_PGP_UAM

dnl Check for building Kerberos V UAM module
AC_NETATALK_KRB5_UAM

dnl Check for overwrite the config files or not
AC_NETATALK_OVERWRITE_CONFIG

dnl Check for LDAP support, for client-side ACL visibility
AC_NETATALK_LDAP

dnl Check for ACL support
AC_NETATALK_ACL

dnl Check for Extended Attributes support
AC_NETATALK_EXTENDED_ATTRIBUTES

dnl Check for libsmbsharemodes from Samba for Samba/Netatalk access/deny/share modes interop
AC_NETATALK_SMB_SHAREMODES

dnl Check if realpath() takes NULL
AC_NETATALK_REALPATH

dnl Check for sendfile()
AC_NETATALK_SENDFILE

dnl --------------------------------------------------------------------------
dnl FHS stuff has to be done last because it overrides other defaults
dnl --------------------------------------------------------------------------

AC_MSG_CHECKING([whether to use Filesystem Hierarchy Standard (FHS) compatibility])
AC_ARG_ENABLE(fhs,
	[  --enable-fhs            use Filesystem Hierarchy Standard (FHS) compatibility],[
	if test "$enableval" = "yes"; then
		uams_path="${libdir}/netatalk"
		sysconfdir="/etc"
		PKGCONFDIR=${sysconfdir}/netatalk
		SERVERTEXT="${PKGCONFDIR}/msg"
		use_pam_so=yes
		mandir="/usr/share/man"
		AC_DEFINE(FHS_COMPATIBILITY, 1, [Define if you want compatibily with the FHS])
		AC_MSG_RESULT([yes])
	else
		AC_MSG_RESULT([no])
	fi
	],[
		AC_MSG_RESULT([no])
	]
)

dnl --------------------------------------------------------------------------
dnl post-FHS substitutions, etc
dnl --------------------------------------------------------------------------

UAMS_PATH="${uams_path}"
AC_SUBST(UAMS_PATH)


dnl --------------------------------------------------------------------------
dnl OS specific configuration comes in here:
dnl --------------------------------------------------------------------------

AC_NETATALK_OS_SPECIFIC


dnl --------------------------------------------------------------------------
dnl drop in includes for top level directory structures here...
dnl --------------------------------------------------------------------------

dnl Note: $(top_srcdir)/include should be added before all other includes
dnl       so that includes from that directory a preferred to includes from
dnl       /usr/include or similar places.
LIBS="$LIBS -L\$(top_srcdir)/libatalk"
CFLAGS="-I\$(top_srcdir)/include -I\$(top_srcdir)/sys $CFLAGS"


dnl --------------------------------------------------------------------------
dnl Last minute substitutions
dnl --------------------------------------------------------------------------

<<<<<<< HEAD
=======
dnl ac_cv_target_os is now host_os, ac_cv_target_cpu is now host_cpu

dnl --------------------- determine operating system from "target"
case "$host_os" in
	*aix*)				this_os=aix ;;
	*kfreebsd*-gnu)			this_os=kfreebsd-gnu ;;
	*freebsd*) 			this_os=freebsd ;;
	*hpux11*)			this_os=hpux11 ;;
	*irix*)				this_os=irix ;;
	*linux*)   			this_os=linux ;;
	*osx*)				this_os=macosx ;;
	*darwin*)			this_os=macosx ;;
	*netbsd*) 			this_os=netbsd ;;
	*openbsd*) 			this_os=openbsd ;;
	*osf*) 				this_os=tru64 ;;
	*solaris*) 			this_os=solaris ;;
esac

case "$host_cpu" in
	i386|i486|i586|i686|k7)		this_cpu=x86 ;;
	alpha)						this_cpu=alpha ;;
	mips)						this_cpu=mips ;;
	powerpc|ppc)				this_cpu=ppc ;;
esac

dnl --------------------- GNU source
case "$this_os" in
	linux)	AC_DEFINE(_GNU_SOURCE, 1, [Whether to use GNU libc extensions])
        ;;
     kfreebsd-gnu) AC_DEFINE(_GNU_SOURCE, 1, [Whether to use GNU libc extensions])
        ;;
esac

dnl --------------------- operating system specific flags (port from sys/*)

dnl ----- AIX specific -----
if test x"$this_os" = "xaix"; then
	AC_MSG_RESULT([ * AIX specific configuration])
	AC_DEFINE(NO_STRUCT_TM_GMTOFF, 1, [Define if the gmtoff member of struct tm is not available])

	dnl This is probably a lie; AIX 4.3 supports a 64-bit long
	dnl compilation environment.  It's enough to get things defined
	dnl right in endian.h provided that long long is supported, though.
	AC_DEFINE(HAVE_32BIT_LONGS, 1, [Define if the data type long has 32 bit])
fi

dnl ----- FreeBSD specific -----
if test x"$this_os" = "xfreebsd"; then 
	AC_MSG_RESULT([ * FreeBSD specific configuration])
	AC_DEFINE(BSD4_4, 1, [BSD compatiblity macro])
	AC_DEFINE(FREEBSD, 1, [Define if OS is FreeBSD])
    AC_DEFINE(OPEN_NOFOLLOW_ERRNO, EMLINK, errno returned by open with O_NOFOLLOW)
fi

dnl ----- GNU/kFreeBSD specific -----
if test x"$this_os" = "xkfreebsd-gnu"; then 
	AC_MSG_RESULT([ * GNU/kFreeBSD specific configuration])
	AC_DEFINE(BSD4_4, 1, [BSD compatiblity macro])
	AC_DEFINE(FREEBSD, 1, [Define if OS is FreeBSD])
    AC_DEFINE(OPEN_NOFOLLOW_ERRNO, EMLINK, errno returned by open with O_NOFOLLOW)
fi

dnl ----- HP-UX 11 specific -----
if test x"$this_os" = "xhpux11"; then
	AC_MSG_RESULT([ * HP-UX 11 specific configuration])

	AC_DEFINE(_ISOC9X_SOURCE, 1, [Compatibility macro])
	AC_DEFINE(NO_STRUCT_TM_GMTOFF, 1, [Define if the gmtoff member of struct tm is not available])
fi

dnl ----- IRIX specific -----
if test x"$this_os" = "xirix"; then
	AC_MSG_RESULT([ * IRIX specific configuration])

	AC_DEFINE(NO_STRUCT_TM_GMTOFF, 1, [Define if the gmtoff member of struct tm is not available])
fi

dnl ----- Linux specific -----
if test x"$this_os" = "xlinux"; then 
	AC_MSG_RESULT([ * Linux specific configuration])
	
	dnl ----- kernel 2.6 changed struct at_addr to atalk_addr
	AC_MSG_CHECKING([for struct atalk_addr])
dnl	AC_COMPILE_IFELSE([
	AC_TRY_COMPILE([
#include <sys/socket.h>
#include <asm/types.h>
#include <linux/atalk.h>

	struct atalk_addr foo;
],
[ ], [
		ac_have_atalk_addr=yes
		AC_MSG_RESULT([yes])
	], [
		AC_MSG_RESULT([no])
	])

if test "x$ac_have_atalk_addr" = "xyes"; then
	AC_DEFINE(HAVE_ATALK_ADDR, 1, [set if struct at_addr is called atalk_addr])
fi

	dnl ----- check if we need the quotactl wrapper
#	AC_CHECK_HEADERS(sys/quota.h linux/quota.h)
#	AC_CHECK_FUNC(quotactl,,
#		AC_DEFINE(NEED_QUOTACTL_WRAPPER, 1, [Define if the quotactl wrapper is needed])
#		AC_MSG_RESULT([enabling quotactl wrapper])
#	)

        # For quotas on Linux XFS filesystems
        
        # For linux > 2.5.56
        AC_CHECK_HEADERS(linux/dqblk_xfs.h,,
		[AC_CHECK_HEADERS(linux/xqm.h linux/xfs_fs.h)
        	AC_CHECK_HEADERS(xfs/libxfs.h xfs/xqm.h xfs/xfs_fs.h)]
	)


	dnl ----- as far as I can tell, dbtob always does the wrong thing
	dnl ----- on every single version of linux I've ever played with.
	dnl ----- see etc/afpd/quota.c
	AC_DEFINE(HAVE_BROKEN_DBTOB, 1, [Define if dbtob is broken])


	dnl ----- Linux/alpha specific -----
	if test x"$this_cpu" = "xalpha"; then 
		AC_MSG_RESULT([enabling gcc memcpy bug workaround])
		AC_DEFINE(HAVE_GCC_MEMCPY_BUG, 1, [Define if memcpy is buggy])
	fi
	need_dash_r=no


fi

dnl ----- Mac OSX specific -----
if test x"$this_os" = "xmacosx"; then 
	AC_MSG_RESULT([ * Mac OSX specific configuration])
	AC_DEFINE(BSD4_4, 1, [BSD compatiblity macro])
	AC_DEFINE(HAVE_2ARG_DBTOB, 1, [Define if dbtob takes two arguments])
	dnl AC_DEFINE(NO_DLFCN_H)
	AC_DEFINE(NO_DDP, 1, [Define if DDP should be disabled])
	AC_DEFINE(NO_QUOTA_SUPPORT, 1, [Define if Quota support should be disabled])
	AC_DEFINE(MACOSX_SERVER, 1, [Define if compiling for MacOS X Server])
fi

dnl ----- NetBSD specific -----
if test x"$this_os" = "xnetbsd"; then 
	AC_MSG_RESULT([ * NetBSD specific configuration])
	AC_DEFINE(BSD4_4, 1, [BSD compatiblity macro])
	AC_DEFINE(NETBSD, 1, [Define if OS is NetBSD])
    AC_DEFINE(OPEN_NOFOLLOW_ERRNO, EFTYPE, errno returned by open with O_NOFOLLOW)

	CFLAGS="-I\$(top_srcdir)/sys/netbsd $CFLAGS"
	need_dash_r=yes 

	dnl ----- NetBSD does not have crypt.h, uses unistd.h -----
	AC_DEFINE(UAM_DHX, 1, [Define if the DHX UAM modules should be compiled])
fi

dnl ----- OpenBSD specific -----
if test x"$this_os" = "xopenbsd"; then 
	AC_MSG_RESULT([ * OpenBSD specific configuration])
    AC_DEFINE(BSD4_4, 1, [BSD compatiblity macro])
	dnl ----- OpenBSD does not have crypt.h, uses unistd.h -----
	AC_DEFINE(UAM_DHX, 1, [Define if the DHX UAM modules should be compiled])
    AC_DEFINE(NO_DDP, 1, [Define if DDP should be disabled])
fi

dnl ----- Solaris specific -----
if test x"$this_os" = "xsolaris"; then 
	AC_MSG_RESULT([ * Solaris specific configuration])
	AC_DEFINE(__svr4__, 1, [Solaris compatibility macro])
	AC_DEFINE(_ISOC9X_SOURCE, 1, [Compatibility macro])
	AC_DEFINE(NO_STRUCT_TM_GMTOFF, 1, [Define if the gmtoff member of struct tm is not available])
	AC_DEFINE(SOLARIS, 1, [Solaris compatibility macro])
    AC_DEFINE(_XOPEN_SOURCE, 600, [Solaris compilation environment])
    AC_DEFINE(__EXTENSIONS__,  1, [Solaris compilation environment])
	CFLAGS="-I\$(top_srcdir)/sys/generic $CFLAGS"
	need_dash_r=yes
	sysv_style=solaris

	solaris_module=no
	AC_MSG_CHECKING([if we can build Solaris kernel module])
	if test -x /usr/ccs/bin/ld && test x"$netatalk_cv_ddp_enabled" = x"yes" ; then
		solaris_module=yes
	fi
	AC_MSG_RESULT([$solaris_module])

	COMPILE_64BIT_KMODULE=no
	KCFLAGS=""
	KLDFLAGS=""
	COMPILE_KERNEL_GCC=no

	if test "$solaris_module" = "yes"; then
	   dnl Solaris kernel module stuff
           AC_MSG_CHECKING([if we have to build a 64bit kernel module])

	   # check for isainfo, if not found it has to be a 32 bit kernel (<=2.6)	
	   if test -x /usr/bin/isainfo; then
		# check for 64 bit platform
		if isainfo -kv | grep '^64-bit'; then
			COMPILE_64BIT_KMODULE=yes
		fi
	   fi

	   AC_MSG_RESULT([$COMPILE_64BIT_KMODULE])

	   if test "${GCC}" = yes; then
		COMPILE_KERNEL_GCC=yes
		if test "$COMPILE_64BIT_KMODULE" = yes; then
  	        
                        AC_MSG_CHECKING([if we can build a 64bit kernel module])
		        
                        case `$CC --version 2>/dev/null` in
			[[12]].* | 3.0.*)
				COMPILE_64BIT_KMODULE=no
				COMPILE_KERNEL_GCC=no	
				solaris_module=no;;
			*)
			       	# use for 64 bit
				KCFLAGS="-m64"
				#KLDFLAGS="-melf64_sparc"
				KLDFLAGS="-64";;
			esac	
			
			AC_MSG_RESULT([$COMPILE_64BIT_KMODULE])
			
		else
			KCFLAGS=""
			KLDFLAGS=""
		fi
		KCFLAGS="$KCFLAGS -D_KERNEL -Wall -Wstrict-prototypes"
           else
		if test "$COMPILE_64BIT_KMODULE" = yes; then
                # use Sun CC (for a 64-bit kernel, uncomment " -xarch=v9 -xregs=no%appl ")
 			KCFLAGS="-xarch=v9 -xregs=no%appl"
			KLDFLAGS="-64"
		else
 			KCFLAGS=""
			KLDFLAGS=""
		fi
		KCFLAGS="-D_KERNEL $KCFLAGS -mno-app-regs -munaligned-doubles -fpcc-struct-return"
	   fi

           AC_CACHE_CHECK([for timeout_id_t],netatalk_cv_HAVE_TIMEOUT_ID_T,[
           AC_TRY_LINK([\
#include <sys/stream.h>
#include <sys/ddi.h>],
[\
timeout_id_t dummy;
],
netatalk_cv_HAVE_TIMEOUT_ID_T=yes,netatalk_cv_HAVE_TIMEOUT_ID_T=no,netatalk_cv_HAVE_TIMEOUT_ID_T=cross)])

	   AC_DEFINE(HAVE_TIMEOUT_ID_T, test x"$netatalk_cv_HAVE_TIMEOUT_ID" = x"yes", [define for timeout_id_t])
	fi

	AC_SUBST(COMPILE_KERNEL_GCC)
	AC_SUBST(COMPILE_64BIT_KMODULE)
	AC_SUBST(KCFLAGS)
	AC_SUBST(KLDFLAGS)
fi

dnl ----- Tru64 specific -----
if test x"$this_os" = "xtru64"; then 
	AC_MSG_RESULT([ * Tru64 specific configuration])
	AC_DEFINE(NO_DDP, 1, [Define if DDP should be disabled])
	AC_DEFINE(HAVE_64BIT_LONGS, 1, [Define if the data type long has 64 bit])
	dnl AC_DEFINE(USE_MOUNT_H)
	AC_DEFINE(USE_OLD_RQUOTA, 1, [Define to use old rquota])
	dnl AC_DEFINE(USE_UFS_QUOTA_H)
	AC_DEFINE(TRU64, 1, [Define on Tru64 platforms])
	AC_DEFINE(_OSF_SOURCE, 1, [Define if the *passwd UAMs should be used])
	AC_DEFINE(_XOPEN_SOURCE_EXTENDED, 1, [Define for Berkeley DB 4])
	AC_CHECK_LIB(security,set_auth_parameters)
	CFLAGS="-I\$(top_srcdir)/sys/tru64 $CFLAGS"
	need_dash_r=no
	sysv_style=tru64
fi

dnl ------ Check for sendfile() --------
netatalk_cv_search_sendfile=yes
AC_ARG_ENABLE(sendfile,
    [  --disable-sendfile       disable sendfile syscall],
    [if test x"$enableval" = x"no"; then
            netatalk_cv_search_sendfile=no
        fi]
)

if test x"$netatalk_cv_search_sendfile" = x"yes"; then
   case "$host_os" in
   *linux*)
        AC_DEFINE(SENDFILE_FLAVOR_LINUX,1,[Whether linux sendfile() API is available])
        AC_CHECK_FUNC([sendfile], [netatalk_cv_HAVE_SENDFILE=yes])
        ;;

    *solaris*)
        AC_DEFINE(SENDFILE_FLAVOR_SOLARIS, 1, [Solaris sendfile()])
        AC_SEARCH_LIBS(sendfile, sendfile)
        AC_CHECK_FUNC([sendfile], [netatalk_cv_HAVE_SENDFILE=yes])
        ;;

    *freebsd*)
        AC_DEFINE(SENDFILE_FLAVOR_BSD, 1, [Define if the sendfile() function uses BSD semantics])
        AC_CHECK_FUNC([sendfile], [netatalk_cv_HAVE_SENDFILE=yes])
        ;;

    *)
        ;;

    esac

    if test x"$netatalk_cv_HAVE_SENDFILE" = x"yes"; then
        AC_DEFINE(WITH_SENDFILE,1,[Whether sendfile() should be used])
    fi
fi

dnl -- check for libgcrypt, if found enables DHX UAM
AM_PATH_LIBGCRYPT([1:1.2.3],[neta_cv_compile_dhx2=yes
			neta_cv_have_libgcrypt=yes
			AC_MSG_NOTICE([Enabling DHX2 UAM])
			AC_DEFINE(HAVE_LIBGCRYPT, 1, [Define if the DHX2 modules should be built with libgcrypt])
			AC_DEFINE(UAM_DHX2, 1, [Define if the DHX2 UAM modules should be compiled])
			])

dnl -- look for openssl, if found enables DHX UAM and Randnum UAM
AC_PATH_SSL

dnl Check for Berkeley DB library
if test "x$bdb_required" = "xyes"; then
	AC_PATH_BDB(, [
		AC_MSG_RESULT([])
		AC_MSG_RESULT([Make sure you have the required Berkeley DB libraries AND headers installed.])
		AC_MSG_RESULT([You can download the latest version from http://www.sleepycat.com.])
		AC_MSG_RESULT([If you have installed BDB in a non standard location use the])
		AC_MSG_RESULT([--with-bdb=/path/to/bdb configure option and make sure])
		AC_MSG_RESULT([your linker is configured to check for libraries there.])
		AC_MSG_ERROR([Berkeley DB library required but not found!])
	])
fi

dnl -- check for crypt
AC_CRYPT

dnl --------------------- check for building PGP UAM module

AC_MSG_CHECKING([whether the PGP UAM should be build])
AC_ARG_ENABLE(pgp-uam,
	[  --enable-pgp-uam        enable build of PGP UAM module],[
	if test "$enableval" = "yes"; then 
		if test "x$neta_cv_have_openssl" = "xyes"; then 
			AC_DEFINE(UAM_PGP, 1, [Define if the PGP UAM module should be compiled])
			compile_pgp=yes
			AC_MSG_RESULT([yes])
		else
			AC_MSG_RESULT([no])
		fi
	fi
	],[
		AC_MSG_RESULT([no])
	]
)

dnl --------------------- check for building Kerberos v4 UAM module

AC_MSG_CHECKING([whether the Kerberos IV UAM should be build])
AC_ARG_ENABLE(krb4-uam,
	[  --enable-krb4-uam       enable build of Kerberos v4 UAM module],[
	if test "$enableval" = "yes"; then
		AC_DEFINE(UAM_KRB4, 1, [Define if the Kerberos 4 UAM module should be compiled])
		compile_kerberos=yes
		AC_MSG_RESULT([yes])
	else
		AC_MSG_RESULT([no])
	fi
	],[
		AC_MSG_RESULT([no])
	]
)

dnl --------------------- check for building Kerberos V UAM module

netatalk_cv_build_krb5_uam=no
AC_ARG_ENABLE(krbV-uam,
	[  --enable-krbV-uam       enable build of Kerberos V UAM module],
	[
		if test x"$enableval" = x"yes"; then
			NETATALK_GSSAPI_CHECK([
				netatalk_cv_build_krb5_uam=yes
			],[
				AC_MSG_ERROR([need GSSAPI to build Kerberos V UAM])
			])
		fi
	]
	
)

AC_MSG_CHECKING([whether Kerberos V UAM should be build])
if test x"$netatalk_cv_build_krb5_uam" = x"yes"; then
	AC_MSG_RESULT([yes])
else
	AC_MSG_RESULT([no])
fi
AM_CONDITIONAL(USE_GSSAPI, test x"$netatalk_cv_build_krb5_uam" = x"yes")

dnl --------------------- overwrite the config files . . . or not.

AC_MSG_CHECKING([whether configuration files should be overwritten])
AC_ARG_ENABLE(overwrite,
	[  --enable-overwrite      overwrite configuration files during installation],
	[OVERWRITE_CONFIG="${enable_overwrite}"],
	[OVERWRITE_CONFIG="no"]
)
AC_MSG_RESULT([$OVERWRITE_CONFIG])

dnl --------------------- check for LDAP support, for client-side ACL visibility
AC_MSG_CHECKING(for LDAP (necessary for client-side ACL visibility))
AC_ARG_WITH(ldap,
    [AS_HELP_STRING([--with-ldap],
        [LDAP support (default=auto)])],
    [ case "$withval" in
      yes|no)
          with_ldap="$withval"
		  ;;
      *)
          with_ldap=auto
          ;;
      esac ])
AC_MSG_RESULT($with_ldap)

if test x"$with_ldap" != x"no" ; then
   	AC_CHECK_HEADER([ldap.h], with_ldap=yes,
        [ if test x"$with_ldap" = x"yes" ; then
            AC_MSG_ERROR([Missing LDAP headers])
        fi
		with_ldap=no
        ])
	AC_CHECK_LIB(ldap, ldap_init, with_ldap=yes,
        [ if test x"$with_ldap" = x"yes" ; then
            AC_MSG_ERROR([Missing LDAP library])
        fi
		with_ldap=no
        ])
fi

if test x"$with_ldap" = x"yes"; then
	AC_DEFINE(HAVE_LDAP,1,[Whether LDAP is available])
fi

dnl --------------------- check for ACL support
AC_MSG_CHECKING(whether to support ACLs)
AC_ARG_WITH(acls,
    [AS_HELP_STRING([--with-acls],
        [Include ACL support (default=auto)])],
    [ case "$withval" in
      yes|no)
          with_acl_support="$withval"
		  ;;
      *)
          with_acl_support=auto
          ;;
      esac ],
    [with_acl_support=auto])
AC_MSG_RESULT($with_acl_support)

if test x"$with_acl_support" = x"no"; then
	AC_MSG_RESULT(Disabling ACL support)
	AC_DEFINE(HAVE_NO_ACLS,1,[Whether no ACLs support should be built in])
else
    with_acl_support=yes
fi

if test x"$with_acl_support" = x"yes" ; then
	AC_MSG_NOTICE(checking whether ACL support is available:)
	case "$host_os" in
	*sysv5*)
		AC_MSG_NOTICE(Using UnixWare ACLs)
		AC_DEFINE(HAVE_UNIXWARE_ACLS,1,[Whether UnixWare ACLs are available])
		;;
	*solaris*)
		AC_MSG_NOTICE(Using solaris ACLs)
		AC_DEFINE(HAVE_SOLARIS_ACLS,1,[Whether solaris ACLs are available])
		ACL_LIBS="$ACL_LIBS -lsec"
		;;
	*hpux*)
		AC_MSG_NOTICE(Using HPUX ACLs)
		AC_DEFINE(HAVE_HPUX_ACLS,1,[Whether HPUX ACLs are available])
		;;
	*irix*)
		AC_MSG_NOTICE(Using IRIX ACLs)
		AC_DEFINE(HAVE_IRIX_ACLS,1,[Whether IRIX ACLs are available])
		;;
	*aix*)
		AC_MSG_NOTICE(Using AIX ACLs)
		AC_DEFINE(HAVE_AIX_ACLS,1,[Whether AIX ACLs are available])
		;;
	*osf*)
		AC_MSG_NOTICE(Using Tru64 ACLs)
		AC_DEFINE(HAVE_TRU64_ACLS,1,[Whether Tru64 ACLs are available])
		ACL_LIBS="$ACL_LIBS -lpacl"
		;;
	*darwin*)
		AC_MSG_NOTICE(ACLs on Darwin currently not supported)
		AC_DEFINE(HAVE_NO_ACLS,1,[Whether no ACLs support is available])
		;;
	*)
		AC_CHECK_LIB(acl,acl_get_file,[ACL_LIBS="$ACL_LIBS -lacl"])
		case "$host_os" in
		*linux*)
			AC_CHECK_LIB(attr,getxattr,[ACL_LIBS="$ACL_LIBS -lattr"])
			;;
		esac
		AC_CACHE_CHECK([for POSIX ACL support],netatalk_cv_HAVE_POSIX_ACLS,[
			acl_LIBS=$LIBS
			LIBS="$LIBS $ACL_LIBS"
			AC_TRY_LINK([
				#include <sys/types.h>
				#include <sys/acl.h>
			],[
				acl_t acl;
				int entry_id;
				acl_entry_t *entry_p;
				return acl_get_entry(acl, entry_id, entry_p);
			],
			[netatalk_cv_HAVE_POSIX_ACLS=yes],
			[netatalk_cv_HAVE_POSIX_ACLS=no
                with_acl_support=no])
			LIBS=$acl_LIBS
		])
		if test x"$netatalk_cv_HAVE_POSIX_ACLS" = x"yes"; then
			AC_MSG_NOTICE(Using POSIX ACLs)
			AC_DEFINE(HAVE_POSIX_ACLS,1,[Whether POSIX ACLs are available])
			AC_CACHE_CHECK([for acl_get_perm_np],netatalk_cv_HAVE_ACL_GET_PERM_NP,[
				acl_LIBS=$LIBS
				LIBS="$LIBS $ACL_LIBS"
				AC_TRY_LINK([
					#include <sys/types.h>
					#include <sys/acl.h>
				],[
					acl_permset_t permset_d;
					acl_perm_t perm;
					return acl_get_perm_np(permset_d, perm);
				],
				[netatalk_cv_HAVE_ACL_GET_PERM_NP=yes],
				[netatalk_cv_HAVE_ACL_GET_PERM_NP=no])
				LIBS=$acl_LIBS
			])
			if test x"$netatalk_cv_HAVE_ACL_GET_PERM_NP" = x"yes"; then
				AC_DEFINE(HAVE_ACL_GET_PERM_NP,1,[Whether acl_get_perm_np() is available])
			fi

			AC_CACHE_CHECK([for acl_from_mode], netatalk_cv_HAVE_ACL_FROM_MODE,[
				acl_LIBS=$LIBS
				LIBS="$LIBS $ACL_LIBS"
                AC_CHECK_FUNCS(acl_from_mode,
				[netatalk_cv_HAVE_ACL_FROM_MODE=yes],
				[netatalk_cv_HAVE_ACL_FROM_MODE=no])
				LIBS=$acl_LIBS
			])
			if test x"netatalk_cv_HAVE_ACL_FROM_MODE" = x"yes"; then
				AC_DEFINE(HAVE_ACL_FROM_MODE,1,[Whether acl_from_mode() is available])
			fi


		else
			AC_MSG_NOTICE(ACL support is not avaliable)
			AC_DEFINE(HAVE_NO_ACLS,1,[Whether no ACLs support is available])
		fi
		;;
    esac
fi

if test x"$with_acl_support" = x"yes" ; then
   AC_CHECK_HEADERS([acl/libacl.h])
    AC_DEFINE(HAVE_ACLS,1,[Whether ACLs support is available])
    AC_SUBST(ACL_LIBS)
fi

dnl --------------------- check for Extended Attributes support
neta_cv_eas="ad"
neta_cv_eas_sys_found=no
neta_cv_eas_sys_not_found=no

AC_CHECK_HEADERS(sys/attributes.h attr/xattr.h sys/xattr.h sys/extattr.h sys/uio.h sys/ea.h)

case "$this_os" in

  *osf*)
	AC_SEARCH_LIBS(getproplist, [proplist])
	AC_CHECK_FUNCS([getproplist fgetproplist setproplist fsetproplist],
                   [neta_cv_eas_sys_found=yes],
                   [neta_cv_eas_sys_not_found=yes])
	AC_CHECK_FUNCS([delproplist fdelproplist add_proplist_entry get_proplist_entry],,
                   [neta_cv_eas_sys_not_found=yes])
	AC_CHECK_FUNCS([sizeof_proplist_entry],,
                   [neta_cv_eas_sys_not_found=yes])
  ;;

  *solaris*)
	AC_CHECK_FUNCS([attropen],
                   [neta_cv_eas_sys_found=yes],
                   [neta_cv_eas_sys_not_found=yes])
  ;;

  'freebsd')
    AC_CHECK_FUNCS([extattr_delete_fd extattr_delete_file extattr_delete_link],
                   [neta_cv_eas_sys_found=yes],
                   [neta_cv_eas_sys_not_found=yes])
    AC_CHECK_FUNCS([extattr_get_fd extattr_get_file extattr_get_link],,
                   [neta_cv_eas_sys_not_found=yes])
    AC_CHECK_FUNCS([extattr_list_fd extattr_list_file extattr_list_link],,
                   [neta_cv_eas_sys_not_found=yes])
    AC_CHECK_FUNCS([extattr_set_fd extattr_set_file extattr_set_link],,
                   [neta_cv_eas_sys_not_found=yes])
  ;;

  *freebsd4* | *dragonfly* )
    AC_DEFINE(BROKEN_EXTATTR, 1, [Does extattr API work])
  ;;

  *)
	AC_SEARCH_LIBS(getxattr, [attr])

    if test "x$neta_cv_eas_sys_found" != "xyes" ; then
       AC_CHECK_FUNCS([getxattr lgetxattr fgetxattr listxattr llistxattr],
                      [neta_cv_eas_sys_found=yes],
                      [neta_cv_eas_sys_not_found=yes])
	   AC_CHECK_FUNCS([flistxattr removexattr lremovexattr fremovexattr],,
                      [neta_cv_eas_sys_not_found=yes])
	   AC_CHECK_FUNCS([setxattr lsetxattr fsetxattr],,
                      [neta_cv_eas_sys_not_found=yes])
    fi

    if test "x$neta_cv_eas_sys_found" != "xyes" ; then
	   AC_CHECK_FUNCS([getea fgetea lgetea listea flistea llistea],
                      [neta_cv_eas_sys_found=yes],
                      [neta_cv_eas_sys_not_found=yes])
	   AC_CHECK_FUNCS([removeea fremoveea lremoveea setea fsetea lsetea],,
                      [neta_cv_eas_sys_not_found=yes])
    fi

    if test "x$neta_cv_eas_sys_found" != "xyes" ; then
	   AC_CHECK_FUNCS([attr_get attr_list attr_set attr_remove],,
                      [neta_cv_eas_sys_not_found=yes])
       AC_CHECK_FUNCS([attr_getf attr_listf attr_setf attr_removef],,
                      [neta_cv_eas_sys_not_found=yes])
    fi
  ;;
esac

# Do xattr functions take additional options like on Darwin?
if test x"$ac_cv_func_getxattr" = x"yes" ; then
	AC_CACHE_CHECK([whether xattr interface takes additional options], smb_attr_cv_xattr_add_opt, [
		old_LIBS=$LIBS
		LIBS="$LIBS $ACL_LIBS"
		AC_TRY_COMPILE([
			#include <sys/types.h>
			#if HAVE_ATTR_XATTR_H
			#include <attr/xattr.h>
			#elif HAVE_SYS_XATTR_H
			#include <sys/xattr.h>
			#endif
		],[
			getxattr(0, 0, 0, 0, 0, 0);
		],
	        [smb_attr_cv_xattr_add_opt=yes],
		[smb_attr_cv_xattr_add_opt=no;LIBS=$old_LIBS])
	])
	if test x"$smb_attr_cv_xattr_add_opt" = x"yes"; then
		AC_DEFINE(XATTR_ADD_OPT, 1, [xattr functions have additional options])
	fi
fi

if test "x$neta_cv_eas_sys_found" = "xyes" ; then
   if test "x$neta_cv_eas_sys_not_found" != "xyes" ; then
      neta_cv_eas="$neta_cv_eas | sys"
   fi
fi
AC_DEFINE_UNQUOTED(EA_MODULES,["$neta_cv_eas"],[Available Extended Attributes modules])

dnl --------------------- Check if realpath() takes NULL
AC_CACHE_CHECK([if the realpath function allows a NULL argument],
    neta_cv_REALPATH_TAKES_NULL, [
        AC_TRY_RUN([
            #include <stdio.h>
            #include <limits.h>
            #include <signal.h>

            void exit_on_core(int ignored) {
                 exit(1);
            }

            main() {
                char *newpath;
                signal(SIGSEGV, exit_on_core);
                newpath = realpath("/tmp", NULL);
                exit((newpath != NULL) ? 0 : 1);
            }],
            neta_cv_REALPATH_TAKES_NULL=yes,
            neta_cv_REALPATH_TAKES_NULL=no,
            neta_cv_REALPATH_TAKES_NULL=cross
        )
    ]
)

if test x"$neta_cv_REALPATH_TAKES_NULL" = x"yes"; then
    AC_DEFINE(REALPATH_TAKES_NULL,1,[Whether the realpath function allows NULL])
fi

dnl --------------------- Netatalk Webmin
NETATALK_WEBMIN

dnl --------------------- last minute substitutions

>>>>>>> d2dfd7f3
AC_SUBST(LIBS)
AC_SUBST(CFLAGS)

AM_CONDITIONAL(SOLARIS_MODULE, test x$solaris_module = xyes)
AM_CONDITIONAL(HAVE_LIBGCRYPT, test x$neta_cv_have_libgcrypt = xyes)
AM_CONDITIONAL(HAVE_OPENSSL, test x$neta_cv_have_openssl = xyes)
AM_CONDITIONAL(HAVE_ACLS, test x"$with_acl_support" = x"yes")
AM_CONDITIONAL(HAVE_LDAP, test x"$with_ldap" = x"yes")
AM_CONDITIONAL(USE_DHX, test x$neta_cv_compile_dhx = xyes)
AM_CONDITIONAL(USE_DHX2, test x$neta_cv_compile_dhx2 = xyes)
AM_CONDITIONAL(USE_RANDNUM, test x$neta_cv_have_openssl = xyes)
AM_CONDITIONAL(USE_PAM_SO, test x$use_pam_so = xyes)
AM_CONDITIONAL(USE_PAM, test x$netatalk_cv_install_pam = xyes)
AM_CONDITIONAL(BUILD_PAM, test x$compile_pam = xyes)
AM_CONDITIONAL(USE_PGP, test x$compile_pgp = xyes)
AM_CONDITIONAL(DEFAULT_HOOK, test x$neta_cv_have_libgcrypt != xyes && test x$neta_cv_have_openssl != xyes)
AM_CONDITIONAL(USE_BDB, test x$bdb_required = xyes)
AM_CONDITIONAL(HAVE_ATFUNCS, test x"$ac_neta_haveatfuncs" = x"yes")

dnl --------------------- generate files

AC_OUTPUT([Makefile
	bin/Makefile
	bin/ad/Makefile
	bin/afppasswd/Makefile
	bin/cnid/Makefile
	bin/cnid/cnid2_create
	bin/megatron/Makefile
    bin/misc/Makefile
	bin/uniconv/Makefile
	config/Makefile
	config/pam/Makefile
	contrib/Makefile
	contrib/macusers/Makefile
	contrib/macusers/macusers
	contrib/shell_utils/Makefile
	contrib/shell_utils/apple_dump
	contrib/shell_utils/asip-status.pl
	distrib/Makefile
	distrib/config/Makefile
	distrib/config/netatalk-config
	distrib/initscripts/Makefile
	distrib/m4/Makefile
	distrib/systemd/Makefile
	doc/Makefile
	etc/Makefile
	etc/afpd/Makefile
	etc/cnid_dbd/Makefile
	etc/uams/Makefile
	include/Makefile
	include/atalk/Makefile
	libatalk/Makefile
	libatalk/acl/Makefile
	libatalk/adouble/Makefile
	libatalk/bstring/Makefile
	libatalk/cnid/Makefile
	libatalk/cnid/cdb/Makefile
	libatalk/cnid/last/Makefile
	libatalk/cnid/dbd/Makefile
	libatalk/cnid/tdb/Makefile
	libatalk/compat/Makefile
	libatalk/dsi/Makefile
	libatalk/tdb/Makefile
	libatalk/unicode/Makefile
	libatalk/unicode/charsets/Makefile
	libatalk/util/Makefile
	libatalk/vfs/Makefile
	macros/Makefile
	man/Makefile
	man/man1/Makefile
	man/man5/Makefile
	man/man8/Makefile
	test/Makefile
	test/afpd/Makefile
	],
	[chmod a+x distrib/config/netatalk-config contrib/shell_utils/apple_*]
)

AC_NETATALK_LIBS_SUMMARY
AC_NETATALK_CONFIG_SUMMARY<|MERGE_RESOLUTION|>--- conflicted
+++ resolved
@@ -286,722 +286,7 @@
 dnl Last minute substitutions
 dnl --------------------------------------------------------------------------
 
-<<<<<<< HEAD
-=======
 dnl ac_cv_target_os is now host_os, ac_cv_target_cpu is now host_cpu
-
-dnl --------------------- determine operating system from "target"
-case "$host_os" in
-	*aix*)				this_os=aix ;;
-	*kfreebsd*-gnu)			this_os=kfreebsd-gnu ;;
-	*freebsd*) 			this_os=freebsd ;;
-	*hpux11*)			this_os=hpux11 ;;
-	*irix*)				this_os=irix ;;
-	*linux*)   			this_os=linux ;;
-	*osx*)				this_os=macosx ;;
-	*darwin*)			this_os=macosx ;;
-	*netbsd*) 			this_os=netbsd ;;
-	*openbsd*) 			this_os=openbsd ;;
-	*osf*) 				this_os=tru64 ;;
-	*solaris*) 			this_os=solaris ;;
-esac
-
-case "$host_cpu" in
-	i386|i486|i586|i686|k7)		this_cpu=x86 ;;
-	alpha)						this_cpu=alpha ;;
-	mips)						this_cpu=mips ;;
-	powerpc|ppc)				this_cpu=ppc ;;
-esac
-
-dnl --------------------- GNU source
-case "$this_os" in
-	linux)	AC_DEFINE(_GNU_SOURCE, 1, [Whether to use GNU libc extensions])
-        ;;
-     kfreebsd-gnu) AC_DEFINE(_GNU_SOURCE, 1, [Whether to use GNU libc extensions])
-        ;;
-esac
-
-dnl --------------------- operating system specific flags (port from sys/*)
-
-dnl ----- AIX specific -----
-if test x"$this_os" = "xaix"; then
-	AC_MSG_RESULT([ * AIX specific configuration])
-	AC_DEFINE(NO_STRUCT_TM_GMTOFF, 1, [Define if the gmtoff member of struct tm is not available])
-
-	dnl This is probably a lie; AIX 4.3 supports a 64-bit long
-	dnl compilation environment.  It's enough to get things defined
-	dnl right in endian.h provided that long long is supported, though.
-	AC_DEFINE(HAVE_32BIT_LONGS, 1, [Define if the data type long has 32 bit])
-fi
-
-dnl ----- FreeBSD specific -----
-if test x"$this_os" = "xfreebsd"; then 
-	AC_MSG_RESULT([ * FreeBSD specific configuration])
-	AC_DEFINE(BSD4_4, 1, [BSD compatiblity macro])
-	AC_DEFINE(FREEBSD, 1, [Define if OS is FreeBSD])
-    AC_DEFINE(OPEN_NOFOLLOW_ERRNO, EMLINK, errno returned by open with O_NOFOLLOW)
-fi
-
-dnl ----- GNU/kFreeBSD specific -----
-if test x"$this_os" = "xkfreebsd-gnu"; then 
-	AC_MSG_RESULT([ * GNU/kFreeBSD specific configuration])
-	AC_DEFINE(BSD4_4, 1, [BSD compatiblity macro])
-	AC_DEFINE(FREEBSD, 1, [Define if OS is FreeBSD])
-    AC_DEFINE(OPEN_NOFOLLOW_ERRNO, EMLINK, errno returned by open with O_NOFOLLOW)
-fi
-
-dnl ----- HP-UX 11 specific -----
-if test x"$this_os" = "xhpux11"; then
-	AC_MSG_RESULT([ * HP-UX 11 specific configuration])
-
-	AC_DEFINE(_ISOC9X_SOURCE, 1, [Compatibility macro])
-	AC_DEFINE(NO_STRUCT_TM_GMTOFF, 1, [Define if the gmtoff member of struct tm is not available])
-fi
-
-dnl ----- IRIX specific -----
-if test x"$this_os" = "xirix"; then
-	AC_MSG_RESULT([ * IRIX specific configuration])
-
-	AC_DEFINE(NO_STRUCT_TM_GMTOFF, 1, [Define if the gmtoff member of struct tm is not available])
-fi
-
-dnl ----- Linux specific -----
-if test x"$this_os" = "xlinux"; then 
-	AC_MSG_RESULT([ * Linux specific configuration])
-	
-	dnl ----- kernel 2.6 changed struct at_addr to atalk_addr
-	AC_MSG_CHECKING([for struct atalk_addr])
-dnl	AC_COMPILE_IFELSE([
-	AC_TRY_COMPILE([
-#include <sys/socket.h>
-#include <asm/types.h>
-#include <linux/atalk.h>
-
-	struct atalk_addr foo;
-],
-[ ], [
-		ac_have_atalk_addr=yes
-		AC_MSG_RESULT([yes])
-	], [
-		AC_MSG_RESULT([no])
-	])
-
-if test "x$ac_have_atalk_addr" = "xyes"; then
-	AC_DEFINE(HAVE_ATALK_ADDR, 1, [set if struct at_addr is called atalk_addr])
-fi
-
-	dnl ----- check if we need the quotactl wrapper
-#	AC_CHECK_HEADERS(sys/quota.h linux/quota.h)
-#	AC_CHECK_FUNC(quotactl,,
-#		AC_DEFINE(NEED_QUOTACTL_WRAPPER, 1, [Define if the quotactl wrapper is needed])
-#		AC_MSG_RESULT([enabling quotactl wrapper])
-#	)
-
-        # For quotas on Linux XFS filesystems
-        
-        # For linux > 2.5.56
-        AC_CHECK_HEADERS(linux/dqblk_xfs.h,,
-		[AC_CHECK_HEADERS(linux/xqm.h linux/xfs_fs.h)
-        	AC_CHECK_HEADERS(xfs/libxfs.h xfs/xqm.h xfs/xfs_fs.h)]
-	)
-
-
-	dnl ----- as far as I can tell, dbtob always does the wrong thing
-	dnl ----- on every single version of linux I've ever played with.
-	dnl ----- see etc/afpd/quota.c
-	AC_DEFINE(HAVE_BROKEN_DBTOB, 1, [Define if dbtob is broken])
-
-
-	dnl ----- Linux/alpha specific -----
-	if test x"$this_cpu" = "xalpha"; then 
-		AC_MSG_RESULT([enabling gcc memcpy bug workaround])
-		AC_DEFINE(HAVE_GCC_MEMCPY_BUG, 1, [Define if memcpy is buggy])
-	fi
-	need_dash_r=no
-
-
-fi
-
-dnl ----- Mac OSX specific -----
-if test x"$this_os" = "xmacosx"; then 
-	AC_MSG_RESULT([ * Mac OSX specific configuration])
-	AC_DEFINE(BSD4_4, 1, [BSD compatiblity macro])
-	AC_DEFINE(HAVE_2ARG_DBTOB, 1, [Define if dbtob takes two arguments])
-	dnl AC_DEFINE(NO_DLFCN_H)
-	AC_DEFINE(NO_DDP, 1, [Define if DDP should be disabled])
-	AC_DEFINE(NO_QUOTA_SUPPORT, 1, [Define if Quota support should be disabled])
-	AC_DEFINE(MACOSX_SERVER, 1, [Define if compiling for MacOS X Server])
-fi
-
-dnl ----- NetBSD specific -----
-if test x"$this_os" = "xnetbsd"; then 
-	AC_MSG_RESULT([ * NetBSD specific configuration])
-	AC_DEFINE(BSD4_4, 1, [BSD compatiblity macro])
-	AC_DEFINE(NETBSD, 1, [Define if OS is NetBSD])
-    AC_DEFINE(OPEN_NOFOLLOW_ERRNO, EFTYPE, errno returned by open with O_NOFOLLOW)
-
-	CFLAGS="-I\$(top_srcdir)/sys/netbsd $CFLAGS"
-	need_dash_r=yes 
-
-	dnl ----- NetBSD does not have crypt.h, uses unistd.h -----
-	AC_DEFINE(UAM_DHX, 1, [Define if the DHX UAM modules should be compiled])
-fi
-
-dnl ----- OpenBSD specific -----
-if test x"$this_os" = "xopenbsd"; then 
-	AC_MSG_RESULT([ * OpenBSD specific configuration])
-    AC_DEFINE(BSD4_4, 1, [BSD compatiblity macro])
-	dnl ----- OpenBSD does not have crypt.h, uses unistd.h -----
-	AC_DEFINE(UAM_DHX, 1, [Define if the DHX UAM modules should be compiled])
-    AC_DEFINE(NO_DDP, 1, [Define if DDP should be disabled])
-fi
-
-dnl ----- Solaris specific -----
-if test x"$this_os" = "xsolaris"; then 
-	AC_MSG_RESULT([ * Solaris specific configuration])
-	AC_DEFINE(__svr4__, 1, [Solaris compatibility macro])
-	AC_DEFINE(_ISOC9X_SOURCE, 1, [Compatibility macro])
-	AC_DEFINE(NO_STRUCT_TM_GMTOFF, 1, [Define if the gmtoff member of struct tm is not available])
-	AC_DEFINE(SOLARIS, 1, [Solaris compatibility macro])
-    AC_DEFINE(_XOPEN_SOURCE, 600, [Solaris compilation environment])
-    AC_DEFINE(__EXTENSIONS__,  1, [Solaris compilation environment])
-	CFLAGS="-I\$(top_srcdir)/sys/generic $CFLAGS"
-	need_dash_r=yes
-	sysv_style=solaris
-
-	solaris_module=no
-	AC_MSG_CHECKING([if we can build Solaris kernel module])
-	if test -x /usr/ccs/bin/ld && test x"$netatalk_cv_ddp_enabled" = x"yes" ; then
-		solaris_module=yes
-	fi
-	AC_MSG_RESULT([$solaris_module])
-
-	COMPILE_64BIT_KMODULE=no
-	KCFLAGS=""
-	KLDFLAGS=""
-	COMPILE_KERNEL_GCC=no
-
-	if test "$solaris_module" = "yes"; then
-	   dnl Solaris kernel module stuff
-           AC_MSG_CHECKING([if we have to build a 64bit kernel module])
-
-	   # check for isainfo, if not found it has to be a 32 bit kernel (<=2.6)	
-	   if test -x /usr/bin/isainfo; then
-		# check for 64 bit platform
-		if isainfo -kv | grep '^64-bit'; then
-			COMPILE_64BIT_KMODULE=yes
-		fi
-	   fi
-
-	   AC_MSG_RESULT([$COMPILE_64BIT_KMODULE])
-
-	   if test "${GCC}" = yes; then
-		COMPILE_KERNEL_GCC=yes
-		if test "$COMPILE_64BIT_KMODULE" = yes; then
-  	        
-                        AC_MSG_CHECKING([if we can build a 64bit kernel module])
-		        
-                        case `$CC --version 2>/dev/null` in
-			[[12]].* | 3.0.*)
-				COMPILE_64BIT_KMODULE=no
-				COMPILE_KERNEL_GCC=no	
-				solaris_module=no;;
-			*)
-			       	# use for 64 bit
-				KCFLAGS="-m64"
-				#KLDFLAGS="-melf64_sparc"
-				KLDFLAGS="-64";;
-			esac	
-			
-			AC_MSG_RESULT([$COMPILE_64BIT_KMODULE])
-			
-		else
-			KCFLAGS=""
-			KLDFLAGS=""
-		fi
-		KCFLAGS="$KCFLAGS -D_KERNEL -Wall -Wstrict-prototypes"
-           else
-		if test "$COMPILE_64BIT_KMODULE" = yes; then
-                # use Sun CC (for a 64-bit kernel, uncomment " -xarch=v9 -xregs=no%appl ")
- 			KCFLAGS="-xarch=v9 -xregs=no%appl"
-			KLDFLAGS="-64"
-		else
- 			KCFLAGS=""
-			KLDFLAGS=""
-		fi
-		KCFLAGS="-D_KERNEL $KCFLAGS -mno-app-regs -munaligned-doubles -fpcc-struct-return"
-	   fi
-
-           AC_CACHE_CHECK([for timeout_id_t],netatalk_cv_HAVE_TIMEOUT_ID_T,[
-           AC_TRY_LINK([\
-#include <sys/stream.h>
-#include <sys/ddi.h>],
-[\
-timeout_id_t dummy;
-],
-netatalk_cv_HAVE_TIMEOUT_ID_T=yes,netatalk_cv_HAVE_TIMEOUT_ID_T=no,netatalk_cv_HAVE_TIMEOUT_ID_T=cross)])
-
-	   AC_DEFINE(HAVE_TIMEOUT_ID_T, test x"$netatalk_cv_HAVE_TIMEOUT_ID" = x"yes", [define for timeout_id_t])
-	fi
-
-	AC_SUBST(COMPILE_KERNEL_GCC)
-	AC_SUBST(COMPILE_64BIT_KMODULE)
-	AC_SUBST(KCFLAGS)
-	AC_SUBST(KLDFLAGS)
-fi
-
-dnl ----- Tru64 specific -----
-if test x"$this_os" = "xtru64"; then 
-	AC_MSG_RESULT([ * Tru64 specific configuration])
-	AC_DEFINE(NO_DDP, 1, [Define if DDP should be disabled])
-	AC_DEFINE(HAVE_64BIT_LONGS, 1, [Define if the data type long has 64 bit])
-	dnl AC_DEFINE(USE_MOUNT_H)
-	AC_DEFINE(USE_OLD_RQUOTA, 1, [Define to use old rquota])
-	dnl AC_DEFINE(USE_UFS_QUOTA_H)
-	AC_DEFINE(TRU64, 1, [Define on Tru64 platforms])
-	AC_DEFINE(_OSF_SOURCE, 1, [Define if the *passwd UAMs should be used])
-	AC_DEFINE(_XOPEN_SOURCE_EXTENDED, 1, [Define for Berkeley DB 4])
-	AC_CHECK_LIB(security,set_auth_parameters)
-	CFLAGS="-I\$(top_srcdir)/sys/tru64 $CFLAGS"
-	need_dash_r=no
-	sysv_style=tru64
-fi
-
-dnl ------ Check for sendfile() --------
-netatalk_cv_search_sendfile=yes
-AC_ARG_ENABLE(sendfile,
-    [  --disable-sendfile       disable sendfile syscall],
-    [if test x"$enableval" = x"no"; then
-            netatalk_cv_search_sendfile=no
-        fi]
-)
-
-if test x"$netatalk_cv_search_sendfile" = x"yes"; then
-   case "$host_os" in
-   *linux*)
-        AC_DEFINE(SENDFILE_FLAVOR_LINUX,1,[Whether linux sendfile() API is available])
-        AC_CHECK_FUNC([sendfile], [netatalk_cv_HAVE_SENDFILE=yes])
-        ;;
-
-    *solaris*)
-        AC_DEFINE(SENDFILE_FLAVOR_SOLARIS, 1, [Solaris sendfile()])
-        AC_SEARCH_LIBS(sendfile, sendfile)
-        AC_CHECK_FUNC([sendfile], [netatalk_cv_HAVE_SENDFILE=yes])
-        ;;
-
-    *freebsd*)
-        AC_DEFINE(SENDFILE_FLAVOR_BSD, 1, [Define if the sendfile() function uses BSD semantics])
-        AC_CHECK_FUNC([sendfile], [netatalk_cv_HAVE_SENDFILE=yes])
-        ;;
-
-    *)
-        ;;
-
-    esac
-
-    if test x"$netatalk_cv_HAVE_SENDFILE" = x"yes"; then
-        AC_DEFINE(WITH_SENDFILE,1,[Whether sendfile() should be used])
-    fi
-fi
-
-dnl -- check for libgcrypt, if found enables DHX UAM
-AM_PATH_LIBGCRYPT([1:1.2.3],[neta_cv_compile_dhx2=yes
-			neta_cv_have_libgcrypt=yes
-			AC_MSG_NOTICE([Enabling DHX2 UAM])
-			AC_DEFINE(HAVE_LIBGCRYPT, 1, [Define if the DHX2 modules should be built with libgcrypt])
-			AC_DEFINE(UAM_DHX2, 1, [Define if the DHX2 UAM modules should be compiled])
-			])
-
-dnl -- look for openssl, if found enables DHX UAM and Randnum UAM
-AC_PATH_SSL
-
-dnl Check for Berkeley DB library
-if test "x$bdb_required" = "xyes"; then
-	AC_PATH_BDB(, [
-		AC_MSG_RESULT([])
-		AC_MSG_RESULT([Make sure you have the required Berkeley DB libraries AND headers installed.])
-		AC_MSG_RESULT([You can download the latest version from http://www.sleepycat.com.])
-		AC_MSG_RESULT([If you have installed BDB in a non standard location use the])
-		AC_MSG_RESULT([--with-bdb=/path/to/bdb configure option and make sure])
-		AC_MSG_RESULT([your linker is configured to check for libraries there.])
-		AC_MSG_ERROR([Berkeley DB library required but not found!])
-	])
-fi
-
-dnl -- check for crypt
-AC_CRYPT
-
-dnl --------------------- check for building PGP UAM module
-
-AC_MSG_CHECKING([whether the PGP UAM should be build])
-AC_ARG_ENABLE(pgp-uam,
-	[  --enable-pgp-uam        enable build of PGP UAM module],[
-	if test "$enableval" = "yes"; then 
-		if test "x$neta_cv_have_openssl" = "xyes"; then 
-			AC_DEFINE(UAM_PGP, 1, [Define if the PGP UAM module should be compiled])
-			compile_pgp=yes
-			AC_MSG_RESULT([yes])
-		else
-			AC_MSG_RESULT([no])
-		fi
-	fi
-	],[
-		AC_MSG_RESULT([no])
-	]
-)
-
-dnl --------------------- check for building Kerberos v4 UAM module
-
-AC_MSG_CHECKING([whether the Kerberos IV UAM should be build])
-AC_ARG_ENABLE(krb4-uam,
-	[  --enable-krb4-uam       enable build of Kerberos v4 UAM module],[
-	if test "$enableval" = "yes"; then
-		AC_DEFINE(UAM_KRB4, 1, [Define if the Kerberos 4 UAM module should be compiled])
-		compile_kerberos=yes
-		AC_MSG_RESULT([yes])
-	else
-		AC_MSG_RESULT([no])
-	fi
-	],[
-		AC_MSG_RESULT([no])
-	]
-)
-
-dnl --------------------- check for building Kerberos V UAM module
-
-netatalk_cv_build_krb5_uam=no
-AC_ARG_ENABLE(krbV-uam,
-	[  --enable-krbV-uam       enable build of Kerberos V UAM module],
-	[
-		if test x"$enableval" = x"yes"; then
-			NETATALK_GSSAPI_CHECK([
-				netatalk_cv_build_krb5_uam=yes
-			],[
-				AC_MSG_ERROR([need GSSAPI to build Kerberos V UAM])
-			])
-		fi
-	]
-	
-)
-
-AC_MSG_CHECKING([whether Kerberos V UAM should be build])
-if test x"$netatalk_cv_build_krb5_uam" = x"yes"; then
-	AC_MSG_RESULT([yes])
-else
-	AC_MSG_RESULT([no])
-fi
-AM_CONDITIONAL(USE_GSSAPI, test x"$netatalk_cv_build_krb5_uam" = x"yes")
-
-dnl --------------------- overwrite the config files . . . or not.
-
-AC_MSG_CHECKING([whether configuration files should be overwritten])
-AC_ARG_ENABLE(overwrite,
-	[  --enable-overwrite      overwrite configuration files during installation],
-	[OVERWRITE_CONFIG="${enable_overwrite}"],
-	[OVERWRITE_CONFIG="no"]
-)
-AC_MSG_RESULT([$OVERWRITE_CONFIG])
-
-dnl --------------------- check for LDAP support, for client-side ACL visibility
-AC_MSG_CHECKING(for LDAP (necessary for client-side ACL visibility))
-AC_ARG_WITH(ldap,
-    [AS_HELP_STRING([--with-ldap],
-        [LDAP support (default=auto)])],
-    [ case "$withval" in
-      yes|no)
-          with_ldap="$withval"
-		  ;;
-      *)
-          with_ldap=auto
-          ;;
-      esac ])
-AC_MSG_RESULT($with_ldap)
-
-if test x"$with_ldap" != x"no" ; then
-   	AC_CHECK_HEADER([ldap.h], with_ldap=yes,
-        [ if test x"$with_ldap" = x"yes" ; then
-            AC_MSG_ERROR([Missing LDAP headers])
-        fi
-		with_ldap=no
-        ])
-	AC_CHECK_LIB(ldap, ldap_init, with_ldap=yes,
-        [ if test x"$with_ldap" = x"yes" ; then
-            AC_MSG_ERROR([Missing LDAP library])
-        fi
-		with_ldap=no
-        ])
-fi
-
-if test x"$with_ldap" = x"yes"; then
-	AC_DEFINE(HAVE_LDAP,1,[Whether LDAP is available])
-fi
-
-dnl --------------------- check for ACL support
-AC_MSG_CHECKING(whether to support ACLs)
-AC_ARG_WITH(acls,
-    [AS_HELP_STRING([--with-acls],
-        [Include ACL support (default=auto)])],
-    [ case "$withval" in
-      yes|no)
-          with_acl_support="$withval"
-		  ;;
-      *)
-          with_acl_support=auto
-          ;;
-      esac ],
-    [with_acl_support=auto])
-AC_MSG_RESULT($with_acl_support)
-
-if test x"$with_acl_support" = x"no"; then
-	AC_MSG_RESULT(Disabling ACL support)
-	AC_DEFINE(HAVE_NO_ACLS,1,[Whether no ACLs support should be built in])
-else
-    with_acl_support=yes
-fi
-
-if test x"$with_acl_support" = x"yes" ; then
-	AC_MSG_NOTICE(checking whether ACL support is available:)
-	case "$host_os" in
-	*sysv5*)
-		AC_MSG_NOTICE(Using UnixWare ACLs)
-		AC_DEFINE(HAVE_UNIXWARE_ACLS,1,[Whether UnixWare ACLs are available])
-		;;
-	*solaris*)
-		AC_MSG_NOTICE(Using solaris ACLs)
-		AC_DEFINE(HAVE_SOLARIS_ACLS,1,[Whether solaris ACLs are available])
-		ACL_LIBS="$ACL_LIBS -lsec"
-		;;
-	*hpux*)
-		AC_MSG_NOTICE(Using HPUX ACLs)
-		AC_DEFINE(HAVE_HPUX_ACLS,1,[Whether HPUX ACLs are available])
-		;;
-	*irix*)
-		AC_MSG_NOTICE(Using IRIX ACLs)
-		AC_DEFINE(HAVE_IRIX_ACLS,1,[Whether IRIX ACLs are available])
-		;;
-	*aix*)
-		AC_MSG_NOTICE(Using AIX ACLs)
-		AC_DEFINE(HAVE_AIX_ACLS,1,[Whether AIX ACLs are available])
-		;;
-	*osf*)
-		AC_MSG_NOTICE(Using Tru64 ACLs)
-		AC_DEFINE(HAVE_TRU64_ACLS,1,[Whether Tru64 ACLs are available])
-		ACL_LIBS="$ACL_LIBS -lpacl"
-		;;
-	*darwin*)
-		AC_MSG_NOTICE(ACLs on Darwin currently not supported)
-		AC_DEFINE(HAVE_NO_ACLS,1,[Whether no ACLs support is available])
-		;;
-	*)
-		AC_CHECK_LIB(acl,acl_get_file,[ACL_LIBS="$ACL_LIBS -lacl"])
-		case "$host_os" in
-		*linux*)
-			AC_CHECK_LIB(attr,getxattr,[ACL_LIBS="$ACL_LIBS -lattr"])
-			;;
-		esac
-		AC_CACHE_CHECK([for POSIX ACL support],netatalk_cv_HAVE_POSIX_ACLS,[
-			acl_LIBS=$LIBS
-			LIBS="$LIBS $ACL_LIBS"
-			AC_TRY_LINK([
-				#include <sys/types.h>
-				#include <sys/acl.h>
-			],[
-				acl_t acl;
-				int entry_id;
-				acl_entry_t *entry_p;
-				return acl_get_entry(acl, entry_id, entry_p);
-			],
-			[netatalk_cv_HAVE_POSIX_ACLS=yes],
-			[netatalk_cv_HAVE_POSIX_ACLS=no
-                with_acl_support=no])
-			LIBS=$acl_LIBS
-		])
-		if test x"$netatalk_cv_HAVE_POSIX_ACLS" = x"yes"; then
-			AC_MSG_NOTICE(Using POSIX ACLs)
-			AC_DEFINE(HAVE_POSIX_ACLS,1,[Whether POSIX ACLs are available])
-			AC_CACHE_CHECK([for acl_get_perm_np],netatalk_cv_HAVE_ACL_GET_PERM_NP,[
-				acl_LIBS=$LIBS
-				LIBS="$LIBS $ACL_LIBS"
-				AC_TRY_LINK([
-					#include <sys/types.h>
-					#include <sys/acl.h>
-				],[
-					acl_permset_t permset_d;
-					acl_perm_t perm;
-					return acl_get_perm_np(permset_d, perm);
-				],
-				[netatalk_cv_HAVE_ACL_GET_PERM_NP=yes],
-				[netatalk_cv_HAVE_ACL_GET_PERM_NP=no])
-				LIBS=$acl_LIBS
-			])
-			if test x"$netatalk_cv_HAVE_ACL_GET_PERM_NP" = x"yes"; then
-				AC_DEFINE(HAVE_ACL_GET_PERM_NP,1,[Whether acl_get_perm_np() is available])
-			fi
-
-			AC_CACHE_CHECK([for acl_from_mode], netatalk_cv_HAVE_ACL_FROM_MODE,[
-				acl_LIBS=$LIBS
-				LIBS="$LIBS $ACL_LIBS"
-                AC_CHECK_FUNCS(acl_from_mode,
-				[netatalk_cv_HAVE_ACL_FROM_MODE=yes],
-				[netatalk_cv_HAVE_ACL_FROM_MODE=no])
-				LIBS=$acl_LIBS
-			])
-			if test x"netatalk_cv_HAVE_ACL_FROM_MODE" = x"yes"; then
-				AC_DEFINE(HAVE_ACL_FROM_MODE,1,[Whether acl_from_mode() is available])
-			fi
-
-
-		else
-			AC_MSG_NOTICE(ACL support is not avaliable)
-			AC_DEFINE(HAVE_NO_ACLS,1,[Whether no ACLs support is available])
-		fi
-		;;
-    esac
-fi
-
-if test x"$with_acl_support" = x"yes" ; then
-   AC_CHECK_HEADERS([acl/libacl.h])
-    AC_DEFINE(HAVE_ACLS,1,[Whether ACLs support is available])
-    AC_SUBST(ACL_LIBS)
-fi
-
-dnl --------------------- check for Extended Attributes support
-neta_cv_eas="ad"
-neta_cv_eas_sys_found=no
-neta_cv_eas_sys_not_found=no
-
-AC_CHECK_HEADERS(sys/attributes.h attr/xattr.h sys/xattr.h sys/extattr.h sys/uio.h sys/ea.h)
-
-case "$this_os" in
-
-  *osf*)
-	AC_SEARCH_LIBS(getproplist, [proplist])
-	AC_CHECK_FUNCS([getproplist fgetproplist setproplist fsetproplist],
-                   [neta_cv_eas_sys_found=yes],
-                   [neta_cv_eas_sys_not_found=yes])
-	AC_CHECK_FUNCS([delproplist fdelproplist add_proplist_entry get_proplist_entry],,
-                   [neta_cv_eas_sys_not_found=yes])
-	AC_CHECK_FUNCS([sizeof_proplist_entry],,
-                   [neta_cv_eas_sys_not_found=yes])
-  ;;
-
-  *solaris*)
-	AC_CHECK_FUNCS([attropen],
-                   [neta_cv_eas_sys_found=yes],
-                   [neta_cv_eas_sys_not_found=yes])
-  ;;
-
-  'freebsd')
-    AC_CHECK_FUNCS([extattr_delete_fd extattr_delete_file extattr_delete_link],
-                   [neta_cv_eas_sys_found=yes],
-                   [neta_cv_eas_sys_not_found=yes])
-    AC_CHECK_FUNCS([extattr_get_fd extattr_get_file extattr_get_link],,
-                   [neta_cv_eas_sys_not_found=yes])
-    AC_CHECK_FUNCS([extattr_list_fd extattr_list_file extattr_list_link],,
-                   [neta_cv_eas_sys_not_found=yes])
-    AC_CHECK_FUNCS([extattr_set_fd extattr_set_file extattr_set_link],,
-                   [neta_cv_eas_sys_not_found=yes])
-  ;;
-
-  *freebsd4* | *dragonfly* )
-    AC_DEFINE(BROKEN_EXTATTR, 1, [Does extattr API work])
-  ;;
-
-  *)
-	AC_SEARCH_LIBS(getxattr, [attr])
-
-    if test "x$neta_cv_eas_sys_found" != "xyes" ; then
-       AC_CHECK_FUNCS([getxattr lgetxattr fgetxattr listxattr llistxattr],
-                      [neta_cv_eas_sys_found=yes],
-                      [neta_cv_eas_sys_not_found=yes])
-	   AC_CHECK_FUNCS([flistxattr removexattr lremovexattr fremovexattr],,
-                      [neta_cv_eas_sys_not_found=yes])
-	   AC_CHECK_FUNCS([setxattr lsetxattr fsetxattr],,
-                      [neta_cv_eas_sys_not_found=yes])
-    fi
-
-    if test "x$neta_cv_eas_sys_found" != "xyes" ; then
-	   AC_CHECK_FUNCS([getea fgetea lgetea listea flistea llistea],
-                      [neta_cv_eas_sys_found=yes],
-                      [neta_cv_eas_sys_not_found=yes])
-	   AC_CHECK_FUNCS([removeea fremoveea lremoveea setea fsetea lsetea],,
-                      [neta_cv_eas_sys_not_found=yes])
-    fi
-
-    if test "x$neta_cv_eas_sys_found" != "xyes" ; then
-	   AC_CHECK_FUNCS([attr_get attr_list attr_set attr_remove],,
-                      [neta_cv_eas_sys_not_found=yes])
-       AC_CHECK_FUNCS([attr_getf attr_listf attr_setf attr_removef],,
-                      [neta_cv_eas_sys_not_found=yes])
-    fi
-  ;;
-esac
-
-# Do xattr functions take additional options like on Darwin?
-if test x"$ac_cv_func_getxattr" = x"yes" ; then
-	AC_CACHE_CHECK([whether xattr interface takes additional options], smb_attr_cv_xattr_add_opt, [
-		old_LIBS=$LIBS
-		LIBS="$LIBS $ACL_LIBS"
-		AC_TRY_COMPILE([
-			#include <sys/types.h>
-			#if HAVE_ATTR_XATTR_H
-			#include <attr/xattr.h>
-			#elif HAVE_SYS_XATTR_H
-			#include <sys/xattr.h>
-			#endif
-		],[
-			getxattr(0, 0, 0, 0, 0, 0);
-		],
-	        [smb_attr_cv_xattr_add_opt=yes],
-		[smb_attr_cv_xattr_add_opt=no;LIBS=$old_LIBS])
-	])
-	if test x"$smb_attr_cv_xattr_add_opt" = x"yes"; then
-		AC_DEFINE(XATTR_ADD_OPT, 1, [xattr functions have additional options])
-	fi
-fi
-
-if test "x$neta_cv_eas_sys_found" = "xyes" ; then
-   if test "x$neta_cv_eas_sys_not_found" != "xyes" ; then
-      neta_cv_eas="$neta_cv_eas | sys"
-   fi
-fi
-AC_DEFINE_UNQUOTED(EA_MODULES,["$neta_cv_eas"],[Available Extended Attributes modules])
-
-dnl --------------------- Check if realpath() takes NULL
-AC_CACHE_CHECK([if the realpath function allows a NULL argument],
-    neta_cv_REALPATH_TAKES_NULL, [
-        AC_TRY_RUN([
-            #include <stdio.h>
-            #include <limits.h>
-            #include <signal.h>
-
-            void exit_on_core(int ignored) {
-                 exit(1);
-            }
-
-            main() {
-                char *newpath;
-                signal(SIGSEGV, exit_on_core);
-                newpath = realpath("/tmp", NULL);
-                exit((newpath != NULL) ? 0 : 1);
-            }],
-            neta_cv_REALPATH_TAKES_NULL=yes,
-            neta_cv_REALPATH_TAKES_NULL=no,
-            neta_cv_REALPATH_TAKES_NULL=cross
-        )
-    ]
-)
-
-if test x"$neta_cv_REALPATH_TAKES_NULL" = x"yes"; then
-    AC_DEFINE(REALPATH_TAKES_NULL,1,[Whether the realpath function allows NULL])
-fi
-
-dnl --------------------- Netatalk Webmin
-NETATALK_WEBMIN
-
-dnl --------------------- last minute substitutions
-
->>>>>>> d2dfd7f3
 AC_SUBST(LIBS)
 AC_SUBST(CFLAGS)
 
